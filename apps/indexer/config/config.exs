# This file is responsible for configuring your application
# and its dependencies with the aid of the Mix.Config module.
use Mix.Config

import Bitwise

block_transformers = %{
  "clique" => Indexer.Transform.Blocks.Clique,
  "base" => Indexer.Transform.Blocks.Base
}

# Compile time environment variable access requires recompilation.
configured_transformer = System.get_env("BLOCK_TRANSFORMER") || "base"

block_transformer =
  case Map.get(block_transformers, configured_transformer) do
    nil ->
      raise """
      No such block transformer: #{configured_transformer}.

      Valid values are:
      #{Enum.join(Map.keys(block_transformers), "\n")}

      Please update environment variable BLOCK_TRANSFORMER accordingly.
      """

    transformer ->
      transformer
  end

config :indexer,
  block_transformer: block_transformer,
  ecto_repos: [Explorer.Repo],
  metadata_updater_seconds_interval:
    String.to_integer(System.get_env("TOKEN_METADATA_UPDATE_INTERVAL") || "#{1 * 24 * 60 * 60}"),
  # bytes
<<<<<<< HEAD
  memory_limit: 25 <<< 30,
  first_block: System.get_env("FIRST_BLOCK") || "0",
=======
  memory_limit: 1 <<< 30,
  first_block: System.get_env("FIRST_BLOCK") || "",
>>>>>>> 0ceeb8b8
  last_block: System.get_env("LAST_BLOCK") || ""

config :indexer, Indexer.Fetcher.ReplacedTransaction.Supervisor, disabled?: true
config :indexer, Indexer.Fetcher.PendingTransaction.Supervisor,
  disabled?: System.get_env("ETHEREUM_JSONRPC_VARIANT") == "besu"
<<<<<<< HEAD
# config :indexer, Indexer.Fetcher.BlockReward.Supervisor, disabled?: true
config :indexer, Indexer.Fetcher.StakingPools.Supervisor, disabled?: true
=======

token_balance_on_demand_fetcher_threshold =
  if System.get_env("TOKEN_BALANCE_ON_DEMAND_FETCHER_THRESHOLD_MINUTES") do
    case Integer.parse(System.get_env("TOKEN_BALANCE_ON_DEMAND_FETCHER_THRESHOLD_MINUTES")) do
      {integer, ""} -> integer
      _ -> 60
    end
  else
    60
  end

config :indexer, Indexer.Fetcher.TokenBalanceOnDemand, threshold: token_balance_on_demand_fetcher_threshold

# config :indexer, Indexer.Fetcher.ReplacedTransaction.Supervisor, disabled?: true
if System.get_env("POS_STAKING_CONTRACT") do
  config :indexer, Indexer.Fetcher.BlockReward.Supervisor, disabled?: true
end
>>>>>>> 0ceeb8b8

config :indexer, Indexer.Supervisor, enabled: System.get_env("DISABLE_INDEXER") != "true"

config :indexer, Indexer.Tracer,
  service: :indexer,
  adapter: SpandexDatadog.Adapter,
  trace_key: :blockscout

config :logger, :indexer,
  # keep synced with `config/config.exs`
  format: "$dateT$time $metadata[$level] $message\n",
  metadata:
    ~w(application fetcher request_id first_block_number last_block_number missing_block_range_count missing_block_count
       block_number step count error_count shrunk import_id transaction_id)a,
  metadata_filter: [application: :indexer]

# Import environment specific config. This must remain at the bottom
# of this file so it overrides the configuration defined above.
import_config "#{Mix.env()}.exs"<|MERGE_RESOLUTION|>--- conflicted
+++ resolved
@@ -34,22 +34,13 @@
   metadata_updater_seconds_interval:
     String.to_integer(System.get_env("TOKEN_METADATA_UPDATE_INTERVAL") || "#{1 * 24 * 60 * 60}"),
   # bytes
-<<<<<<< HEAD
   memory_limit: 25 <<< 30,
-  first_block: System.get_env("FIRST_BLOCK") || "0",
-=======
-  memory_limit: 1 <<< 30,
   first_block: System.get_env("FIRST_BLOCK") || "",
->>>>>>> 0ceeb8b8
   last_block: System.get_env("LAST_BLOCK") || ""
 
 config :indexer, Indexer.Fetcher.ReplacedTransaction.Supervisor, disabled?: true
 config :indexer, Indexer.Fetcher.PendingTransaction.Supervisor,
   disabled?: System.get_env("ETHEREUM_JSONRPC_VARIANT") == "besu"
-<<<<<<< HEAD
-# config :indexer, Indexer.Fetcher.BlockReward.Supervisor, disabled?: true
-config :indexer, Indexer.Fetcher.StakingPools.Supervisor, disabled?: true
-=======
 
 token_balance_on_demand_fetcher_threshold =
   if System.get_env("TOKEN_BALANCE_ON_DEMAND_FETCHER_THRESHOLD_MINUTES") do
@@ -67,7 +58,6 @@
 if System.get_env("POS_STAKING_CONTRACT") do
   config :indexer, Indexer.Fetcher.BlockReward.Supervisor, disabled?: true
 end
->>>>>>> 0ceeb8b8
 
 config :indexer, Indexer.Supervisor, enabled: System.get_env("DISABLE_INDEXER") != "true"
 
