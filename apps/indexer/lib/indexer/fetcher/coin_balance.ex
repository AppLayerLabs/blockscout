--- conflicted
+++ resolved
@@ -20,18 +20,8 @@
 
   @behaviour BufferedTask
 
-<<<<<<< HEAD
-  @defaults [
-    flush_interval: :timer.seconds(3),
-    max_batch_size: 100,
-    max_concurrency: 4,
-    task_supervisor: Indexer.Fetcher.CoinBalance.TaskSupervisor,
-    metadata: [fetcher: :coin_balance]
-  ]
-=======
-  @default_max_batch_size 500
+  @default_max_batch_size 100
   @default_max_concurrency 4
->>>>>>> 817ca1bf
 
   @doc """
   Asynchronously fetches balances for each address `hash` at the `block_number`.
