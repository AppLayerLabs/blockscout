--- conflicted
+++ resolved
@@ -1237,7 +1237,6 @@
       |> Enum.filter(fn seq ->
         Enum.any?(unique_batches, fn batch -> batch.frame_sequence_id == seq.id end)
       end)
-<<<<<<< HEAD
 
     unique_blobs =
       blobs
@@ -1272,42 +1271,6 @@
   defp set_frame_sequences_view_ready(sequences) do
     sequence_ids = Enum.map(sequences, fn s -> s.id end)
 
-=======
-
-    unique_blobs =
-      blobs
-      |> Enum.reduce(%{}, fn b, acc ->
-        prev_id = Map.get(acc, b.key, %{id: 0}).id
-
-        if prev_id < b.id do
-          Map.put(acc, b.key, b)
-        else
-          acc
-        end
-      end)
-      |> Map.values()
-      |> Enum.filter(fn b ->
-        Enum.any?(unique_sequences, fn sec -> sec.id == b.frame_sequence_id end)
-      end)
-
-    {unique_batches, unique_sequences, unique_blobs}
-  end
-
-  defp remove_prev_frame_sequences(inserted) do
-    ids =
-      inserted
-      |> Map.get(:insert_txn_batches, [])
-      |> Enum.map(fn tb -> tb.frame_sequence_id_prev end)
-      |> Enum.uniq()
-      |> Enum.filter(fn id -> id > 0 end)
-
-    Repo.delete_all(from(fs in FrameSequence, where: fs.id in ^ids))
-  end
-
-  defp set_frame_sequences_view_ready(sequences) do
-    sequence_ids = Enum.map(sequences, fn s -> s.id end)
-
->>>>>>> ad78a4d5
     Repo.update_all(
       from(fs in FrameSequence, where: fs.id in ^sequence_ids),
       set: [view_ready: true]
@@ -1354,10 +1317,6 @@
         start_block = quantity_to_integer(Enum.at(responses, 0).result)
         "0x000000000000000000000000" <> batch_inbox = Enum.at(responses, 1).result
         "0x000000000000000000000000" <> batch_submitter = Enum.at(responses, 2).result
-<<<<<<< HEAD
-
-=======
->>>>>>> ad78a4d5
         {start_block, String.downcase("0x" <> batch_inbox), String.downcase("0x" <> batch_submitter)}
 
       _ ->
