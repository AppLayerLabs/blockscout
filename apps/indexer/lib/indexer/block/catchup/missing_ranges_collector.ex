--- conflicted
+++ resolved
@@ -5,14 +5,8 @@
 
   use GenServer
 
-<<<<<<< HEAD
-  import Explorer.Helper, only: [parse_integer: 1]
-
-  alias Explorer.{Chain, Repo}
-=======
   alias EthereumJSONRPC.Utility.RangesHelper
   alias Explorer.{Chain, Helper, Repo}
->>>>>>> 2b5f7fd5
   alias Explorer.Chain.Cache.BlockNumber
   alias Explorer.Utility.{MissingBlockRange, MissingRangesManipulator}
 
@@ -238,11 +232,7 @@
       |> Enum.map(fn string_range ->
         case String.split(string_range, "..") do
           [from_string, "latest"] ->
-<<<<<<< HEAD
-            parse_integer(from_string)
-=======
             Helper.parse_integer(from_string)
->>>>>>> 2b5f7fd5
 
           [from_string, to_string] ->
             get_from_to(from_string, to_string)
