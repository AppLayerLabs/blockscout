--- conflicted
+++ resolved
@@ -9,11 +9,7 @@
 
   alias Explorer.Chain
 
-<<<<<<< HEAD
   @interval :timer.seconds(30)
-=======
-  @interval :timer.minutes(10)
->>>>>>> 7d75236f
 
   def start_link([init_opts, gen_server_opts]) do
     start_link(init_opts, gen_server_opts)
