--- conflicted
+++ resolved
@@ -191,10 +191,6 @@
       log_index: log.index,
       from_address_hash: from_address_hash,
       to_address_hash: to_address_hash,
-<<<<<<< HEAD
-      address_hashes: [from_address_hash, to_address_hash],
-=======
->>>>>>> 25cb2a18
       token_contract_address_hash: log.address_hash,
       transaction_hash: log.transaction_hash,
       token_ids: nil,
@@ -228,7 +224,6 @@
       log_index: log.index,
       from_address_hash: from_address_hash,
       to_address_hash: to_address_hash,
-      address_hashes: [from_address_hash, to_address_hash],
       token_contract_address_hash: log.address_hash,
       transaction_hash: log.transaction_hash,
       token_ids: nil,
@@ -260,10 +255,6 @@
       block_hash: log.block_hash,
       from_address_hash: from_address_hash,
       to_address_hash: to_address_hash,
-<<<<<<< HEAD
-      address_hashes: [from_address_hash, to_address_hash],
-=======
->>>>>>> 25cb2a18
       token_contract_address_hash: log.address_hash,
       token_ids: [token_id || 0],
       transaction_hash: log.transaction_hash,
@@ -296,7 +287,6 @@
       log_index: log.index,
       from_address_hash: encode_address_hash(from_address_hash),
       to_address_hash: encode_address_hash(to_address_hash),
-      address_hashes: [encode_address_hash(from_address_hash), encode_address_hash(to_address_hash)],
       token_contract_address_hash: log.address_hash,
       token_ids: [token_id],
       transaction_hash: log.transaction_hash,
@@ -333,10 +323,6 @@
         log_index: log.index,
         from_address_hash: from_address_hash,
         to_address_hash: to_address_hash,
-<<<<<<< HEAD
-        address_hashes: [from_address_hash, to_address_hash],
-=======
->>>>>>> 25cb2a18
         token_contract_address_hash: log.address_hash,
         transaction_hash: log.transaction_hash,
         token_type: "ERC-1155",
@@ -369,10 +355,6 @@
       log_index: log.index,
       from_address_hash: from_address_hash,
       to_address_hash: to_address_hash,
-<<<<<<< HEAD
-      address_hashes: [from_address_hash, to_address_hash],
-=======
->>>>>>> 25cb2a18
       token_contract_address_hash: log.address_hash,
       transaction_hash: log.transaction_hash,
       token_type: "ERC-1155",
