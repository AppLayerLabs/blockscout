defmodule ExplorerWeb.ContributorBrowsingTest do
  use ExplorerWeb.FeatureCase, async: true

  import Wallaby.Query, only: [css: 1, css: 2, link: 1]

  alias Explorer.Chain.{Credit, Debit}

  @logo css("[data-test='header_logo']")

  test "browses the home page", %{session: session} do
    session |> visit("/")
    assert current_path(session) == "/en"

    session
    |> click(css("[data-test='hamburger_menu_button']"))
    |> click(@logo)
    |> assert_has(css("main", text: "Blocks"))
  end

  test "search for blocks", %{session: session} do
    block = insert(:block, number: 42)

    refute block.miner_hash == nil

    session
    |> visit("/")
    |> fill_in(css(".header__cell--search-input"), with: to_string(block.number))
    |> send_keys([:enter])
    |> assert_has(css(".block__item", text: to_string(block.miner_hash)))
  end

  test "search for transactions", %{session: session} do
    transaction = insert(:transaction, input: "socks")

    session
    |> visit("/")
    |> fill_in(
      css(".header__cell--search-input"),
      with: to_string(transaction.hash)
    )
    |> send_keys([:enter])
    |> assert_has(css(".transaction__item", text: transaction.input))
  end

  test "search for address", %{session: session} do
    address = insert(:address)

    session
    |> visit("/")
    |> fill_in(
      css(".header__cell--search-input"),
      with: to_string(address.hash)
    )
    |> send_keys([:enter])
    |> assert_has(css(".address__subheading", text: to_string(address.hash)))
  end

  test "views blocks", %{session: session} do
    timestamp = Timex.now() |> Timex.shift(hours: -1)
    Enum.map(307..310, &insert(:block, number: &1, timestamp: timestamp, gas_used: 10))

    fifth_block =
      insert(:block, %{
        gas_limit: 5_030_101,
        gas_used: 1_010_101,
        nonce: 123_456_789,
        number: 311,
        size: 9_999_999,
        timestamp: timestamp
      })

    transaction = insert(:transaction, block_hash: fifth_block.hash, index: 0)

    insert(:transaction, block_hash: fifth_block.hash, index: 1)
    insert(:transaction, block_hash: fifth_block.hash, index: 2)
    insert(:receipt, transaction_hash: transaction.hash, transaction_index: transaction.index)

    Credit.refresh()
    Debit.refresh()

    session
    |> visit("/en")
    |> assert_has(css(".blocks__title", text: "Blocks"))
    |> assert_has(css(".blocks__column--height", count: 2, text: "1"))
    |> assert_has(css(".blocks__column--transactions-count", count: 5))
    |> assert_has(css(".blocks__column--transactions-count", count: 1, text: "3"))
    |> assert_has(css(".blocks__column--age", count: 5, text: "1 hour ago"))
    |> assert_has(css(".blocks__column--gas-used", count: 5, text: "10"))

    session
    |> click(css("[data-test='hamburger_menu_button']"))
    |> click(link("Blocks"))
    |> assert_has(css(".blocks__column--height", text: "311"))
    |> click(link("311"))
    |> assert_has(css(".block__item", text: to_string(fifth_block.hash)))
    |> assert_has(css(".block__item", text: to_string(fifth_block.miner_hash)))
    |> assert_has(css(".block__item", text: "9,999,999"))
    |> assert_has(css(".block__item", text: "1 hour ago"))
    |> assert_has(css(".block__item", text: "5,030,101"))
    |> assert_has(css(".block__item", text: to_string(fifth_block.nonce)))
    |> assert_has(css(".block__item", text: "1,010,101"))
    |> click(css(".block__link", text: "Transactions"))
    |> assert_has(css(".transactions__link--long-hash", text: to_string(transaction.hash)))
  end

  describe "transactions and address pages" do
    setup do
      block =
        insert(:block, %{
          number: 555,
          timestamp: Timex.now() |> Timex.shift(hours: -2),
          gas_used: 123_987
        })

      for index <- 0..3, do: insert(:transaction, block_hash: block.hash, index: index)
      pending = insert(:transaction, block_hash: nil, gas: 5891, index: nil)

      lincoln = insert(:address)
      taft = insert(:address)

      transaction =
        insert(
          :transaction,
          block_hash: block.hash,
          value: Explorer.Chain.Wei.from(Decimal.new(5656), :ether),
          gas: Decimal.new(1_230_000_000_000_123_123),
          gas_price: Decimal.new(7_890_000_000_898_912_300_045),
          index: 4,
          input: "0x00012",
          nonce: 99045,
          inserted_at: Timex.parse!("1970-01-01T00:00:18-00:00", "{ISO:Extended}"),
          updated_at: Timex.parse!("1980-01-01T00:00:18-00:00", "{ISO:Extended}"),
          from_address_hash: taft.hash,
          to_address_hash: lincoln.hash
        )

      receipt = insert(:receipt, status: :ok, transaction_hash: transaction.hash, transaction_index: transaction.index)
      insert(:log, address_hash: lincoln.hash, index: 0, transaction_hash: receipt.transaction_hash)

      # From Lincoln to Taft.
      txn_from_lincoln =
        insert(
          :transaction,
          block_hash: block.hash,
          index: 5,
          from_address_hash: lincoln.hash,
          to_address_hash: taft.hash
        )

      internal_receipt =
        insert(:receipt, transaction_hash: txn_from_lincoln.hash, transaction_index: txn_from_lincoln.index)

      internal = insert(:internal_transaction, transaction_hash: internal_receipt.transaction_hash)

      Credit.refresh()
      Debit.refresh()

      {:ok,
       %{
         pending: pending,
         internal: internal,
         lincoln: lincoln,
         taft: taft,
         transaction: transaction,
         txn_from_lincoln: txn_from_lincoln
       }}
    end

    test "views transactions", %{session: session} do
      session
      |> visit("/en")
      |> assert_has(css(".transactions__title", text: "Transactions"))
      |> assert_has(css(".transactions__column--hash", count: 5))
      |> assert_has(css(".transactions__column--value", count: 5))
      |> assert_has(css(".transactions__column--age", count: 5, visible: false))
    end

    test "can see pending transactions", %{pending: pending, session: session} do
      session
      |> visit("/transactions")
      |> click(css(".transactions__tab-link", text: "Pending"))
      |> click(css(".transactions__link", text: to_string(pending.hash)))
      |> assert_has(css(".transaction__item-value--status", text: "Pending"))
    end

    test "don't see pending transactions by default", %{session: session} do
      session
      |> visit("/transactions")
      |> refute_has(css(".transactions__column--block", text: "Pending"))
    end

    test "can see a transaction's details", %{lincoln: lincoln, session: session, taft: taft, transaction: transaction} do
      session
      |> visit("/transactions")
      |> click(link(to_string(transaction.hash)))
      |> assert_has(css(".transaction__subheading", text: to_string(transaction.hash)))
      |> assert_has(css(".transaction__item", text: "123,987"))
      |> assert_has(css(".transaction__item", text: "5,656 POA"))
      |> assert_has(css(".transaction__item", text: "Success"))
      |> assert_has(
        css(
          ".transaction__item",
          text: "7,890,000,000,898,912,300,045 Wei (7,890,000,000,898.912 Gwei)"
        )
      )
      |> assert_has(css(".transaction__item", text: "1,230,000,000,000,123,123 Gas"))
      |> assert_has(css(".transaction__item", text: "0x00012"))
      |> assert_has(css(".transaction__item", text: "99045"))
      |> assert_has(css(".transaction__item", text: "123,987"))
      |> assert_has(css(".transaction__item", text: to_string(lincoln.hash)))
      |> assert_has(css(".transaction__item", text: to_string(taft.hash)))
      |> assert_has(css(".transaction__item", text: "block confirmations"))
      |> assert_has(css(".transaction__item", text: "49 years ago"))
      |> assert_has(css(".transaction__item", text: "38 years ago"))
    end

<<<<<<< HEAD
    test "can see internal transactions for a transaction", %{
      internal: internal,
      session: session,
      txn_from_lincoln: txn_from_lincoln
    } do
      session
      |> visit("/en/transactions/#{Phoenix.Param.to_param(txn_from_lincoln)}")
      |> click(link("Internal Transactions"))
      |> assert_has(css(".internal-transaction__table", text: internal.call_type))
    end

    test "can view a transaction's logs", %{lincoln: lincoln, session: session, transaction: transaction} do
=======
    test "can view a transaction's logs", %{session: session} do
>>>>>>> 4ab30512
      session
      |> visit("/en/transactions/#{Phoenix.Param.to_param(transaction)}")
      |> click(link("Logs"))
      |> assert_has(css(".transaction-log__link", text: to_string(lincoln.hash)))
    end

    test "can visit an address from the transaction logs page", %{
      lincoln: lincoln,
      session: session,
      transaction: transaction
    } do
      session
      |> visit("/en/transactions/#{Phoenix.Param.to_param(transaction)}/logs")
      |> click(css(".transaction-log__link", text: to_string(lincoln.hash)))
      |> assert_has(css(".address__subheading", text: to_string(lincoln.hash)))
    end

    test "see's all addresses transactions by default", %{
      lincoln: lincoln,
      session: session,
      transaction: transaction,
      txn_from_lincoln: txn_from_lincoln
    } do
      session
      |> visit("/en/addresses/#{Phoenix.Param.to_param(lincoln)}")
      |> assert_has(css(".transactions__link--long-hash", text: to_string(transaction.hash)))
      |> assert_has(css(".transactions__link--long-hash", text: to_string(txn_from_lincoln.hash)))
    end

    test "can filter to only see transactions to an address", %{
      lincoln: lincoln,
      session: session,
      transaction: transaction,
      txn_from_lincoln: txn_from_lincoln
    } do
      session
      |> visit("/en/addresses/#{Phoenix.Param.to_param(lincoln)}")
      |> click(css("[data-test='filter_dropdown']", text: "Filter: All"))
      |> click(css(".address__link", text: "To"))
      |> assert_has(css(".transactions__link--long-hash", text: to_string(transaction.hash)))
      |> refute_has(css(".transactions__link--long-hash", text: to_string(txn_from_lincoln.hash)))
    end

    test "can filter to only see transactions from an address", %{
      lincoln: lincoln,
      session: session,
      transaction: transaction,
      txn_from_lincoln: txn_from_lincoln
    } do
      session
      |> visit("/en/addresses/#{Phoenix.Param.to_param(lincoln)}")
      |> click(css("[data-test='filter_dropdown']", text: "Filter: All"))
      |> click(css(".address__link", text: "From"))
      |> assert_has(css(".transactions__link--long-hash", text: to_string(txn_from_lincoln.hash)))
      |> refute_has(css(".transactions__link--long-hash", text: to_string(transaction.hash)))
    end
  end

  test "views addresses", %{session: session} do
    address = insert(:address, balance: 500)

    session
    |> visit("/en/addresses/#{Phoenix.Param.to_param(address)}")
    |> assert_has(css(".address__balance", text: "0.000,000,000,000,000,500 POA"))
  end
end<|MERGE_RESOLUTION|>--- conflicted
+++ resolved
@@ -214,22 +214,7 @@
       |> assert_has(css(".transaction__item", text: "38 years ago"))
     end
 
-<<<<<<< HEAD
-    test "can see internal transactions for a transaction", %{
-      internal: internal,
-      session: session,
-      txn_from_lincoln: txn_from_lincoln
-    } do
-      session
-      |> visit("/en/transactions/#{Phoenix.Param.to_param(txn_from_lincoln)}")
-      |> click(link("Internal Transactions"))
-      |> assert_has(css(".internal-transaction__table", text: internal.call_type))
-    end
-
     test "can view a transaction's logs", %{lincoln: lincoln, session: session, transaction: transaction} do
-=======
-    test "can view a transaction's logs", %{session: session} do
->>>>>>> 4ab30512
       session
       |> visit("/en/transactions/#{Phoenix.Param.to_param(transaction)}")
       |> click(link("Logs"))
@@ -289,7 +274,7 @@
   end
 
   test "views addresses", %{session: session} do
-    address = insert(:address, balance: 500)
+    address = insert(:address, fetched_balance: 500)
 
     session
     |> visit("/en/addresses/#{Phoenix.Param.to_param(address)}")
