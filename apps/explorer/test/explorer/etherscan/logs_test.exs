defmodule Explorer.Etherscan.LogsTest do
  use Explorer.DataCase

  import Explorer.Factory

  alias Explorer.Etherscan.Logs
  alias Explorer.Chain.Transaction

  @first_topic_hex_string_1 "0x7fcf532c15f0a6db0bd6d0e038bea71d30d808c7d98cb3bf7268a95bf5081b65"
  @first_topic_hex_string_2 "0xddf252ad1be2c89b69c2b068fc378daa952ba7f163c4a11628f55a4df523b3ef"
  @first_topic_hex_string_3 "0xe1fffcc4923d04b559f4d29a8bfc6cda04eb5b0d3c460751c2402c5c5cc9109c"

  @second_topic_hex_string_1 "0x00000000000000000000000098a9dc37d3650b5b30d6c12789b3881ee0b70c16"
  @second_topic_hex_string_2 "0x000000000000000000000000e2680fd7cdbb04e9087a647ad4d023ef6c8fb4e2"
  @second_topic_hex_string_3 "0x0000000000000000000000005777d92f208679db4b9778590fa3cab3ac9e2168"

  @third_topic_hex_string_1 "0x0000000000000000000000005079fc00f00f30000e0c8c083801cfde000008b6"
  @third_topic_hex_string_2 "0x000000000000000000000000e2680fd7cdbb04e9087a647ad4d023ef6c8fb4e2"
  @third_topic_hex_string_3 "0x0000000000000000000000000f6d9bd6fc315bbf95b5c44f4eba2b2762f8c372"

  @fourth_topic_hex_string_1 "0x8c9b7729443a4444242342b2ca385a239a5c1d76a88473e1cd2ab0c70dd1b9c7"

  defp topic(topic_hex_string) do
    {:ok, topic} = Explorer.Chain.Hash.Full.cast(topic_hex_string)
    topic
  end

  describe "list_logs/1" do
    test "with empty db" do
      contract_address = build(:contract_address)

      filter = %{
        from_block: 0,
        to_block: 9999,
        address_hash: contract_address.hash
      }

      assert Logs.list_logs(filter) == []
    end

    test "with address with zero logs" do
      contract_address = insert(:contract_address)

      %Transaction{block: block} =
        :transaction
        |> insert(to_address: contract_address)
        |> with_block()

      filter = %{
        from_block: block.number,
        to_block: block.number,
        address_hash: contract_address.hash
      }

      assert Logs.list_logs(filter) == []
    end

    test "with address with one log response includes all required information" do
      contract_address = insert(:contract_address)
      block = insert(:block)

      transaction =
        %Transaction{} =
        :transaction
        |> insert(to_address: contract_address, block_timestamp: block.timestamp)
        |> with_block(block)

      log = insert(:log, address: contract_address, block_number: block.number, transaction: transaction)

      filter = %{
        from_block: block.number,
        to_block: block.number,
        address_hash: contract_address.hash
      }

      [found_log] = Logs.list_logs(filter)

      assert found_log.data == log.data
      assert found_log.first_topic == log.first_topic
      assert found_log.second_topic == log.second_topic
      assert found_log.third_topic == log.third_topic
      assert found_log.fourth_topic == log.fourth_topic
      assert found_log.index == log.index
      assert found_log.address_hash == log.address_hash
      assert found_log.transaction_hash == log.transaction_hash
      assert found_log.gas_price == transaction.gas_price
      assert found_log.gas_used == transaction.gas_used
      assert found_log.transaction_index == transaction.index
      assert found_log.block_number == block.number
      assert found_log.block_timestamp == block.timestamp
    end

    test "with address with two logs" do
      contract_address = insert(:contract_address)

      transaction =
        %Transaction{block: block} =
        :transaction
        |> insert(to_address: contract_address)
        |> with_block()

      insert_list(2, :log, address: contract_address, transaction: transaction, block_number: block.number)

      filter = %{
        from_block: block.number,
        to_block: block.number,
        address_hash: contract_address.hash
      }

      found_logs = Logs.list_logs(filter)

      assert length(found_logs) == 2
    end

    test "ignores logs with block below fromBlock" do
      first_block = insert(:block)
      second_block = insert(:block)

      contract_address = insert(:contract_address)

      transaction_block1 =
        %Transaction{} =
        :transaction
        |> insert(to_address: contract_address)
        |> with_block(first_block)

      transaction_block2 =
        %Transaction{} =
        :transaction
        |> insert(to_address: contract_address)
        |> with_block(second_block)

      insert(:log, address: contract_address, transaction: transaction_block1, block_number: first_block.number)
      insert(:log, address: contract_address, transaction: transaction_block2, block_number: second_block.number)

      filter = %{
        from_block: second_block.number,
        to_block: second_block.number,
        address_hash: contract_address.hash
      }

      [found_log] = Logs.list_logs(filter)

      assert found_log.block_number == second_block.number
      assert found_log.transaction_hash == transaction_block2.hash
    end

    test "ignores logs with block above toBlock" do
      first_block = insert(:block)
      second_block = insert(:block)

      contract_address = insert(:contract_address)

      transaction_block1 =
        %Transaction{} =
        :transaction
        |> insert(to_address: contract_address)
        |> with_block(first_block)

      transaction_block2 =
        %Transaction{} =
        :transaction
        |> insert(to_address: contract_address)
        |> with_block(second_block)

      insert(:log, address: contract_address, transaction: transaction_block1, block_number: first_block.number)
      insert(:log, address: contract_address, transaction: transaction_block2, block_number: second_block.number)

      filter = %{
        from_block: first_block.number,
        to_block: first_block.number,
        address_hash: contract_address.hash
      }

      [found_log] = Logs.list_logs(filter)

      assert found_log.block_number == first_block.number
      assert found_log.transaction_hash == transaction_block1.hash
    end

    test "paginates logs" do
      contract_address = insert(:contract_address)

      transaction =
        %Transaction{block: block} =
        :transaction
        |> insert(to_address: contract_address)
        |> with_block()

      inserted_records =
        insert_list(2000, :log, address: contract_address, transaction: transaction, block_number: block.number)

      filter = %{
        from_block: block.number,
        to_block: block.number,
        address_hash: contract_address.hash
      }

      first_found_logs = Logs.list_logs(filter)

      assert Enum.count(first_found_logs) == 1_000

      last_record = List.last(first_found_logs)

      next_page_params = %{
        log_index: last_record.index,
        block_number: transaction.block_number
      }

      second_found_logs = Logs.list_logs(filter, next_page_params)

      assert Enum.count(second_found_logs) == 1_000

      all_found_logs = first_found_logs ++ second_found_logs

      assert Enum.all?(inserted_records, fn record ->
               Enum.any?(all_found_logs, fn found_log -> found_log.index == record.index end)
             end)
    end

    test "with a valid topic{x}" do
      contract_address = insert(:contract_address)

      transaction =
        %Transaction{block: block} =
        :transaction
        |> insert(to_address: contract_address)
        |> with_block()

      log1_details = [
        address: contract_address,
        transaction: transaction,
        first_topic: topic(@first_topic_hex_string_1)
      ]

      log2_details = [
        address: contract_address,
        transaction: transaction,
        first_topic: topic(@first_topic_hex_string_2)
      ]

      log1 = insert(:log, log1_details)
      _log2 = insert(:log, log2_details)

      filter = %{
        from_block: block.number,
        to_block: block.number,
        first_topic: log1.first_topic
      }

      [found_log] = Logs.list_logs(filter)

      assert found_log.first_topic == log1.first_topic
      assert found_log.index == log1.index
    end

    test "with a valid topic{x} AND another" do
      contract_address = insert(:contract_address)

      transaction =
        %Transaction{block: block} =
        :transaction
        |> insert(to_address: contract_address)
        |> with_block()

      log1_details = [
        address: contract_address,
        transaction: transaction,
        first_topic: topic(@first_topic_hex_string_1),
        second_topic: topic(@second_topic_hex_string_1)
      ]

      log2_details = [
        address: contract_address,
        transaction: transaction,
        first_topic: topic(@first_topic_hex_string_1),
        second_topic: topic(@second_topic_hex_string_2)
      ]

      _log1 = insert(:log, log1_details)
      log2 = insert(:log, log2_details)

      filter = %{
        from_block: block.number,
        to_block: block.number,
        first_topic: log2.first_topic,
        second_topic: log2.second_topic,
        topic0_1_opr: "and"
      }

      [found_log] = Logs.list_logs(filter)

      assert found_log.second_topic == log2.second_topic
      assert found_log.first_topic == log2.first_topic
      assert found_log.index == log2.index
    end

    test "with a valid topic{x} OR another" do
      contract_address = insert(:contract_address)

      transaction =
        %Transaction{block: block} =
        :transaction
        |> insert(to_address: contract_address)
        |> with_block()

      log1_details = [
        address: contract_address,
        transaction: transaction,
        first_topic: topic(@first_topic_hex_string_1),
        second_topic: topic(@second_topic_hex_string_1)
      ]

      log2_details = [
        address: contract_address,
        transaction: transaction,
        first_topic: topic(@first_topic_hex_string_2),
        second_topic: topic(@second_topic_hex_string_2)
      ]

      log1 = insert(:log, log1_details)
      log2 = insert(:log, log2_details)

      filter = %{
        from_block: block.number,
        to_block: block.number,
        first_topic: log1.first_topic,
        second_topic: log2.second_topic,
        topic0_1_opr: "or"
      }

      found_logs = Logs.list_logs(filter)

      assert length(found_logs) == 2
    end

    test "with address and topic{x}" do
      contract_address = insert(:contract_address)

      transaction =
        %Transaction{block: block} =
        :transaction
        |> insert(to_address: contract_address)
        |> with_block()

      log1_details = [
        address: contract_address,
        transaction: transaction,
<<<<<<< HEAD
        first_topic: "some first topic",
=======
        first_topic: topic(@first_topic_hex_string_1),
>>>>>>> ce735c12
        block_number: block.number
      ]

      log2_details = [
        address: contract_address,
        transaction: transaction,
<<<<<<< HEAD
        first_topic: "some OTHER first topic",
=======
        first_topic: topic(@first_topic_hex_string_2),
>>>>>>> ce735c12
        block_number: block.number
      ]

      _log1 = insert(:log, log1_details)
      log2 = insert(:log, log2_details)

      filter = %{
        from_block: block.number,
        to_block: block.number,
        address_hash: contract_address.hash,
        first_topic: log2.first_topic
      }

      [found_log] = Logs.list_logs(filter)

      assert found_log.index == log2.index
      assert found_log.first_topic == log2.first_topic
    end

    test "with address and two topic{x}s" do
      contract_address = insert(:contract_address)

      transaction =
        %Transaction{block: block} =
        :transaction
        |> insert(to_address: contract_address)
        |> with_block()

      log1_details = [
        address: contract_address,
        transaction: transaction,
<<<<<<< HEAD
        first_topic: "some first topic",
        second_topic: "some second topic",
=======
        first_topic: topic(@first_topic_hex_string_1),
        second_topic: topic(@second_topic_hex_string_1),
>>>>>>> ce735c12
        block_number: block.number
      ]

      log2_details = [
        address: contract_address,
        transaction: transaction,
<<<<<<< HEAD
        first_topic: "some OTHER first topic",
        second_topic: "some OTHER second topic",
=======
        first_topic: topic(@first_topic_hex_string_2),
        second_topic: topic(@second_topic_hex_string_2),
>>>>>>> ce735c12
        block_number: block.number
      ]

      _log1 = insert(:log, log1_details)
      log2 = insert(:log, log2_details)

      filter = %{
        from_block: block.number,
        to_block: block.number,
        address_hash: contract_address.hash,
        first_topic: log2.first_topic,
        second_topic: log2.second_topic,
        topic0_1_opr: "and"
      }

      [found_log] = Logs.list_logs(filter)

      assert found_log.index == log2.index
      assert found_log.first_topic == log2.first_topic
    end

    test "with address and three topic{x}s with AND operator" do
      contract_address = insert(:contract_address)

      transaction =
        %Transaction{block: block} =
        :transaction
        |> insert(to_address: contract_address)
        |> with_block()

      log1_details = [
        address: contract_address,
        transaction: transaction,
<<<<<<< HEAD
        first_topic: "some first topic",
        second_topic: "some second topic",
        third_topic: "some third topic",
=======
        first_topic: topic(@first_topic_hex_string_1),
        second_topic: topic(@second_topic_hex_string_1),
        third_topic: topic(@third_topic_hex_string_1),
>>>>>>> ce735c12
        block_number: block.number
      ]

      log2_details = [
        address: contract_address,
        transaction: transaction,
<<<<<<< HEAD
        first_topic: "some OTHER first topic",
        second_topic: "some OTHER second topic",
        third_topic: "some OTHER third topic",
=======
        first_topic: topic(@first_topic_hex_string_2),
        second_topic: topic(@second_topic_hex_string_2),
        third_topic: topic(@third_topic_hex_string_2),
>>>>>>> ce735c12
        block_number: block.number
      ]

      log3_details = [
        address: contract_address,
        transaction: transaction,
<<<<<<< HEAD
        first_topic: "some ALT first topic",
        second_topic: "some ALT second topic",
        third_topic: "some ALT third topic",
=======
        first_topic: topic(@first_topic_hex_string_3),
        second_topic: topic(@second_topic_hex_string_3),
        third_topic: topic(@third_topic_hex_string_3),
>>>>>>> ce735c12
        block_number: block.number
      ]

      _log1 = insert(:log, log1_details)
      log2 = insert(:log, log2_details)
      _log3 = insert(:log, log3_details)

      filter = %{
        from_block: block.number,
        to_block: block.number,
        address_hash: contract_address.hash,
        first_topic: log2.first_topic,
        second_topic: log2.second_topic,
        third_topic: log2.third_topic,
        topic0_1_opr: "and",
        topic0_2_opr: "and",
        topic1_2_opr: "and"
      }

      [found_log] = Logs.list_logs(filter)

      assert found_log.index == log2.index
      assert found_log.first_topic == log2.first_topic
      assert found_log.second_topic == log2.second_topic
      assert found_log.third_topic == log2.third_topic
    end

    test "with address and three topic{x}s with OR operator" do
      contract_address = insert(:contract_address)

      transaction =
        %Transaction{block: block} =
        :transaction
        |> insert(to_address: contract_address)
        |> with_block()

      log1_details = [
        address: contract_address,
        transaction: transaction,
<<<<<<< HEAD
        first_topic: "some first topic",
        second_topic: "some second topic",
        third_topic: "some third topic",
=======
        first_topic: topic(@first_topic_hex_string_1),
        second_topic: topic(@second_topic_hex_string_1),
        third_topic: topic(@third_topic_hex_string_1),
>>>>>>> ce735c12
        block_number: block.number
      ]

      log2_details = [
        address: contract_address,
        transaction: transaction,
<<<<<<< HEAD
        first_topic: "some OTHER first topic",
        second_topic: "some OTHER second topic",
        third_topic: "some OTHER third topic",
=======
        first_topic: topic(@first_topic_hex_string_2),
        second_topic: topic(@second_topic_hex_string_2),
        third_topic: topic(@third_topic_hex_string_2),
>>>>>>> ce735c12
        block_number: block.number
      ]

      log3_details = [
        address: contract_address,
        transaction: transaction,
<<<<<<< HEAD
        first_topic: "some ALT first topic",
        second_topic: "some ALT second topic",
        third_topic: "some ALT third topic",
=======
        first_topic: topic(@first_topic_hex_string_3),
        second_topic: topic(@second_topic_hex_string_3),
        third_topic: topic(@third_topic_hex_string_3),
>>>>>>> ce735c12
        block_number: block.number
      ]

      log1 = insert(:log, log1_details)
      log2 = insert(:log, log2_details)
      _log3 = insert(:log, log3_details)

      filter = %{
        from_block: block.number,
        to_block: block.number,
        address_hash: contract_address.hash,
        first_topic: log1.first_topic,
        second_topic: log2.second_topic,
        third_topic: log2.third_topic,
        topic0_1_opr: "or",
        topic0_2_opr: "or",
        topic1_2_opr: "or"
      }

      [found_log] = Logs.list_logs(filter)

      assert found_log.index == log2.index
      assert found_log.first_topic == log2.first_topic
      assert found_log.second_topic == log2.second_topic
      assert found_log.third_topic == log2.third_topic
    end

    test "three topic{x}s with OR and AND operator" do
      contract_address = insert(:contract_address)

      transaction =
        %Transaction{block: block} =
        :transaction
        |> insert(to_address: contract_address)
        |> with_block()

      log1_details = [
        address: contract_address,
        transaction: transaction,
<<<<<<< HEAD
        first_topic: "some topic",
        second_topic: "some second topic",
        third_topic: "some third topic",
=======
        first_topic: topic(@first_topic_hex_string_1),
        second_topic: topic(@second_topic_hex_string_1),
        third_topic: topic(@third_topic_hex_string_1),
>>>>>>> ce735c12
        block_number: block.number
      ]

      log2_details = [
        address: contract_address,
        transaction: transaction,
<<<<<<< HEAD
        first_topic: "some topic",
        second_topic: "some OTHER second topic",
        third_topic: "some third topic",
=======
        first_topic: topic(@first_topic_hex_string_1),
        second_topic: topic(@second_topic_hex_string_2),
        third_topic: topic(@third_topic_hex_string_1),
>>>>>>> ce735c12
        block_number: block.number
      ]

      log3_details = [
        address: contract_address,
        transaction: transaction,
<<<<<<< HEAD
        first_topic: "some topic",
        second_topic: "some second topic",
        third_topic: "some third topic",
=======
        first_topic: topic(@first_topic_hex_string_1),
        second_topic: topic(@second_topic_hex_string_1),
        third_topic: topic(@third_topic_hex_string_1),
>>>>>>> ce735c12
        block_number: block.number
      ]

      log1 = insert(:log, log1_details)
      log2 = insert(:log, log2_details)
      _log3 = insert(:log, log3_details)

      filter = %{
        from_block: block.number,
        to_block: block.number,
        address_hash: contract_address.hash,
        first_topic: log1.first_topic,
        second_topic: log2.second_topic,
        third_topic: log2.third_topic,
        topic0_1_opr: "or",
        topic0_2_opr: "or",
        topic1_2_opr: "and"
      }

      [found_log] = Logs.list_logs(filter)

      assert found_log.index == log2.index
      assert found_log.first_topic == log2.first_topic
      assert found_log.second_topic == log2.second_topic
      assert found_log.third_topic == log2.third_topic
    end

    test "four topic{x}s with all possible operators" do
      contract_address = insert(:contract_address)

      transaction =
        %Transaction{block: block} =
        :transaction
        |> insert(to_address: contract_address)
        |> with_block()

      log1_details = [
        address: contract_address,
        transaction: transaction,
<<<<<<< HEAD
        first_topic: "some topic",
        second_topic: "some second topic",
=======
        first_topic: topic(@first_topic_hex_string_1),
        second_topic: topic(@second_topic_hex_string_1),
>>>>>>> ce735c12
        block_number: block.number
      ]

      log2_details = [
        address: contract_address,
        transaction: transaction,
<<<<<<< HEAD
        first_topic: "some OTHER topic",
        second_topic: "some OTHER second topic",
        third_topic: "some OTHER third topic",
        fourth_topic: "some fourth topic",
=======
        first_topic: topic(@first_topic_hex_string_2),
        second_topic: topic(@second_topic_hex_string_2),
        third_topic: topic(@third_topic_hex_string_2),
        fourth_topic: topic(@fourth_topic_hex_string_1),
>>>>>>> ce735c12
        block_number: block.number
      ]

      log3_details = [
        address: contract_address,
        transaction: transaction,
<<<<<<< HEAD
        first_topic: "some topic",
        second_topic: "some second topic",
        third_topic: "some third topic",
        fourth_topic: "some fourth topic",
=======
        first_topic: topic(@first_topic_hex_string_1),
        second_topic: topic(@second_topic_hex_string_1),
        third_topic: topic(@third_topic_hex_string_1),
        fourth_topic: topic(@fourth_topic_hex_string_1),
>>>>>>> ce735c12
        block_number: block.number
      ]

      log1 = insert(:log, log1_details)
      log2 = insert(:log, log2_details)
      _log3 = insert(:log, log3_details)

      filter = %{
        from_block: block.number,
        to_block: block.number,
        address_hash: contract_address.hash,
        first_topic: log1.first_topic,
        second_topic: log2.second_topic,
        third_topic: log2.third_topic,
        fourth_topic: log2.fourth_topic,
        topic0_1_opr: "or",
        topic0_2_opr: "or",
        topic0_3_opr: "or",
        topic1_2_opr: "and",
        topic1_3_opr: "and",
        topic2_3_opr: "and"
      }

      [found_log] = Logs.list_logs(filter)

      assert found_log.index == log2.index
      assert found_log.first_topic == log2.first_topic
      assert found_log.second_topic == log2.second_topic
      assert found_log.third_topic == log2.third_topic
    end

    test "returned logs are sorted by block" do
      first_block = insert(:block)
      second_block = insert(:block)
      third_block = insert(:block)

      contract_address = insert(:contract_address)

      transaction_block1 =
        %Transaction{} =
        :transaction
        |> insert(to_address: contract_address)
        |> with_block(first_block)

      transaction_block2 =
        %Transaction{} =
        :transaction
        |> insert(to_address: contract_address)
        |> with_block(second_block)

      transaction_block3 =
        %Transaction{} =
        :transaction
        |> insert(to_address: contract_address)
        |> with_block(third_block)

      insert(:log, address: contract_address, transaction: transaction_block3)
      insert(:log, address: contract_address, transaction: transaction_block1)
      insert(:log, address: contract_address, transaction: transaction_block2)

      filter = %{
        from_block: first_block.number,
        to_block: third_block.number,
        address_hash: contract_address.hash
      }

      found_logs = Logs.list_logs(filter)

      block_number_order = Enum.map(found_logs, & &1.block_number)

      assert block_number_order == Enum.sort(block_number_order)
    end
  end
end<|MERGE_RESOLUTION|>--- conflicted
+++ resolved
@@ -346,22 +346,14 @@
       log1_details = [
         address: contract_address,
         transaction: transaction,
-<<<<<<< HEAD
-        first_topic: "some first topic",
-=======
-        first_topic: topic(@first_topic_hex_string_1),
->>>>>>> ce735c12
-        block_number: block.number
-      ]
-
-      log2_details = [
-        address: contract_address,
-        transaction: transaction,
-<<<<<<< HEAD
-        first_topic: "some OTHER first topic",
-=======
+        first_topic: topic(@first_topic_hex_string_1),
+        block_number: block.number
+      ]
+
+      log2_details = [
+        address: contract_address,
+        transaction: transaction,
         first_topic: topic(@first_topic_hex_string_2),
->>>>>>> ce735c12
         block_number: block.number
       ]
 
@@ -393,26 +385,16 @@
       log1_details = [
         address: contract_address,
         transaction: transaction,
-<<<<<<< HEAD
-        first_topic: "some first topic",
-        second_topic: "some second topic",
-=======
         first_topic: topic(@first_topic_hex_string_1),
         second_topic: topic(@second_topic_hex_string_1),
->>>>>>> ce735c12
-        block_number: block.number
-      ]
-
-      log2_details = [
-        address: contract_address,
-        transaction: transaction,
-<<<<<<< HEAD
-        first_topic: "some OTHER first topic",
-        second_topic: "some OTHER second topic",
-=======
+        block_number: block.number
+      ]
+
+      log2_details = [
+        address: contract_address,
+        transaction: transaction,
         first_topic: topic(@first_topic_hex_string_2),
         second_topic: topic(@second_topic_hex_string_2),
->>>>>>> ce735c12
         block_number: block.number
       ]
 
@@ -446,45 +428,27 @@
       log1_details = [
         address: contract_address,
         transaction: transaction,
-<<<<<<< HEAD
-        first_topic: "some first topic",
-        second_topic: "some second topic",
-        third_topic: "some third topic",
-=======
         first_topic: topic(@first_topic_hex_string_1),
         second_topic: topic(@second_topic_hex_string_1),
         third_topic: topic(@third_topic_hex_string_1),
->>>>>>> ce735c12
-        block_number: block.number
-      ]
-
-      log2_details = [
-        address: contract_address,
-        transaction: transaction,
-<<<<<<< HEAD
-        first_topic: "some OTHER first topic",
-        second_topic: "some OTHER second topic",
-        third_topic: "some OTHER third topic",
-=======
+        block_number: block.number
+      ]
+
+      log2_details = [
+        address: contract_address,
+        transaction: transaction,
         first_topic: topic(@first_topic_hex_string_2),
         second_topic: topic(@second_topic_hex_string_2),
         third_topic: topic(@third_topic_hex_string_2),
->>>>>>> ce735c12
         block_number: block.number
       ]
 
       log3_details = [
         address: contract_address,
         transaction: transaction,
-<<<<<<< HEAD
-        first_topic: "some ALT first topic",
-        second_topic: "some ALT second topic",
-        third_topic: "some ALT third topic",
-=======
         first_topic: topic(@first_topic_hex_string_3),
         second_topic: topic(@second_topic_hex_string_3),
         third_topic: topic(@third_topic_hex_string_3),
->>>>>>> ce735c12
         block_number: block.number
       ]
 
@@ -524,45 +488,27 @@
       log1_details = [
         address: contract_address,
         transaction: transaction,
-<<<<<<< HEAD
-        first_topic: "some first topic",
-        second_topic: "some second topic",
-        third_topic: "some third topic",
-=======
         first_topic: topic(@first_topic_hex_string_1),
         second_topic: topic(@second_topic_hex_string_1),
         third_topic: topic(@third_topic_hex_string_1),
->>>>>>> ce735c12
-        block_number: block.number
-      ]
-
-      log2_details = [
-        address: contract_address,
-        transaction: transaction,
-<<<<<<< HEAD
-        first_topic: "some OTHER first topic",
-        second_topic: "some OTHER second topic",
-        third_topic: "some OTHER third topic",
-=======
+        block_number: block.number
+      ]
+
+      log2_details = [
+        address: contract_address,
+        transaction: transaction,
         first_topic: topic(@first_topic_hex_string_2),
         second_topic: topic(@second_topic_hex_string_2),
         third_topic: topic(@third_topic_hex_string_2),
->>>>>>> ce735c12
         block_number: block.number
       ]
 
       log3_details = [
         address: contract_address,
         transaction: transaction,
-<<<<<<< HEAD
-        first_topic: "some ALT first topic",
-        second_topic: "some ALT second topic",
-        third_topic: "some ALT third topic",
-=======
         first_topic: topic(@first_topic_hex_string_3),
         second_topic: topic(@second_topic_hex_string_3),
         third_topic: topic(@third_topic_hex_string_3),
->>>>>>> ce735c12
         block_number: block.number
       ]
 
@@ -602,45 +548,27 @@
       log1_details = [
         address: contract_address,
         transaction: transaction,
-<<<<<<< HEAD
-        first_topic: "some topic",
-        second_topic: "some second topic",
-        third_topic: "some third topic",
-=======
         first_topic: topic(@first_topic_hex_string_1),
         second_topic: topic(@second_topic_hex_string_1),
         third_topic: topic(@third_topic_hex_string_1),
->>>>>>> ce735c12
-        block_number: block.number
-      ]
-
-      log2_details = [
-        address: contract_address,
-        transaction: transaction,
-<<<<<<< HEAD
-        first_topic: "some topic",
-        second_topic: "some OTHER second topic",
-        third_topic: "some third topic",
-=======
+        block_number: block.number
+      ]
+
+      log2_details = [
+        address: contract_address,
+        transaction: transaction,
         first_topic: topic(@first_topic_hex_string_1),
         second_topic: topic(@second_topic_hex_string_2),
         third_topic: topic(@third_topic_hex_string_1),
->>>>>>> ce735c12
         block_number: block.number
       ]
 
       log3_details = [
         address: contract_address,
         transaction: transaction,
-<<<<<<< HEAD
-        first_topic: "some topic",
-        second_topic: "some second topic",
-        third_topic: "some third topic",
-=======
         first_topic: topic(@first_topic_hex_string_1),
         second_topic: topic(@second_topic_hex_string_1),
         third_topic: topic(@third_topic_hex_string_1),
->>>>>>> ce735c12
         block_number: block.number
       ]
 
@@ -680,47 +608,28 @@
       log1_details = [
         address: contract_address,
         transaction: transaction,
-<<<<<<< HEAD
-        first_topic: "some topic",
-        second_topic: "some second topic",
-=======
         first_topic: topic(@first_topic_hex_string_1),
         second_topic: topic(@second_topic_hex_string_1),
->>>>>>> ce735c12
-        block_number: block.number
-      ]
-
-      log2_details = [
-        address: contract_address,
-        transaction: transaction,
-<<<<<<< HEAD
-        first_topic: "some OTHER topic",
-        second_topic: "some OTHER second topic",
-        third_topic: "some OTHER third topic",
-        fourth_topic: "some fourth topic",
-=======
+        block_number: block.number
+      ]
+
+      log2_details = [
+        address: contract_address,
+        transaction: transaction,
         first_topic: topic(@first_topic_hex_string_2),
         second_topic: topic(@second_topic_hex_string_2),
         third_topic: topic(@third_topic_hex_string_2),
         fourth_topic: topic(@fourth_topic_hex_string_1),
->>>>>>> ce735c12
         block_number: block.number
       ]
 
       log3_details = [
         address: contract_address,
         transaction: transaction,
-<<<<<<< HEAD
-        first_topic: "some topic",
-        second_topic: "some second topic",
-        third_topic: "some third topic",
-        fourth_topic: "some fourth topic",
-=======
         first_topic: topic(@first_topic_hex_string_1),
         second_topic: topic(@second_topic_hex_string_1),
         third_topic: topic(@third_topic_hex_string_1),
         fourth_topic: topic(@fourth_topic_hex_string_1),
->>>>>>> ce735c12
         block_number: block.number
       ]
 
