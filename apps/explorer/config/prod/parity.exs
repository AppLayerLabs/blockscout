use Mix.Config

config :explorer,
  json_rpc_named_arguments: [
    transport: EthereumJSONRPC.HTTP,
    transport_options: [
      http: EthereumJSONRPC.HTTP.HTTPoison,
      url: System.get_env("ETHEREUM_JSONRPC_HTTP_URL"),
      method_to_url: [
        eth_call: System.get_env("ETHEREUM_JSONRPC_TRACE_URL"),
        eth_getBalance: System.get_env("ETHEREUM_JSONRPC_TRACE_URL"),
        trace_replayTransaction: System.get_env("ETHEREUM_JSONRPC_TRACE_URL")
      ],
<<<<<<< HEAD
      http_options: [recv_timeout: 60_000, timeout: 60_000, hackney: [:insecure, pool: :ethereum_jsonrpc]]
=======
      http_options: [recv_timeout: :timer.minutes(1), timeout: :timer.minutes(1), hackney: [pool: :ethereum_jsonrpc]]
>>>>>>> 04d734fb
    ],
    variant: EthereumJSONRPC.Parity
  ],
  subscribe_named_arguments: [
    transport: EthereumJSONRPC.WebSocket,
    transport_options: [
      web_socket: EthereumJSONRPC.WebSocket.WebSocketClient,
      url: System.get_env("ETHEREUM_JSONRPC_WS_URL")
    ],
    variant: EthereumJSONRPC.Parity
  ]<|MERGE_RESOLUTION|>--- conflicted
+++ resolved
@@ -11,11 +11,7 @@
         eth_getBalance: System.get_env("ETHEREUM_JSONRPC_TRACE_URL"),
         trace_replayTransaction: System.get_env("ETHEREUM_JSONRPC_TRACE_URL")
       ],
-<<<<<<< HEAD
-      http_options: [recv_timeout: 60_000, timeout: 60_000, hackney: [:insecure, pool: :ethereum_jsonrpc]]
-=======
       http_options: [recv_timeout: :timer.minutes(1), timeout: :timer.minutes(1), hackney: [pool: :ethereum_jsonrpc]]
->>>>>>> 04d734fb
     ],
     variant: EthereumJSONRPC.Parity
   ],
