--- conflicted
+++ resolved
@@ -94,11 +94,7 @@
       {:mock, "~> 0.3.0", only: [:test], runtime: false},
       {:mox, "~> 0.4", only: [:test]},
       {:poison, "~> 4.0.1"},
-<<<<<<< HEAD
-      {:nimble_csv, "~> 0.6.0"},
-=======
       {:nimble_csv, "~> 1.1"},
->>>>>>> fb934dbf
       {:postgrex, ">= 0.0.0"},
       # For compatibility with `prometheus_process_collector`, which hasn't been updated yet
       {:prometheus, "~> 4.0", override: true},
