defmodule Explorer.Application do
  @moduledoc """
  This is the Application module for Explorer.
  """

  use Application

  alias Explorer.Admin

  alias Explorer.Chain.Cache.{
    Accounts,
    AddressesTabsCounters,
    AddressSum,
    AddressSumMinusBurnt,
    BackgroundMigrations,
    Block,
    BlockNumber,
    Blocks,
    GasPriceOracle,
    GasUsage,
    MinMissingBlockNumber,
    NetVersion,
    PendingBlockOperation,
    StateChanges,
    Transaction,
    Transactions,
    TransactionsApiV2,
    Uncles
  }

  alias Explorer.Chain.Supply.RSK

  alias Explorer.Market.MarketHistoryCache
  alias Explorer.Repo.PrometheusLogger

  @impl Application
  def start(_type, _args) do
    PrometheusLogger.setup()

    :telemetry.attach(
      "prometheus-ecto",
      [:explorer, :repo, :query],
      &PrometheusLogger.handle_event/4,
      %{}
    )

    # Children to start in all environments
    base_children = [
      Explorer.Repo,
      Explorer.Repo.Replica1,
      Explorer.Vault,
      Supervisor.child_spec({SpandexDatadog.ApiServer, datadog_opts()}, id: SpandexDatadog.ApiServer),
      Supervisor.child_spec({Task.Supervisor, name: Explorer.HistoryTaskSupervisor}, id: Explorer.HistoryTaskSupervisor),
      Supervisor.child_spec({Task.Supervisor, name: Explorer.MarketTaskSupervisor}, id: Explorer.MarketTaskSupervisor),
      Supervisor.child_spec({Task.Supervisor, name: Explorer.GenesisDataTaskSupervisor}, id: GenesisDataTaskSupervisor),
      Supervisor.child_spec({Task.Supervisor, name: Explorer.TaskSupervisor}, id: Explorer.TaskSupervisor),
      Supervisor.child_spec({Task.Supervisor, name: Explorer.LookUpSmartContractSourcesTaskSupervisor},
        id: LookUpSmartContractSourcesTaskSupervisor
      ),
      Explorer.SmartContract.SolcDownloader,
      Explorer.SmartContract.VyperDownloader,
      {Registry, keys: :duplicate, name: Registry.ChainEvents, id: Registry.ChainEvents},
      {Admin.Recovery, [[], [name: Admin.Recovery]]},
      Accounts,
      AddressSum,
      AddressSumMinusBurnt,
      BackgroundMigrations,
      Block,
      BlockNumber,
      Blocks,
      GasPriceOracle,
      GasUsage,
      NetVersion,
      PendingBlockOperation,
      Transaction,
      StateChanges,
      Transactions,
      TransactionsApiV2,
      Uncles,
      AddressesTabsCounters,
      con_cache_child_spec(MarketHistoryCache.cache_name()),
      con_cache_child_spec(RSK.cache_name(), ttl_check_interval: :timer.minutes(1), global_ttl: :timer.minutes(30)),
      {Redix, redix_opts()},
      {Explorer.Utility.MissingRangesManipulator, []}
    ]

    children = base_children ++ configurable_children()

    opts = [strategy: :one_for_one, name: Explorer.Supervisor, max_restarts: 1_000]

    Supervisor.start_link(children, opts)
  end

  defp configurable_children do
    configurable_children_set =
      [
        configure(Explorer.ExchangeRates),
        configure(Explorer.ExchangeRates.TokenExchangeRates),
        configure(Explorer.ChainSpec.GenesisData),
        configure(Explorer.Market.History.Cataloger),
        configure(Explorer.Chain.Cache.ContractsCounter),
        configure(Explorer.Chain.Cache.NewContractsCounter),
        configure(Explorer.Chain.Cache.VerifiedContractsCounter),
        configure(Explorer.Chain.Cache.NewVerifiedContractsCounter),
        configure(Explorer.Chain.Cache.TransactionActionTokensData),
        configure(Explorer.Chain.Cache.TransactionActionUniswapPools),
        configure(Explorer.Chain.Cache.WithdrawalsSum),
        configure(Explorer.Chain.Transaction.History.Historian),
        configure(Explorer.Chain.Events.Listener),
        configure(Explorer.Counters.AddressesWithBalanceCounter),
        configure(Explorer.Counters.AddressesCounter),
        configure(Explorer.Counters.AddressTransactionsCounter),
        configure(Explorer.Counters.AddressTokenTransfersCounter),
        configure(Explorer.Counters.AddressTransactionsGasUsageCounter),
        configure(Explorer.Counters.AddressTokenUsdSum),
        configure(Explorer.Counters.TokenHoldersCounter),
        configure(Explorer.Counters.TokenTransfersCounter),
        configure(Explorer.Counters.BlockBurntFeeCounter),
        configure(Explorer.Counters.BlockPriorityFeeCounter),
        configure(Explorer.Counters.AverageBlockTime),
        configure(Explorer.Counters.Bridge),
        configure(Explorer.Validator.MetadataProcessor),
        configure(Explorer.Tags.AddressTag.Cataloger),
        configure(MinMissingBlockNumber),
        configure(Explorer.Chain.Fetcher.CheckBytecodeMatchingOnDemand),
        configure(Explorer.Chain.Fetcher.FetchValidatorInfoOnDemand),
        configure(Explorer.TokenInstanceOwnerAddressMigration.Supervisor),
        sc_microservice_configure(Explorer.Chain.Fetcher.LookUpSmartContractSourcesOnDemand),
        configure(Explorer.Chain.Cache.RootstockLockedBTC),
        configure(Explorer.Migrator.TransactionsDenormalization),
        configure(Explorer.Migrator.AddressCurrentTokenBalanceTokenType),
        configure(Explorer.Migrator.AddressTokenBalanceTokenType)
      ]
      |> List.flatten()

    repos_by_chain_type() ++ account_repo() ++ configurable_children_set
  end

  defp repos_by_chain_type do
    if Mix.env() == :test do
      [
        Explorer.Repo.PolygonEdge,
        Explorer.Repo.PolygonZkevm,
        Explorer.Repo.RSK,
<<<<<<< HEAD
        Explorer.Repo.Suave,
        Explorer.Repo.Beacon
=======
        Explorer.Repo.Shibarium,
        Explorer.Repo.Suave
>>>>>>> ecde63be
      ]
    else
      []
    end
  end

  defp account_repo do
    if System.get_env("ACCOUNT_DATABASE_URL") || Mix.env() == :test do
      [Explorer.Repo.Account]
    else
      []
    end
  end

  defp should_start?(process) do
    Application.get_env(:explorer, process, [])[:enabled] == true
  end

  defp configure(process) do
    if should_start?(process) do
      process
    else
      []
    end
  end

  defp sc_microservice_configure(process) do
    if Application.get_env(:explorer, Explorer.SmartContract.RustVerifierInterfaceBehaviour)[:eth_bytecode_db?] do
      process
    else
      []
    end
  end

  defp datadog_port do
    Application.get_env(:explorer, :datadog)[:port]
  end

  defp spandex_batch_size do
    Application.get_env(:explorer, :spandex)[:batch_size]
  end

  defp spandex_sync_threshold do
    Application.get_env(:explorer, :spandex)[:sync_threshold]
  end

  defp datadog_opts do
    datadog_port = datadog_port()

    spandex_batch_size = spandex_batch_size()

    spandex_sync_threshold = spandex_sync_threshold()

    [
      host: System.get_env("DATADOG_HOST") || "localhost",
      port: datadog_port,
      batch_size: spandex_batch_size,
      sync_threshold: spandex_sync_threshold,
      http: HTTPoison
    ]
  end

  defp con_cache_child_spec(name, params \\ [ttl_check_interval: false]) do
    params = Keyword.put(params, :name, name)

    Supervisor.child_spec(
      {
        ConCache,
        params
      },
      id: {ConCache, name}
    )
  end

  defp redix_opts do
    {System.get_env("ACCOUNT_REDIS_URL") || "redis://127.0.0.1:6379", [name: :redix]}
  end
end<|MERGE_RESOLUTION|>--- conflicted
+++ resolved
@@ -139,16 +139,12 @@
   defp repos_by_chain_type do
     if Mix.env() == :test do
       [
+        Explorer.Repo.Beacon,
         Explorer.Repo.PolygonEdge,
         Explorer.Repo.PolygonZkevm,
         Explorer.Repo.RSK,
-<<<<<<< HEAD
-        Explorer.Repo.Suave,
-        Explorer.Repo.Beacon
-=======
         Explorer.Repo.Shibarium,
         Explorer.Repo.Suave
->>>>>>> ecde63be
       ]
     else
       []
