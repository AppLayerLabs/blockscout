defmodule Explorer.Application do
  @moduledoc """
  This is the Application module for Explorer.
  """

  use Application

  alias Explorer.Admin

  alias Explorer.Chain.Cache.{
    Accounts,
    AddressSum,
    AddressSumMinusBurnt,
    Block,
    BlockNumber,
    GasPriceOracle,
    # GasUsage,
    MinMissingBlockNumber,
    NetVersion,
    Transaction,
    Transactions,
    Uncles
  }

  alias Explorer.Chain.Supply.RSK

  alias Explorer.Market.MarketHistoryCache
  alias Explorer.Repo.PrometheusLogger

  @impl Application
  def start(_type, _args) do
    PrometheusLogger.setup()

    :telemetry.attach(
      "prometheus-ecto",
      [:explorer, :repo, :query],
      &PrometheusLogger.handle_event/4,
      %{}
    )

    # Children to start in all environments
    base_children = [
      Explorer.Repo,
      Explorer.Repo.Replica1,
      Supervisor.child_spec({SpandexDatadog.ApiServer, datadog_opts()}, id: SpandexDatadog.ApiServer),
      Supervisor.child_spec({Task.Supervisor, name: Explorer.HistoryTaskSupervisor}, id: Explorer.HistoryTaskSupervisor),
      Supervisor.child_spec({Task.Supervisor, name: Explorer.MarketTaskSupervisor}, id: Explorer.MarketTaskSupervisor),
      Supervisor.child_spec({Task.Supervisor, name: Explorer.GenesisDataTaskSupervisor}, id: GenesisDataTaskSupervisor),
      Supervisor.child_spec({Task.Supervisor, name: Explorer.TaskSupervisor}, id: Explorer.TaskSupervisor),
      Explorer.SmartContract.SolcDownloader,
      Explorer.SmartContract.VyperDownloader,
      {Registry, keys: :duplicate, name: Registry.ChainEvents, id: Registry.ChainEvents},
      {Admin.Recovery, [[], [name: Admin.Recovery]]},
      Transaction,
      AddressSum,
      AddressSumMinusBurnt,
<<<<<<< HEAD
      BlockCount,
      GasPriceOracle,
      # GasUsage,
=======
      Block,
      Blocks,
      GasUsage,
>>>>>>> 8e4c73cf
      NetVersion,
      BlockNumber,
      con_cache_child_spec(MarketHistoryCache.cache_name()),
      con_cache_child_spec(RSK.cache_name(), ttl_check_interval: :timer.minutes(1), global_ttl: :timer.minutes(30)),
      Transactions,
      Accounts,
      Uncles
    ]

    children = base_children ++ configurable_children()

    opts = [strategy: :one_for_one, name: Explorer.Supervisor, max_restarts: 1_000]

    Supervisor.start_link(children, opts)
  end

  defp configurable_children do
    [
      configure(Explorer.ExchangeRates),
      configure(Explorer.ChainSpec.GenesisData),
      configure(Explorer.KnownTokens),
      configure(Explorer.Market.History.Cataloger),
      configure(Explorer.Chain.Cache.TokenExchangeRate),
      configure(Explorer.Chain.Transaction.History.Historian),
      configure(Explorer.Chain.Events.Listener),
      configure(Explorer.Counters.AddressesWithBalanceCounter),
      configure(Explorer.Counters.AddressesCounter),
      configure(Explorer.Counters.AddressTransactionsCounter),
      configure(Explorer.Counters.AddressTokenTransfersCounter),
      configure(Explorer.Counters.AddressTransactionsGasUsageCounter),
      configure(Explorer.Counters.AddressTokenUsdSum),
      configure(Explorer.Counters.TokenHoldersCounter),
      configure(Explorer.Counters.TokenTransfersCounter),
      configure(Explorer.Counters.BlockBurnedFeeCounter),
      configure(Explorer.Counters.BlockPriorityFeeCounter),
      configure(Explorer.Counters.AverageBlockTime),
      configure(Explorer.Counters.Bridge),
      configure(Explorer.Validator.MetadataProcessor),
      configure(Explorer.Staking.ContractState),
      configure(MinMissingBlockNumber)
    ]
    |> List.flatten()
  end

  defp should_start?(process) do
    Application.get_env(:explorer, process, [])[:enabled] == true
  end

  defp configure(process) do
    if should_start?(process) do
      process
    else
      []
    end
  end

  defp datadog_port do
    if System.get_env("DATADOG_PORT") do
      case Integer.parse(System.get_env("DATADOG_PORT")) do
        {integer, ""} -> integer
        _ -> 8126
      end
    else
      8126
    end
  end

  defp spandex_batch_size do
    if System.get_env("SPANDEX_BATCH_SIZE") do
      case Integer.parse(System.get_env("SPANDEX_BATCH_SIZE")) do
        {integer, ""} -> integer
        _ -> 100
      end
    else
      100
    end
  end

  defp spandex_sync_threshold do
    if System.get_env("SPANDEX_SYNC_THRESHOLD") do
      case Integer.parse(System.get_env("SPANDEX_SYNC_THRESHOLD")) do
        {integer, ""} -> integer
        _ -> 100
      end
    else
      100
    end
  end

  defp datadog_opts do
    datadog_port = datadog_port()

    spandex_batch_size = spandex_batch_size()

    spandex_sync_threshold = spandex_sync_threshold()

    [
      host: System.get_env("DATADOG_HOST") || "localhost",
      port: datadog_port,
      batch_size: spandex_batch_size,
      sync_threshold: spandex_sync_threshold,
      http: HTTPoison
    ]
  end

  defp con_cache_child_spec(name, params \\ [ttl_check_interval: false]) do
    params = Keyword.put(params, :name, name)

    Supervisor.child_spec(
      {
        ConCache,
        params
      },
      id: {ConCache, name}
    )
  end
end<|MERGE_RESOLUTION|>--- conflicted
+++ resolved
@@ -54,15 +54,10 @@
       Transaction,
       AddressSum,
       AddressSumMinusBurnt,
-<<<<<<< HEAD
-      BlockCount,
+      Block,
+      Blocks,
       GasPriceOracle,
       # GasUsage,
-=======
-      Block,
-      Blocks,
-      GasUsage,
->>>>>>> 8e4c73cf
       NetVersion,
       BlockNumber,
       con_cache_child_spec(MarketHistoryCache.cache_name()),
