--- conflicted
+++ resolved
@@ -164,11 +164,7 @@
   """
   @type necessity_by_association :: %{association => necessity}
 
-<<<<<<< HEAD
   @type necessity_by_association_option :: {:necessity_by_association, necessity_by_association}
-=======
-  @typep necessity_by_association_option :: {:necessity_by_association, necessity_by_association}
->>>>>>> d8dbd087
   @type paging_options :: {:paging_options, PagingOptions.t()}
   @typep balance_by_day :: %{date: String.t(), value: Wei.t()}
   @type api? :: {:api?, true | false}
