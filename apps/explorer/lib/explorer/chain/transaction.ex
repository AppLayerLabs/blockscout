defmodule Explorer.Chain.Transaction.Schema do
  @moduledoc false

  alias Explorer.Chain.{
    Address,
    Block,
    Data,
    Hash,
    InternalTransaction,
    Log,
    TokenTransfer,
    TransactionAction,
    Wei
  }

  alias Explorer.Chain.Transaction.{Fork, Status}
  alias Explorer.Chain.Zkevm.BatchTransaction

  @chain_type_fields (case Application.compile_env(:explorer, :chain_type) do
                        "suave" ->
                          elem(
                            quote do
                              belongs_to(
                                :execution_node,
                                Address,
                                foreign_key: :execution_node_hash,
                                references: :hash,
                                type: Hash.Address
                              )

                              field(:wrapped_type, :integer)
                              field(:wrapped_nonce, :integer)
                              field(:wrapped_gas, :decimal)
                              field(:wrapped_gas_price, Wei)
                              field(:wrapped_max_priority_fee_per_gas, Wei)
                              field(:wrapped_max_fee_per_gas, Wei)
                              field(:wrapped_value, Wei)
                              field(:wrapped_input, Data)
                              field(:wrapped_v, :decimal)
                              field(:wrapped_r, :decimal)
                              field(:wrapped_s, :decimal)
                              field(:wrapped_hash, Hash.Full)

                              belongs_to(
                                :wrapped_to_address,
                                Address,
                                foreign_key: :wrapped_to_address_hash,
                                references: :hash,
                                type: Hash.Address
                              )
                            end,
                            2
                          )

                        "polygon_zkevm" ->
                          elem(
                            quote do
                              has_one(:zkevm_batch_transaction, BatchTransaction, foreign_key: :hash, references: :hash)
                              has_one(:zkevm_batch, through: [:zkevm_batch_transaction, :batch], references: :hash)

                              has_one(:zkevm_sequence_transaction,
                                through: [:zkevm_batch, :sequence_transaction],
                                references: :hash
                              )

                              has_one(:zkevm_verify_transaction,
                                through: [:zkevm_batch, :verify_transaction],
                                references: :hash
                              )
                            end,
                            2
                          )

                        _ ->
                          []
                      end)

  defmacro generate do
    quote do
      @primary_key false
      typed_schema "transactions" do
        field(:hash, Hash.Full, primary_key: true)
        field(:block_number, :integer)
        field(:block_consensus, :boolean)
        field(:block_timestamp, :utc_datetime_usec)
        field(:cumulative_gas_used, :decimal)
        field(:earliest_processing_start, :utc_datetime_usec)
        field(:error, :string)
        field(:gas, :decimal)
        field(:gas_price, Wei)
        field(:gas_used, :decimal)
        field(:index, :integer)
        field(:created_contract_code_indexed_at, :utc_datetime_usec)
        field(:input, Data)
        field(:nonce, :integer) :: non_neg_integer() | nil
        field(:r, :decimal)
        field(:s, :decimal)
        field(:status, Status)
        field(:v, :decimal)
        field(:value, Wei)
        field(:revert_reason, :string)
        field(:max_priority_fee_per_gas, Wei)
        field(:max_fee_per_gas, Wei)
        field(:type, :integer)
        field(:has_error_in_internal_txs, :boolean)
        field(:has_token_transfers, :boolean, virtual: true)

        # stability virtual fields
        field(:transaction_fee_log, :any, virtual: true)
        field(:transaction_fee_token, :any, virtual: true)

        # A transient field for deriving old block hash during transaction upserts.
        # Used to force refetch of a block in case a transaction is re-collated
        # in a different block. See: https://github.com/blockscout/blockscout/issues/1911
        field(:old_block_hash, Hash.Full)

        timestamps()

        belongs_to(:block, Block, foreign_key: :block_hash, references: :hash, type: Hash.Full)
        has_many(:forks, Fork, foreign_key: :hash, references: :hash)

        belongs_to(
          :from_address,
          Address,
          foreign_key: :from_address_hash,
          references: :hash,
          type: Hash.Address
        )

        has_many(:internal_transactions, InternalTransaction, foreign_key: :transaction_hash, references: :hash)
        has_many(:logs, Log, foreign_key: :transaction_hash, references: :hash)

        has_many(:token_transfers, TokenTransfer, foreign_key: :transaction_hash, references: :hash)

        has_many(:transaction_actions, TransactionAction,
          foreign_key: :hash,
          preload_order: [asc: :log_index],
          references: :hash
        )

        belongs_to(
          :to_address,
          Address,
          foreign_key: :to_address_hash,
          references: :hash,
          type: Hash.Address
        )

        has_many(:uncles, through: [:forks, :uncle], references: :hash)

        belongs_to(
          :created_contract_address,
          Address,
          foreign_key: :created_contract_address_hash,
          references: :hash,
          type: Hash.Address
        )

        unquote_splicing(@chain_type_fields)
      end
    end
  end
end

defmodule Explorer.Chain.Transaction do
  @moduledoc "Models a Web3 transaction."

  use Explorer.Schema

  require Logger
  require Explorer.Chain.Transaction.Schema

  alias ABI.FunctionSelector
  alias Ecto.Association.NotLoaded
  alias Ecto.Changeset
  alias Explorer.{Chain, Helper, PagingOptions, Repo, SortingHelper}

  alias Explorer.Chain.{
    Block.Reward,
    ContractMethod,
    Data,
    DenormalizationHelper,
    Hash,
    Log,
    SmartContract,
    SmartContract.Proxy,
    Token,
    TokenTransfer,
    Transaction,
    Wei
  }

<<<<<<< HEAD
  alias Explorer.Chain.Beacon.BlobTransaction
  alias Explorer.Chain.Block.Reward
  alias Explorer.Chain.SmartContract.Proxy
  alias Explorer.Chain.Transaction.{Fork, Status}
  alias Explorer.Chain.Zkevm.BatchTransaction
  alias Explorer.{PagingOptions, SortingHelper}
=======
>>>>>>> cf995975
  alias Explorer.SmartContract.SigProviderInterface

  @optional_attrs ~w(max_priority_fee_per_gas max_fee_per_gas block_hash block_number block_consensus block_timestamp created_contract_address_hash cumulative_gas_used earliest_processing_start
                     error gas_price gas_used index created_contract_code_indexed_at status to_address_hash revert_reason type has_error_in_internal_txs)a

  @suave_optional_attrs ~w(execution_node_hash wrapped_type wrapped_nonce wrapped_to_address_hash wrapped_gas wrapped_gas_price wrapped_max_priority_fee_per_gas wrapped_max_fee_per_gas wrapped_value wrapped_input wrapped_v wrapped_r wrapped_s wrapped_hash)a

  @required_attrs ~w(from_address_hash gas hash input nonce r s v value)a

  @empty_attrs ~w()a

  @typedoc """
  X coordinate module n in
  [Elliptic Curve Digital Signature Algorithm](https://en.wikipedia.org/wiki/Elliptic_Curve_Digital_Signature_Algorithm)
  (EDCSA)
  """
  @type r :: Decimal.t()

  @typedoc """
  Y coordinate module n in
  [Elliptic Curve Digital Signature Algorithm](https://en.wikipedia.org/wiki/Elliptic_Curve_Digital_Signature_Algorithm)
  (EDCSA)
  """
  @type s :: Decimal.t()

  @typedoc """
  The index of the transaction in its block.
  """
  @type transaction_index :: non_neg_integer()

  @typedoc """
  `t:standard_v/0` + `27`

  | `v`  | X      | Y    |
  |------|--------|------|
  | `27` | lower  | even |
  | `28` | lower  | odd  |
  | `29` | higher | even |
  | `30` | higher | odd  |

  **Note: that `29` and `30` are exceedingly rarely, and will in practice only ever be seen in specifically generated
  examples.**
  """
  @type v :: 27..30

  @typedoc """
  How much the sender is willing to pay in wei per unit of gas.
  """
  @type wei_per_gas :: Wei.t()

  @derive {Poison.Encoder,
           only: [
             :block_number,
             :block_timestamp,
             :cumulative_gas_used,
             :error,
             :gas,
             :gas_price,
             :gas_used,
             :index,
             :created_contract_code_indexed_at,
             :input,
             :nonce,
             :r,
             :s,
             :v,
             :status,
             :value,
             :revert_reason
           ]}

  @derive {Jason.Encoder,
           only: [
             :block_number,
             :block_timestamp,
             :cumulative_gas_used,
             :error,
             :gas,
             :gas_price,
             :gas_used,
             :index,
             :created_contract_code_indexed_at,
             :input,
             :nonce,
             :r,
             :s,
             :v,
             :status,
             :value,
             :revert_reason
           ]}

  @typedoc """
   * `block` - the block in which this transaction was mined/validated.  `nil` when transaction is pending or has only
     been collated into one of the `uncles` in one of the `forks`.
   * `block_hash` - `block` foreign key. `nil` when transaction is pending or has only been collated into one of the
     `uncles` in one of the `forks`.
   * `block_number` - Denormalized `block` `number`. `nil` when transaction is pending or has only been collated into
     one of the `uncles` in one of the `forks`.
   * `block_consensus` - consensus of the block where transaction collated.
   * `block_timestamp` - timestamp of the block where transaction collated.
   * `created_contract_address` - belongs_to association to `address` corresponding to `created_contract_address_hash`.
   * `created_contract_address_hash` - Denormalized `internal_transaction` `created_contract_address_hash`
     populated only when `to_address_hash` is nil.
   * `cumulative_gas_used` - the cumulative gas used in `transaction`'s `t:Explorer.Chain.Block.t/0` before
     `transaction`'s `index`.  `nil` when transaction is pending
   * `earliest_processing_start` - If the pending transaction fetcher was alive and received this transaction, we can
      be sure that this transaction did not start processing until after the last time we fetched pending transactions,
      so we annotate that with this field. If it is `nil`, that means we don't have a lower bound for when it started
      processing.
   * `error` - the `error` from the last `t:Explorer.Chain.InternalTransaction.t/0` in `internal_transactions` that
     caused `status` to be `:error`.  Only set after `internal_transactions_index_at` is set AND if there was an error.
     Also, `error` is set if transaction is replaced/dropped
   * `forks` - copies of this transactions that were collated into `uncles` not on the primary consensus of the chain.
   * `from_address` - the source of `value`
   * `from_address_hash` - foreign key of `from_address`
   * `gas` - Gas provided by the sender
   * `gas_price` - How much the sender is willing to pay for `gas`
   * `gas_used` - the gas used for just `transaction`.  `nil` when transaction is pending or has only been collated into
     one of the `uncles` in one of the `forks`.
   * `hash` - hash of contents of this transaction
   * `index` - index of this transaction in `block`.  `nil` when transaction is pending or has only been collated into
     one of the `uncles` in one of the `forks`.
   * `input`- data sent along with the transaction
   * `internal_transactions` - transactions (value transfers) created while executing contract used for this
     transaction
   * `created_contract_code_indexed_at` - when created `address` code was fetched by `Indexer`
   * `revert_reason` - revert reason of transaction

     | `status` | `contract_creation_address_hash` | `input`    | Token Transfer? | `internal_transactions_indexed_at`        | `internal_transactions` | Description                                                                                         |
     |----------|----------------------------------|------------|-----------------|-------------------------------------------|-------------------------|-----------------------------------------------------------------------------------------------------|
     | `:ok`    | `nil`                            | Empty      | Don't Care      | `inserted_at`                             | Unfetched               | Simple `value` transfer transaction succeeded.  Internal transactions would be same value transfer. |
     | `:ok`    | `nil`                            | Don't Care | `true`          | `inserted_at`                             | Unfetched               | Token transfer (from `logs`) that didn't happen during a contract creation.                         |
     | `:ok`    | Don't Care                       | Non-Empty  | Don't Care      | When `internal_transactions` are indexed. | Fetched                 | A contract call that succeeded.                                                                     |
     | `:error` | nil                              | Empty      | Don't Care      | When `internal_transactions` are indexed. | Fetched                 | Simple `value` transfer transaction failed. Internal transactions fetched for `error`.              |
     | `:error` | Don't Care                       | Non-Empty  | Don't Care      | When `internal_transactions` are indexed. | Fetched                 | A contract call that failed.                                                                        |
     | `nil`    | Don't Care                       | Don't Care | Don't Care      | When `internal_transactions` are indexed. | Depends                 | A pending post-Byzantium transaction will only know its status from receipt.                        |
     | `nil`    | Don't Care                       | Don't Care | Don't Care      | When `internal_transactions` are indexed. | Fetched                 | A pre-Byzantium transaction requires internal transactions to determine status.                     |
   * `logs` - events that occurred while mining the `transaction`.
   * `nonce` - the number of transaction made by the sender prior to this one
   * `r` - the R field of the signature. The (r, s) is the normal output of an ECDSA signature, where r is computed as
       the X coordinate of a point R, modulo the curve order n.
   * `s` - The S field of the signature.  The (r, s) is the normal output of an ECDSA signature, where r is computed as
       the X coordinate of a point R, modulo the curve order n.
   * `status` - whether the transaction was successfully mined or failed.  `nil` when transaction is pending or has only
     been collated into one of the `uncles` in one of the `forks`.
   * `to_address` - sink of `value`
   * `to_address_hash` - `to_address` foreign key
   * `uncles` - uncle blocks where `forks` were collated
   * `v` - The V field of the signature.
   * `value` - wei transferred from `from_address` to `to_address`
   * `revert_reason` - revert reason of transaction
   * `max_priority_fee_per_gas` - User defined maximum fee (tip) per unit of gas paid to validator for transaction prioritization.
   * `max_fee_per_gas` - Maximum total amount per unit of gas a user is willing to pay for a transaction, including base fee and priority fee.
   * `type` - New transaction type identifier introduced in EIP 2718 (Berlin HF)
   * `has_error_in_internal_txs` - shows if the internal transactions related to transaction have errors
   * `execution_node` - execution node address (used by Suave)
   * `execution_node_hash` - foreign key of `execution_node` (used by Suave)
   * `wrapped_type` - transaction type from the `wrapped` field (used by Suave)
   * `wrapped_nonce` - nonce from the `wrapped` field (used by Suave)
   * `wrapped_to_address` - target address from the `wrapped` field (used by Suave)
   * `wrapped_to_address_hash` - `wrapped_to_address` foreign key (used by Suave)
   * `wrapped_gas` - gas from the `wrapped` field (used by Suave)
   * `wrapped_gas_price` - gas_price from the `wrapped` field (used by Suave)
   * `wrapped_max_priority_fee_per_gas` - max_priority_fee_per_gas from the `wrapped` field (used by Suave)
   * `wrapped_max_fee_per_gas` - max_fee_per_gas from the `wrapped` field (used by Suave)
   * `wrapped_value` - value from the `wrapped` field (used by Suave)
   * `wrapped_input` - data from the `wrapped` field (used by Suave)
   * `wrapped_v` - V field of the signature from the `wrapped` field (used by Suave)
   * `wrapped_r` - R field of the signature from the `wrapped` field (used by Suave)
   * `wrapped_s` - S field of the signature from the `wrapped` field (used by Suave)
   * `wrapped_hash` - hash from the `wrapped` field (used by Suave)
  """
<<<<<<< HEAD
  @type t ::
          Map.merge(
            %__MODULE__{
              block: %Ecto.Association.NotLoaded{} | Block.t() | nil,
              block_hash: Hash.t() | nil,
              block_number: Block.block_number() | nil,
              block_consensus: boolean(),
              block_timestamp: DateTime.t() | nil,
              created_contract_address: %Ecto.Association.NotLoaded{} | Address.t() | nil,
              created_contract_address_hash: Hash.Address.t() | nil,
              created_contract_code_indexed_at: DateTime.t() | nil,
              cumulative_gas_used: Gas.t() | nil,
              earliest_processing_start: DateTime.t() | nil,
              error: String.t() | nil,
              forks: %Ecto.Association.NotLoaded{} | [Fork.t()],
              from_address: %Ecto.Association.NotLoaded{} | Address.t(),
              from_address_hash: Hash.Address.t(),
              gas: Gas.t(),
              gas_price: wei_per_gas | nil,
              gas_used: Gas.t() | nil,
              hash: Hash.t(),
              index: transaction_index | nil,
              input: Data.t(),
              internal_transactions: %Ecto.Association.NotLoaded{} | [InternalTransaction.t()],
              logs: %Ecto.Association.NotLoaded{} | [Log.t()],
              nonce: non_neg_integer(),
              r: r(),
              s: s(),
              status: Status.t() | nil,
              to_address: %Ecto.Association.NotLoaded{} | Address.t() | nil,
              to_address_hash: Hash.Address.t() | nil,
              uncles: %Ecto.Association.NotLoaded{} | [Block.t()],
              v: v(),
              value: Wei.t(),
              revert_reason: String.t() | nil,
              max_priority_fee_per_gas: wei_per_gas | nil,
              max_fee_per_gas: wei_per_gas | nil,
              type: non_neg_integer() | nil,
              has_error_in_internal_txs: boolean(),
              transaction_fee_log: any(),
              transaction_fee_token: any()
            },
            chain_type_fields
          )

  case Application.compile_env(:explorer, :chain_type) do
    "suave" ->
      @type chain_type_fields :: %{
              execution_node: %Ecto.Association.NotLoaded{} | Address.t() | nil,
              execution_node_hash: Hash.Address.t() | nil,
              wrapped_type: non_neg_integer() | nil,
              wrapped_nonce: non_neg_integer() | nil,
              wrapped_to_address: %Ecto.Association.NotLoaded{} | Address.t() | nil,
              wrapped_to_address_hash: Hash.Address.t() | nil,
              wrapped_gas: Gas.t() | nil,
              wrapped_gas_price: wei_per_gas | nil,
              wrapped_max_priority_fee_per_gas: wei_per_gas | nil,
              wrapped_max_fee_per_gas: wei_per_gas | nil,
              wrapped_value: Wei.t() | nil,
              wrapped_input: Data.t() | nil,
              wrapped_v: v() | nil,
              wrapped_r: r() | nil,
              wrapped_s: s() | nil,
              wrapped_hash: Hash.t() | nil
            }

    "ethereum" ->
      @type chain_type_fields :: %{
              beacon_blob_transaction: %Ecto.Association.NotLoaded{} | BlobTransaction.t()
            }

    _ ->
      @type chain_type_fields :: %{}
  end

  @derive {Poison.Encoder,
           only: [
             :block_number,
             :block_timestamp,
             :cumulative_gas_used,
             :error,
             :gas,
             :gas_price,
             :gas_used,
             :index,
             :created_contract_code_indexed_at,
             :input,
             :nonce,
             :r,
             :s,
             :v,
             :status,
             :value,
             :revert_reason
           ]}

  @derive {Jason.Encoder,
           only: [
             :block_number,
             :block_timestamp,
             :cumulative_gas_used,
             :error,
             :gas,
             :gas_price,
             :gas_used,
             :index,
             :created_contract_code_indexed_at,
             :input,
             :nonce,
             :r,
             :s,
             :v,
             :status,
             :value,
             :revert_reason
           ]}

  @primary_key {:hash, Hash.Full, autogenerate: false}
  schema "transactions" do
    field(:block_number, :integer)
    field(:block_consensus, :boolean)
    field(:block_timestamp, :utc_datetime_usec)
    field(:cumulative_gas_used, :decimal)
    field(:earliest_processing_start, :utc_datetime_usec)
    field(:error, :string)
    field(:gas, :decimal)
    field(:gas_price, Wei)
    field(:gas_used, :decimal)
    field(:index, :integer)
    field(:created_contract_code_indexed_at, :utc_datetime_usec)
    field(:input, Data)
    field(:nonce, :integer)
    field(:r, :decimal)
    field(:s, :decimal)
    field(:status, Status)
    field(:v, :decimal)
    field(:value, Wei)
    field(:revert_reason, :string)
    field(:max_priority_fee_per_gas, Wei)
    field(:max_fee_per_gas, Wei)
    field(:type, :integer)
    field(:has_error_in_internal_txs, :boolean)
    field(:has_token_transfers, :boolean, virtual: true)

    # stability virtual fields
    field(:transaction_fee_log, :any, virtual: true)
    field(:transaction_fee_token, :any, virtual: true)

    # A transient field for deriving old block hash during transaction upserts.
    # Used to force refetch of a block in case a transaction is re-collated
    # in a different block. See: https://github.com/blockscout/blockscout/issues/1911
    field(:old_block_hash, Hash.Full)

    timestamps()

    belongs_to(:block, Block, foreign_key: :block_hash, references: :hash, type: Hash.Full)
    has_many(:forks, Fork, foreign_key: :hash)

    belongs_to(
      :from_address,
      Address,
      foreign_key: :from_address_hash,
      references: :hash,
      type: Hash.Address
    )

    has_many(:internal_transactions, InternalTransaction, foreign_key: :transaction_hash)
    has_many(:logs, Log, foreign_key: :transaction_hash)
    has_many(:token_transfers, TokenTransfer, foreign_key: :transaction_hash)
    has_many(:transaction_actions, TransactionAction, foreign_key: :hash, preload_order: [asc: :log_index])

    belongs_to(
      :to_address,
      Address,
      foreign_key: :to_address_hash,
      references: :hash,
      type: Hash.Address
    )

    has_many(:uncles, through: [:forks, :uncle])

    has_one(:zkevm_batch_transaction, BatchTransaction, foreign_key: :hash)
    has_one(:zkevm_batch, through: [:zkevm_batch_transaction, :batch])
    has_one(:zkevm_sequence_transaction, through: [:zkevm_batch, :sequence_transaction])
    has_one(:zkevm_verify_transaction, through: [:zkevm_batch, :verify_transaction])
    has_one(:beacon_blob_transaction, BlobTransaction, foreign_key: :hash)

    belongs_to(
      :created_contract_address,
      Address,
      foreign_key: :created_contract_address_hash,
      references: :hash,
      type: Hash.Address
    )

    if System.get_env("CHAIN_TYPE") == "suave" do
      belongs_to(
        :execution_node,
        Address,
        foreign_key: :execution_node_hash,
        references: :hash,
        type: Hash.Address
      )

      field(:wrapped_type, :integer)
      field(:wrapped_nonce, :integer)
      field(:wrapped_gas, :decimal)
      field(:wrapped_gas_price, Wei)
      field(:wrapped_max_priority_fee_per_gas, Wei)
      field(:wrapped_max_fee_per_gas, Wei)
      field(:wrapped_value, Wei)
      field(:wrapped_input, Data)
      field(:wrapped_v, :decimal)
      field(:wrapped_r, :decimal)
      field(:wrapped_s, :decimal)
      field(:wrapped_hash, Hash.Full)

      belongs_to(
        :wrapped_to_address,
        Address,
        foreign_key: :wrapped_to_address_hash,
        references: :hash,
        type: Hash.Address
      )
    end
  end
=======
  Explorer.Chain.Transaction.Schema.generate()
>>>>>>> cf995975

  @doc """
  A pending transaction does not have a `block_hash`

      iex> changeset = Explorer.Chain.Transaction.changeset(
      ...>   %Transaction{},
      ...>   %{
      ...>     from_address_hash: "0xe8ddc5c7a2d2f0d7a9798459c0104fdf5e987aca",
      ...>     gas: 4700000,
      ...>     gas_price: 100000000000,
      ...>     hash: "0x3a3eb134e6792ce9403ea4188e5e79693de9e4c94e499db132be086400da79e6",
      ...>     input: "0x6060604052341561000f57600080fd5b336000806101000a81548173ffffffffffffffffffffffffffffffffffffffff021916908373ffffffffffffffffffffffffffffffffffffffff1602179055506102db8061005e6000396000f300606060405260043610610062576000357c0100000000000000000000000000000000000000000000000000000000900463ffffffff1680630900f01014610067578063445df0ac146100a05780638da5cb5b146100c9578063fdacd5761461011e575b600080fd5b341561007257600080fd5b61009e600480803573ffffffffffffffffffffffffffffffffffffffff16906020019091905050610141565b005b34156100ab57600080fd5b6100b3610224565b6040518082815260200191505060405180910390f35b34156100d457600080fd5b6100dc61022a565b604051808273ffffffffffffffffffffffffffffffffffffffff1673ffffffffffffffffffffffffffffffffffffffff16815260200191505060405180910390f35b341561012957600080fd5b61013f600480803590602001909190505061024f565b005b60008060009054906101000a900473ffffffffffffffffffffffffffffffffffffffff1673ffffffffffffffffffffffffffffffffffffffff163373ffffffffffffffffffffffffffffffffffffffff161415610220578190508073ffffffffffffffffffffffffffffffffffffffff1663fdacd5766001546040518263ffffffff167c010000000000000000000000000000000000000000000000000000000002815260040180828152602001915050600060405180830381600087803b151561020b57600080fd5b6102c65a03f1151561021c57600080fd5b5050505b5050565b60015481565b6000809054906101000a900473ffffffffffffffffffffffffffffffffffffffff1681565b6000809054906101000a900473ffffffffffffffffffffffffffffffffffffffff1673ffffffffffffffffffffffffffffffffffffffff163373ffffffffffffffffffffffffffffffffffffffff1614156102ac57806001819055505b505600a165627a7a72305820a9c628775efbfbc17477a472413c01ee9b33881f550c59d21bee9928835c854b0029",
      ...>     nonce: 0,
      ...>     r: 0xAD3733DF250C87556335FFE46C23E34DBAFFDE93097EF92F52C88632A40F0C75,
      ...>     s: 0x72caddc0371451a58de2ca6ab64e0f586ccdb9465ff54e1c82564940e89291e3,
      ...>     v: 0x8d,
      ...>     value: 0
      ...>   }
      ...> )
      iex> changeset.valid?
      true

  A pending transaction does not have a `gas_price` (Erigon)

      iex> changeset = Explorer.Chain.Transaction.changeset(
      ...>   %Transaction{},
      ...>   %{
      ...>     from_address_hash: "0xe8ddc5c7a2d2f0d7a9798459c0104fdf5e987aca",
      ...>     gas: 4700000,
      ...>     hash: "0x3a3eb134e6792ce9403ea4188e5e79693de9e4c94e499db132be086400da79e6",
      ...>     input: "0x6060604052341561000f57600080fd5b336000806101000a81548173ffffffffffffffffffffffffffffffffffffffff021916908373ffffffffffffffffffffffffffffffffffffffff1602179055506102db8061005e6000396000f300606060405260043610610062576000357c0100000000000000000000000000000000000000000000000000000000900463ffffffff1680630900f01014610067578063445df0ac146100a05780638da5cb5b146100c9578063fdacd5761461011e575b600080fd5b341561007257600080fd5b61009e600480803573ffffffffffffffffffffffffffffffffffffffff16906020019091905050610141565b005b34156100ab57600080fd5b6100b3610224565b6040518082815260200191505060405180910390f35b34156100d457600080fd5b6100dc61022a565b604051808273ffffffffffffffffffffffffffffffffffffffff1673ffffffffffffffffffffffffffffffffffffffff16815260200191505060405180910390f35b341561012957600080fd5b61013f600480803590602001909190505061024f565b005b60008060009054906101000a900473ffffffffffffffffffffffffffffffffffffffff1673ffffffffffffffffffffffffffffffffffffffff163373ffffffffffffffffffffffffffffffffffffffff161415610220578190508073ffffffffffffffffffffffffffffffffffffffff1663fdacd5766001546040518263ffffffff167c010000000000000000000000000000000000000000000000000000000002815260040180828152602001915050600060405180830381600087803b151561020b57600080fd5b6102c65a03f1151561021c57600080fd5b5050505b5050565b60015481565b6000809054906101000a900473ffffffffffffffffffffffffffffffffffffffff1681565b6000809054906101000a900473ffffffffffffffffffffffffffffffffffffffff1673ffffffffffffffffffffffffffffffffffffffff163373ffffffffffffffffffffffffffffffffffffffff1614156102ac57806001819055505b505600a165627a7a72305820a9c628775efbfbc17477a472413c01ee9b33881f550c59d21bee9928835c854b0029",
      ...>     nonce: 0,
      ...>     r: 0xAD3733DF250C87556335FFE46C23E34DBAFFDE93097EF92F52C88632A40F0C75,
      ...>     s: 0x72caddc0371451a58de2ca6ab64e0f586ccdb9465ff54e1c82564940e89291e3,
      ...>     v: 0x8d,
      ...>     value: 0
      ...>   }
      ...> )
      iex> changeset.valid?
      true

  A collated transaction MUST have an `index` so its position in the `block` is known and the `cumulative_gas_used` ane
  `gas_used` to know its fees.

  Post-Byzantium, the status must be present when a block is collated.

      iex> changeset = Explorer.Chain.Transaction.changeset(
      ...>   %Transaction{},
      ...>   %{
      ...>     block_hash: "0xe52d77084cab13a4e724162bcd8c6028e5ecfaa04d091ee476e96b9958ed6b47",
      ...>     block_number: 34,
      ...>     cumulative_gas_used: 0,
      ...>     from_address_hash: "0xe8ddc5c7a2d2f0d7a9798459c0104fdf5e987aca",
      ...>     gas: 4700000,
      ...>     gas_price: 100000000000,
      ...>     gas_used: 4600000,
      ...>     hash: "0x3a3eb134e6792ce9403ea4188e5e79693de9e4c94e499db132be086400da79e6",
      ...>     index: 0,
      ...>     input: "0x6060604052341561000f57600080fd5b336000806101000a81548173ffffffffffffffffffffffffffffffffffffffff021916908373ffffffffffffffffffffffffffffffffffffffff1602179055506102db8061005e6000396000f300606060405260043610610062576000357c0100000000000000000000000000000000000000000000000000000000900463ffffffff1680630900f01014610067578063445df0ac146100a05780638da5cb5b146100c9578063fdacd5761461011e575b600080fd5b341561007257600080fd5b61009e600480803573ffffffffffffffffffffffffffffffffffffffff16906020019091905050610141565b005b34156100ab57600080fd5b6100b3610224565b6040518082815260200191505060405180910390f35b34156100d457600080fd5b6100dc61022a565b604051808273ffffffffffffffffffffffffffffffffffffffff1673ffffffffffffffffffffffffffffffffffffffff16815260200191505060405180910390f35b341561012957600080fd5b61013f600480803590602001909190505061024f565b005b60008060009054906101000a900473ffffffffffffffffffffffffffffffffffffffff1673ffffffffffffffffffffffffffffffffffffffff163373ffffffffffffffffffffffffffffffffffffffff161415610220578190508073ffffffffffffffffffffffffffffffffffffffff1663fdacd5766001546040518263ffffffff167c010000000000000000000000000000000000000000000000000000000002815260040180828152602001915050600060405180830381600087803b151561020b57600080fd5b6102c65a03f1151561021c57600080fd5b5050505b5050565b60015481565b6000809054906101000a900473ffffffffffffffffffffffffffffffffffffffff1681565b6000809054906101000a900473ffffffffffffffffffffffffffffffffffffffff1673ffffffffffffffffffffffffffffffffffffffff163373ffffffffffffffffffffffffffffffffffffffff1614156102ac57806001819055505b505600a165627a7a72305820a9c628775efbfbc17477a472413c01ee9b33881f550c59d21bee9928835c854b0029",
      ...>     nonce: 0,
      ...>     r: 0xAD3733DF250C87556335FFE46C23E34DBAFFDE93097EF92F52C88632A40F0C75,
      ...>     s: 0x72caddc0371451a58de2ca6ab64e0f586ccdb9465ff54e1c82564940e89291e3,
      ...>     status: :ok,
      ...>     v: 0x8d,
      ...>     value: 0
      ...>   }
      ...> )
      iex> changeset.valid?
      true

  But, pre-Byzantium the status cannot be known until the `Explorer.Chain.InternalTransaction` are checked for an
  `error`, so `status` is not required since we can't from the transaction data alone check if the chain is pre- or
  post-Byzantium.

      iex> changeset = Explorer.Chain.Transaction.changeset(
      ...>   %Transaction{},
      ...>   %{
      ...>     block_hash: "0xe52d77084cab13a4e724162bcd8c6028e5ecfaa04d091ee476e96b9958ed6b47",
      ...>     block_number: 34,
      ...>     cumulative_gas_used: 0,
      ...>     from_address_hash: "0xe8ddc5c7a2d2f0d7a9798459c0104fdf5e987aca",
      ...>     gas: 4700000,
      ...>     gas_price: 100000000000,
      ...>     gas_used: 4600000,
      ...>     hash: "0x3a3eb134e6792ce9403ea4188e5e79693de9e4c94e499db132be086400da79e6",
      ...>     index: 0,
      ...>     input: "0x6060604052341561000f57600080fd5b336000806101000a81548173ffffffffffffffffffffffffffffffffffffffff021916908373ffffffffffffffffffffffffffffffffffffffff1602179055506102db8061005e6000396000f300606060405260043610610062576000357c0100000000000000000000000000000000000000000000000000000000900463ffffffff1680630900f01014610067578063445df0ac146100a05780638da5cb5b146100c9578063fdacd5761461011e575b600080fd5b341561007257600080fd5b61009e600480803573ffffffffffffffffffffffffffffffffffffffff16906020019091905050610141565b005b34156100ab57600080fd5b6100b3610224565b6040518082815260200191505060405180910390f35b34156100d457600080fd5b6100dc61022a565b604051808273ffffffffffffffffffffffffffffffffffffffff1673ffffffffffffffffffffffffffffffffffffffff16815260200191505060405180910390f35b341561012957600080fd5b61013f600480803590602001909190505061024f565b005b60008060009054906101000a900473ffffffffffffffffffffffffffffffffffffffff1673ffffffffffffffffffffffffffffffffffffffff163373ffffffffffffffffffffffffffffffffffffffff161415610220578190508073ffffffffffffffffffffffffffffffffffffffff1663fdacd5766001546040518263ffffffff167c010000000000000000000000000000000000000000000000000000000002815260040180828152602001915050600060405180830381600087803b151561020b57600080fd5b6102c65a03f1151561021c57600080fd5b5050505b5050565b60015481565b6000809054906101000a900473ffffffffffffffffffffffffffffffffffffffff1681565b6000809054906101000a900473ffffffffffffffffffffffffffffffffffffffff1673ffffffffffffffffffffffffffffffffffffffff163373ffffffffffffffffffffffffffffffffffffffff1614156102ac57806001819055505b505600a165627a7a72305820a9c628775efbfbc17477a472413c01ee9b33881f550c59d21bee9928835c854b0029",
      ...>     nonce: 0,
      ...>     r: 0xAD3733DF250C87556335FFE46C23E34DBAFFDE93097EF92F52C88632A40F0C75,
      ...>     s: 0x72caddc0371451a58de2ca6ab64e0f586ccdb9465ff54e1c82564940e89291e3,
      ...>     v: 0x8d,
      ...>     value: 0
      ...>   }
      ...> )
      iex> changeset.valid?
      true

  The `error` can only be set with a specific error message when `status` is `:error`

      iex> changeset = Explorer.Chain.Transaction.changeset(
      ...>   %Transaction{},
      ...>   %{
      ...>     block_hash: "0xe52d77084cab13a4e724162bcd8c6028e5ecfaa04d091ee476e96b9958ed6b47",
      ...>     block_number: 34,
      ...>     cumulative_gas_used: 0,
      ...>     error: "Out of gas",
      ...>     gas: 4700000,
      ...>     gas_price: 100000000000,
      ...>     gas_used: 4600000,
      ...>     hash: "0x3a3eb134e6792ce9403ea4188e5e79693de9e4c94e499db132be086400da79e6",
      ...>     index: 0,
      ...>     input: "0x6060604052341561000f57600080fd5b336000806101000a81548173ffffffffffffffffffffffffffffffffffffffff021916908373ffffffffffffffffffffffffffffffffffffffff1602179055506102db8061005e6000396000f300606060405260043610610062576000357c0100000000000000000000000000000000000000000000000000000000900463ffffffff1680630900f01014610067578063445df0ac146100a05780638da5cb5b146100c9578063fdacd5761461011e575b600080fd5b341561007257600080fd5b61009e600480803573ffffffffffffffffffffffffffffffffffffffff16906020019091905050610141565b005b34156100ab57600080fd5b6100b3610224565b6040518082815260200191505060405180910390f35b34156100d457600080fd5b6100dc61022a565b604051808273ffffffffffffffffffffffffffffffffffffffff1673ffffffffffffffffffffffffffffffffffffffff16815260200191505060405180910390f35b341561012957600080fd5b61013f600480803590602001909190505061024f565b005b60008060009054906101000a900473ffffffffffffffffffffffffffffffffffffffff1673ffffffffffffffffffffffffffffffffffffffff163373ffffffffffffffffffffffffffffffffffffffff161415610220578190508073ffffffffffffffffffffffffffffffffffffffff1663fdacd5766001546040518263ffffffff167c010000000000000000000000000000000000000000000000000000000002815260040180828152602001915050600060405180830381600087803b151561020b57600080fd5b6102c65a03f1151561021c57600080fd5b5050505b5050565b60015481565b6000809054906101000a900473ffffffffffffffffffffffffffffffffffffffff1681565b6000809054906101000a900473ffffffffffffffffffffffffffffffffffffffff1673ffffffffffffffffffffffffffffffffffffffff163373ffffffffffffffffffffffffffffffffffffffff1614156102ac57806001819055505b505600a165627a7a72305820a9c628775efbfbc17477a472413c01ee9b33881f550c59d21bee9928835c854b0029",
      ...>     nonce: 0,
      ...>     r: 0xAD3733DF250C87556335FFE46C23E34DBAFFDE93097EF92F52C88632A40F0C75,
      ...>     s: 0x72caddc0371451a58de2ca6ab64e0f586ccdb9465ff54e1c82564940e89291e3,
      ...>     v: 0x8d,
      ...>     value: 0
      ...>   }
      ...> )
      iex> changeset.valid?
      false
      iex> Keyword.get_values(changeset.errors, :error)
      [{"can't be set when status is not :error", []}]

      iex> changeset = Explorer.Chain.Transaction.changeset(
      ...>   %Transaction{},
      ...>   %{
      ...>     block_hash: "0xe52d77084cab13a4e724162bcd8c6028e5ecfaa04d091ee476e96b9958ed6b47",
      ...>     block_number: 34,
      ...>     cumulative_gas_used: 0,
      ...>     error: "Out of gas",
      ...>     from_address_hash: "0xe8ddc5c7a2d2f0d7a9798459c0104fdf5e987aca",
      ...>     gas: 4700000,
      ...>     gas_price: 100000000000,
      ...>     gas_used: 4600000,
      ...>     hash: "0x3a3eb134e6792ce9403ea4188e5e79693de9e4c94e499db132be086400da79e6",
      ...>     index: 0,
      ...>     input: "0x6060604052341561000f57600080fd5b336000806101000a81548173ffffffffffffffffffffffffffffffffffffffff021916908373ffffffffffffffffffffffffffffffffffffffff1602179055506102db8061005e6000396000f300606060405260043610610062576000357c0100000000000000000000000000000000000000000000000000000000900463ffffffff1680630900f01014610067578063445df0ac146100a05780638da5cb5b146100c9578063fdacd5761461011e575b600080fd5b341561007257600080fd5b61009e600480803573ffffffffffffffffffffffffffffffffffffffff16906020019091905050610141565b005b34156100ab57600080fd5b6100b3610224565b6040518082815260200191505060405180910390f35b34156100d457600080fd5b6100dc61022a565b604051808273ffffffffffffffffffffffffffffffffffffffff1673ffffffffffffffffffffffffffffffffffffffff16815260200191505060405180910390f35b341561012957600080fd5b61013f600480803590602001909190505061024f565b005b60008060009054906101000a900473ffffffffffffffffffffffffffffffffffffffff1673ffffffffffffffffffffffffffffffffffffffff163373ffffffffffffffffffffffffffffffffffffffff161415610220578190508073ffffffffffffffffffffffffffffffffffffffff1663fdacd5766001546040518263ffffffff167c010000000000000000000000000000000000000000000000000000000002815260040180828152602001915050600060405180830381600087803b151561020b57600080fd5b6102c65a03f1151561021c57600080fd5b5050505b5050565b60015481565b6000809054906101000a900473ffffffffffffffffffffffffffffffffffffffff1681565b6000809054906101000a900473ffffffffffffffffffffffffffffffffffffffff1673ffffffffffffffffffffffffffffffffffffffff163373ffffffffffffffffffffffffffffffffffffffff1614156102ac57806001819055505b505600a165627a7a72305820a9c628775efbfbc17477a472413c01ee9b33881f550c59d21bee9928835c854b0029",
      ...>     nonce: 0,
      ...>     r: 0xAD3733DF250C87556335FFE46C23E34DBAFFDE93097EF92F52C88632A40F0C75,
      ...>     s: 0x72caddc0371451a58de2ca6ab64e0f586ccdb9465ff54e1c82564940e89291e3,
      ...>     status: :error,
      ...>     v: 0x8d,
      ...>     value: 0
      ...>   }
      ...> )
      iex> changeset.valid?
      true

  """
  def changeset(%__MODULE__{} = transaction, attrs \\ %{}) do
    attrs_to_cast =
      @required_attrs ++
        @optional_attrs ++
        if Application.get_env(:explorer, :chain_type) == "suave", do: @suave_optional_attrs, else: @empty_attrs

    transaction
    |> cast(attrs, attrs_to_cast)
    |> validate_required(@required_attrs)
    |> validate_collated()
    |> validate_error()
    |> validate_status()
    |> check_collated()
    |> check_error()
    |> check_status()
    |> foreign_key_constraint(:block_hash)
    |> unique_constraint(:hash)
  end

  @spec block_timestamp(t()) :: DateTime.t()
  def block_timestamp(%{block_number: nil, inserted_at: time}), do: time
  def block_timestamp(%{block_timestamp: time}) when not is_nil(time), do: time
  def block_timestamp(%{block: %{timestamp: time}}), do: time

  def preload_token_transfers(query, address_hash) do
    token_transfers_query =
      from(
        tt in TokenTransfer,
        where:
          tt.token_contract_address_hash == ^address_hash or tt.to_address_hash == ^address_hash or
            tt.from_address_hash == ^address_hash,
        order_by: [asc: tt.log_index],
        preload: [:token, [from_address: :names], [to_address: :names]]
      )

    preload(query, [tt], token_transfers: ^token_transfers_query)
  end

  def decoded_revert_reason(transaction, revert_reason, options \\ []) do
    hex =
      case revert_reason do
        "0x" <> hex_part ->
          hex_part

        hex ->
          hex
      end

    process_hex_revert_reason(hex, transaction, options)
  end

  defp process_hex_revert_reason(hex_revert_reason, %__MODULE__{to_address: smart_contract, hash: hash}, options) do
    case Integer.parse(hex_revert_reason, 16) do
      {number, ""} ->
        binary_revert_reason = :binary.encode_unsigned(number)

        {result, _, _} =
          decoded_input_data(
            %Transaction{
              to_address: smart_contract,
              hash: hash,
              input: %Data{bytes: binary_revert_reason}
            },
            options
          )

        result

      _ ->
        hex_revert_reason
    end
  end

  # Because there is no contract association, we know the contract was not verified
  @spec decoded_input_data(
          NotLoaded.t() | Transaction.t(),
          boolean(),
          [Chain.api?()],
          full_abi_acc,
          methods_acc
        ) ::
          {error_type | success_type, full_abi_acc, methods_acc}
        when full_abi_acc: map(),
             methods_acc: map(),
             error_type: {:error, any()} | {:error, :contract_not_verified | :contract_verified, list()},
             success_type: {:ok | binary(), any()} | {:ok, binary(), binary(), list()}
  def decoded_input_data(tx, skip_sig_provider? \\ false, options, full_abi_acc \\ %{}, methods_acc \\ %{})

  def decoded_input_data(%__MODULE__{to_address: nil}, _, _, full_abi_acc, methods_acc),
    do: {{:error, :no_to_address}, full_abi_acc, methods_acc}

  def decoded_input_data(%NotLoaded{}, _, _, full_abi_acc, methods_acc),
    do: {{:error, :not_loaded}, full_abi_acc, methods_acc}

  def decoded_input_data(%__MODULE__{input: %{bytes: bytes}}, _, _, full_abi_acc, methods_acc)
      when bytes in [nil, <<>>],
      do: {{:error, :no_input_data}, full_abi_acc, methods_acc}

  if not Application.compile_env(:explorer, :decode_not_a_contract_calls) do
    def decoded_input_data(%__MODULE__{to_address: %{contract_code: nil}}, _, _, full_abi_acc, methods_acc),
      do: {{:error, :not_a_contract_call}, full_abi_acc, methods_acc}
  end

  def decoded_input_data(
        %__MODULE__{
          to_address: %{smart_contract: nil},
          input: input,
          hash: hash
        },
        skip_sig_provider?,
        options,
        full_abi_acc,
        methods_acc
      ) do
    decoded_input_data(
      %__MODULE__{
        to_address: %NotLoaded{},
        input: input,
        hash: hash
      },
      skip_sig_provider?,
      options,
      full_abi_acc,
      methods_acc
    )
  end

  def decoded_input_data(
        %__MODULE__{
          to_address: %{smart_contract: %NotLoaded{}},
          input: input,
          hash: hash
        },
        skip_sig_provider?,
        options,
        full_abi_acc,
        methods_acc
      ) do
    decoded_input_data(
      %__MODULE__{
        to_address: %NotLoaded{},
        input: input,
        hash: hash
      },
      skip_sig_provider?,
      options,
      full_abi_acc,
      methods_acc
    )
  end

  def decoded_input_data(
        %__MODULE__{
          to_address: %NotLoaded{},
          input: %{bytes: <<method_id::binary-size(4), _::binary>> = data} = input,
          hash: hash
        },
        skip_sig_provider?,
        options,
        full_abi_acc,
        methods_acc
      ) do
    {methods, methods_acc} =
      method_id
      |> check_methods_cache(methods_acc, options)

    candidates =
      methods
      |> Enum.flat_map(fn candidate ->
        case do_decoded_input_data(data, %SmartContract{abi: [candidate.abi], address_hash: nil}, hash, options, %{}) do
          {{:ok, _, _, _} = decoded, _} -> [decoded]
          _ -> []
        end
      end)

    {{:error, :contract_not_verified,
      if(candidates == [], do: decode_function_call_via_sig_provider(input, hash, skip_sig_provider?), else: candidates)},
     full_abi_acc, methods_acc}
  end

  def decoded_input_data(%__MODULE__{to_address: %NotLoaded{}}, _, _, full_abi_acc, methods_acc) do
    {{:error, :contract_not_verified, []}, full_abi_acc, methods_acc}
  end

  def decoded_input_data(
        %__MODULE__{
          input: %{bytes: data} = input,
          to_address: %{smart_contract: smart_contract},
          hash: hash
        },
        skip_sig_provider?,
        options,
        full_abi_acc,
        methods_acc
      ) do
    case do_decoded_input_data(data, smart_contract, hash, options, full_abi_acc) do
      # In some cases transactions use methods of some unpredictable contracts, so we can try to look up for method in a whole DB
      {{:error, :could_not_decode}, full_abi_acc} ->
        case decoded_input_data(
               %__MODULE__{
                 to_address: %NotLoaded{},
                 input: input,
                 hash: hash
               },
               skip_sig_provider?,
               options,
               full_abi_acc,
               methods_acc
             ) do
          {{:error, :contract_not_verified, []}, full_abi_acc, methods_acc} ->
            {decode_function_call_via_sig_provider_wrapper(input, hash, skip_sig_provider?), full_abi_acc, methods_acc}

          {{:error, :contract_not_verified, candidates}, full_abi_acc, methods_acc} ->
            {{:error, :contract_verified, candidates}, full_abi_acc, methods_acc}

          {_, full_abi_acc, methods_acc} ->
            {{:error, :could_not_decode}, full_abi_acc, methods_acc}
        end

      {output, full_abi_acc} ->
        {output, full_abi_acc, methods_acc}
    end
  end

  defp decode_function_call_via_sig_provider_wrapper(input, hash, skip_sig_provider?) do
    case decode_function_call_via_sig_provider(input, hash, skip_sig_provider?) do
      [] ->
        {:error, :could_not_decode}

      result ->
        {:error, :contract_verified, result}
    end
  end

  defp do_decoded_input_data(data, smart_contract, hash, options, full_abi_acc) do
    {full_abi, full_abi_acc} = check_full_abi_cache(smart_contract, full_abi_acc, options)

    {with(
       {:ok, {selector, values}} <- find_and_decode(full_abi, data, hash),
       {:ok, mapping} <- selector_mapping(selector, values, hash),
       identifier <- Base.encode16(selector.method_id, case: :lower),
       text <- function_call(selector.function, mapping),
       do: {:ok, identifier, text, mapping}
     ), full_abi_acc}
  end

  defp decode_function_call_via_sig_provider(%{bytes: data} = input, hash, skip_sig_provider?) do
    with true <- SigProviderInterface.enabled?(),
         false <- skip_sig_provider?,
         {:ok, result} <- SigProviderInterface.decode_function_call(input),
         true <- is_list(result),
         false <- Enum.empty?(result),
         abi <- [result |> List.first() |> Map.put("outputs", []) |> Map.put("type", "function")],
         {{:ok, _, _, _} = candidate, _} <-
           do_decoded_input_data(data, %SmartContract{abi: abi, address_hash: nil}, hash, [], %{}) do
      [candidate]
    else
      _ ->
        []
    end
  end

  defp check_methods_cache(method_id, methods_acc, options) do
    if Map.has_key?(methods_acc, method_id) do
      {methods_acc[method_id], methods_acc}
    else
      candidates_query = ContractMethod.find_contract_method_query(method_id, 1)

      result =
        candidates_query
        |> Chain.select_repo(options).all()

      {result, Map.put(methods_acc, method_id, result)}
    end
  end

  defp check_full_abi_cache(%{address_hash: address_hash} = smart_contract, full_abi_acc, options) do
    if !is_nil(address_hash) && Map.has_key?(full_abi_acc, address_hash) do
      {full_abi_acc[address_hash], full_abi_acc}
    else
      full_abi = Proxy.combine_proxy_implementation_abi(smart_contract, options)

      {full_abi, Map.put(full_abi_acc, address_hash, full_abi)}
    end
  end

  def get_method_name(
        %__MODULE__{
          input: %{bytes: <<method_id::binary-size(4), _::binary>>}
        } = transaction
      ) do
    if transaction.created_contract_address_hash do
      nil
    else
      case decoded_input_data(
             %__MODULE__{
               to_address: %NotLoaded{},
               input: transaction.input,
               hash: transaction.hash
             },
             true,
             []
           ) do
        {{:error, :contract_not_verified, [{:ok, _method_id, decoded_func, _}]}, _, _} ->
          parse_method_name(decoded_func)

        {{:error, :contract_not_verified, []}, _, _} ->
          "0x" <> Base.encode16(method_id, case: :lower)

        _ ->
          "Transfer"
      end
    end
  end

  def get_method_name(_), do: "Transfer"

  def parse_method_name(method_desc, need_upcase \\ true) do
    method_desc
    |> String.split("(")
    |> Enum.at(0)
    |> upcase_first(need_upcase)
  end

  defp upcase_first(string, false), do: string

  defp upcase_first(<<first::utf8, rest::binary>>, true), do: String.upcase(<<first::utf8>>) <> rest

  defp function_call(name, mapping) do
    text =
      mapping
      |> Stream.map(fn {name, type, _} -> [type, " ", name] end)
      |> Enum.intersperse(", ")

    IO.iodata_to_binary([name, "(", text, ")"])
  end

  defp find_and_decode(abi, data, hash) do
    with {%FunctionSelector{}, _mapping} = result <-
           abi
           |> ABI.parse_specification()
           |> ABI.find_and_decode(data) do
      {:ok, result}
    end
  rescue
    e ->
      Logger.warn(fn ->
        [
          "Could not decode input data for transaction: ",
          Hash.to_iodata(hash),
          Exception.format(:error, e, __STACKTRACE__)
        ]
      end)

      {:error, :could_not_decode}
  end

  defp selector_mapping(selector, values, hash) do
    types = Enum.map(selector.types, &FunctionSelector.encode_type/1)

    mapping = Enum.zip([selector.input_names, types, values])

    {:ok, mapping}
  rescue
    e ->
      Logger.warn(fn ->
        [
          "Could not decode input data for transaction: ",
          Hash.to_iodata(hash),
          Exception.format(:error, e, __STACKTRACE__)
        ]
      end)

      {:error, :could_not_decode}
  end

  @doc """
  Produces a list of queries starting from the given one and adding filters for
  transactions that are linked to the given address_hash through a direction.
  """
  def matching_address_queries_list(query, :from, address_hashes) when is_list(address_hashes) do
    [where(query, [t], t.from_address_hash in ^address_hashes)]
  end

  def matching_address_queries_list(query, :to, address_hashes) when is_list(address_hashes) do
    [
      where(query, [t], t.to_address_hash in ^address_hashes),
      where(query, [t], t.created_contract_address_hash in ^address_hashes)
    ]
  end

  def matching_address_queries_list(query, _direction, address_hashes) when is_list(address_hashes) do
    [
      where(query, [t], t.from_address_hash in ^address_hashes),
      where(query, [t], t.to_address_hash in ^address_hashes),
      where(query, [t], t.created_contract_address_hash in ^address_hashes)
    ]
  end

  def matching_address_queries_list(query, :from, address_hash) do
    [where(query, [t], t.from_address_hash == ^address_hash)]
  end

  def matching_address_queries_list(query, :to, address_hash) do
    [
      where(query, [t], t.to_address_hash == ^address_hash),
      where(query, [t], t.created_contract_address_hash == ^address_hash)
    ]
  end

  def matching_address_queries_list(query, _direction, address_hash) do
    [
      where(query, [t], t.from_address_hash == ^address_hash),
      where(query, [t], t.to_address_hash == ^address_hash),
      where(query, [t], t.created_contract_address_hash == ^address_hash)
    ]
  end

  def not_pending_transactions(query) do
    where(query, [t], not is_nil(t.block_number))
  end

  def not_dropped_or_replaced_transactions(query) do
    where(query, [t], is_nil(t.error) or t.error != "dropped/replaced")
  end

  @collated_fields ~w(block_number cumulative_gas_used gas_used index)a

  @collated_message "can't be blank when the transaction is collated into a block"
  @collated_field_to_check Enum.into(@collated_fields, %{}, fn collated_field ->
                             {collated_field, :"collated_#{collated_field}}"}
                           end)

  defp check_collated(%Changeset{} = changeset) do
    check_constraints(changeset, @collated_field_to_check, @collated_message)
  end

  @error_message "can't be set when status is not :error"

  defp check_error(%Changeset{} = changeset) do
    check_constraint(changeset, :error, message: @error_message, name: :error)
  end

  @status_message "can't be set when the block_hash is unknown"

  defp check_status(%Changeset{} = changeset) do
    check_constraint(changeset, :status, message: @status_message, name: :status)
  end

  defp check_constraints(%Changeset{} = changeset, field_to_name, message)
       when is_map(field_to_name) and is_binary(message) do
    Enum.reduce(field_to_name, changeset, fn {field, name}, acc_changeset ->
      check_constraint(
        acc_changeset,
        field,
        message: message,
        name: name
      )
    end)
  end

  defp validate_collated(%Changeset{} = changeset) do
    case Changeset.get_field(changeset, :block_hash) do
      %Hash{} -> Enum.reduce(@collated_fields, changeset, &validate_collated/2)
      nil -> changeset
    end
  end

  defp validate_collated(field, %Changeset{} = changeset) when is_atom(field) do
    case Changeset.get_field(changeset, field) do
      nil -> Changeset.add_error(changeset, field, @collated_message)
      _ -> changeset
    end
  end

  defp validate_error(%Changeset{} = changeset) do
    if Changeset.get_field(changeset, :status) != :error and Changeset.get_field(changeset, :error) != nil do
      Changeset.add_error(changeset, :error, @error_message)
    else
      changeset
    end
  end

  defp validate_status(%Changeset{} = changeset) do
    if Changeset.get_field(changeset, :block_hash) == nil and
         Changeset.get_field(changeset, :status) != nil do
      Changeset.add_error(changeset, :status, @status_message)
    else
      changeset
    end
  end

  @doc """
  Builds an `Ecto.Query` to fetch transactions with token transfers from the give address hash.

  The results will be ordered by block number and index DESC.
  """
  def transactions_with_token_transfers(address_hash, token_hash) do
    query = transactions_with_token_transfers_query(address_hash, token_hash)
    preloads = DenormalizationHelper.extend_block_preload([:from_address, :to_address, :created_contract_address])

    from(
      t in subquery(query),
      order_by: [desc: t.block_number, desc: t.index],
      preload: ^preloads
    )
  end

  defp transactions_with_token_transfers_query(address_hash, token_hash) do
    from(
      t in Transaction,
      inner_join: tt in TokenTransfer,
      on: t.hash == tt.transaction_hash,
      where: tt.token_contract_address_hash == ^token_hash,
      where: tt.from_address_hash == ^address_hash or tt.to_address_hash == ^address_hash,
      distinct: :hash
    )
  end

  def transactions_with_token_transfers_direction(direction, address_hash) do
    query = transactions_with_token_transfers_query_direction(direction, address_hash)
    preloads = DenormalizationHelper.extend_block_preload([:from_address, :to_address, :created_contract_address])

    from(
      t in subquery(query),
      order_by: [desc: t.block_number, desc: t.index],
      preload: ^preloads
    )
  end

  defp transactions_with_token_transfers_query_direction(:from, address_hash) do
    from(
      t in Transaction,
      inner_join: tt in TokenTransfer,
      on: t.hash == tt.transaction_hash,
      where: tt.from_address_hash == ^address_hash,
      distinct: :hash
    )
  end

  defp transactions_with_token_transfers_query_direction(:to, address_hash) do
    from(
      t in Transaction,
      inner_join: tt in TokenTransfer,
      on: t.hash == tt.transaction_hash,
      where: tt.to_address_hash == ^address_hash,
      distinct: :hash
    )
  end

  defp transactions_with_token_transfers_query_direction(_, address_hash) do
    from(
      t in Transaction,
      inner_join: tt in TokenTransfer,
      on: t.hash == tt.transaction_hash,
      where: tt.from_address_hash == ^address_hash or tt.to_address_hash == ^address_hash,
      distinct: :hash
    )
  end

  @doc """
  Builds an `Ecto.Query` to fetch transactions with the specified block_number
  """
  def transactions_with_block_number(block_number) do
    from(
      t in Transaction,
      where: t.block_number == ^block_number
    )
  end

  @doc """
  Builds an `Ecto.Query` to fetch the last nonce from the given address hash.

  The last nonce value means the total of transactions that the given address has sent through the
  chain. Also, the query uses the last `block_number` to get the last nonce because this column is
  indexed in DB, then the query is faster than ordering by last nonce.
  """
  def last_nonce_by_address_query(address_hash) do
    from(
      t in Transaction,
      select: t.nonce,
      where: t.from_address_hash == ^address_hash,
      order_by: [desc: :block_number],
      limit: 1
    )
  end

  @doc """
  Returns true if the transaction is a Rootstock REMASC transaction.
  """
  @spec rootstock_remasc_transaction?(Explorer.Chain.Transaction.t()) :: boolean
  def rootstock_remasc_transaction?(%__MODULE__{to_address_hash: to_address_hash}) do
    case Hash.Address.cast(Application.get_env(:explorer, __MODULE__)[:rootstock_remasc_address]) do
      {:ok, address} -> address == to_address_hash
      _ -> false
    end
  end

  @doc """
  Returns true if the transaction is a Rootstock bridge transaction.
  """
  @spec rootstock_bridge_transaction?(Explorer.Chain.Transaction.t()) :: boolean
  def rootstock_bridge_transaction?(%__MODULE__{to_address_hash: to_address_hash}) do
    case Hash.Address.cast(Application.get_env(:explorer, __MODULE__)[:rootstock_bridge_address]) do
      {:ok, address} -> address == to_address_hash
      _ -> false
    end
  end

  @api_true [api?: true]
  @transaction_fee_event_signature "0x99e7b0ba56da2819c37c047f0511fd2bf6c9b4e27b4a979a19d6da0f74be8155"
  @transaction_fee_event_abi [
    %{
      "anonymous" => false,
      "inputs" => [
        %{
          "indexed" => false,
          "internalType" => "address",
          "name" => "token",
          "type" => "address"
        },
        %{
          "indexed" => false,
          "internalType" => "uint256",
          "name" => "totalFee",
          "type" => "uint256"
        },
        %{
          "indexed" => false,
          "internalType" => "address",
          "name" => "validator",
          "type" => "address"
        },
        %{
          "indexed" => false,
          "internalType" => "uint256",
          "name" => "validatorFee",
          "type" => "uint256"
        },
        %{
          "indexed" => false,
          "internalType" => "address",
          "name" => "dapp",
          "type" => "address"
        },
        %{
          "indexed" => false,
          "internalType" => "uint256",
          "name" => "dappFee",
          "type" => "uint256"
        }
      ],
      "name" => "TransactionFee",
      "type" => "event"
    }
  ]

  def maybe_prepare_stability_fees(transactions) do
    if Application.get_env(:explorer, :chain_type) == "stability" do
      maybe_prepare_stability_fees_inner(transactions)
    else
      transactions
    end
  end

  defp maybe_prepare_stability_fees_inner(transactions) when is_list(transactions) do
    {transactions, _tokens_acc} =
      Enum.map_reduce(transactions, %{}, fn transaction, tokens_acc ->
        case Log.fetch_log_by_tx_hash_and_first_topic(transaction.hash, @transaction_fee_event_signature, @api_true) do
          fee_log when not is_nil(fee_log) ->
            {:ok, _selector, mapping} = Log.find_and_decode(@transaction_fee_event_abi, fee_log, transaction.hash)

            [{"token", "address", false, token_address_hash}, _, _, _, _, _] = mapping

            {token, new_tokens_acc} = check_tokens_acc(bytes_to_address_hash(token_address_hash), tokens_acc)

            {%Transaction{transaction | transaction_fee_log: mapping, transaction_fee_token: token}, new_tokens_acc}

          _ ->
            {transaction, tokens_acc}
        end
      end)

    transactions
  end

  defp maybe_prepare_stability_fees_inner(transaction) do
    [transaction] = maybe_prepare_stability_fees_inner([transaction])
    transaction
  end

  defp check_tokens_acc(token_address_hash, tokens_acc) do
    if Map.has_key?(tokens_acc, token_address_hash) do
      {tokens_acc[token_address_hash], tokens_acc}
    else
      token = Token.get_by_contract_address_hash(token_address_hash, @api_true)

      {token, Map.put(tokens_acc, token_address_hash, token)}
    end
  end

  def bytes_to_address_hash(bytes), do: %Hash{byte_count: 20, bytes: bytes}

  @doc """
  Fetches the transactions related to the address with the given hash, including
  transactions that only have the address in the `token_transfers` related table
  and rewards for block validation.

  This query is divided into multiple subqueries intentionally in order to
  improve the listing performance.

  The `token_transfers` table tends to grow exponentially, and the query results
  with a `transactions` `join` statement takes too long.

  To solve this the `transaction_hashes` are fetched in a separate query, and
  paginated through the `block_number` already present in the `token_transfers`
  table.

  ## Options

    * `:necessity_by_association` - use to load `t:association/0` as `:required` or `:optional`.  If an association is
      `:required`, and the `t:Explorer.Chain.Transaction.t/0` has no associated record for that association, then the
      `t:Explorer.Chain.Transaction.t/0` will not be included in the page `entries`.
    * `:paging_options` - a `t:Explorer.PagingOptions.t/0` used to specify the `:page_size` and
      `:key` (a tuple of the lowest/oldest `{block_number, index}`) and. Results will be the transactions older than
      the `block_number` and `index` that are passed.

  """
  @spec address_to_transactions_with_rewards(Hash.Address.t(), [
          Chain.paging_options() | Chain.necessity_by_association_option()
        ]) :: [__MODULE__.t()]
  def address_to_transactions_with_rewards(address_hash, options \\ []) when is_list(options) do
    paging_options = Keyword.get(options, :paging_options, Chain.default_paging_options())

    case Application.get_env(:block_scout_web, BlockScoutWeb.Chain)[:has_emission_funds] &&
           Keyword.get(options, :direction) != :from &&
           Reward.address_has_rewards?(address_hash) &&
           Reward.get_validator_payout_key_by_mining_from_db(address_hash, options) do
      %{payout_key: block_miner_payout_address}
      when not is_nil(block_miner_payout_address) and address_hash == block_miner_payout_address ->
        transactions_with_rewards_results(address_hash, options, paging_options)

      _ ->
        address_to_transactions_without_rewards(address_hash, options)
    end
  end

  defp transactions_with_rewards_results(address_hash, options, paging_options) do
    blocks_range = address_to_transactions_tasks_range_of_blocks(address_hash, options)

    rewards_task =
      Task.async(fn -> Reward.fetch_emission_rewards_tuples(address_hash, paging_options, blocks_range, options) end)

    [rewards_task | address_to_transactions_tasks(address_hash, options, true)]
    |> wait_for_address_transactions()
    |> Enum.sort_by(fn item ->
      case item do
        {%Reward{} = emission_reward, _} ->
          {-emission_reward.block.number, 1}

        item ->
          process_item(item)
      end
    end)
    |> Enum.dedup_by(fn item ->
      case item do
        {%Reward{} = emission_reward, _} ->
          {emission_reward.block_hash, emission_reward.address_hash, emission_reward.address_type}

        transaction ->
          transaction.hash
      end
    end)
    |> Enum.take(paging_options.page_size)
  end

  @doc false
  def address_to_transactions_tasks_range_of_blocks(address_hash, options) do
    extremums_list =
      address_hash
      |> transactions_block_numbers_at_address(options)
      |> Enum.map(fn query ->
        extremum_query =
          from(
            q in subquery(query),
            select: %{min_block_number: min(q.block_number), max_block_number: max(q.block_number)}
          )

        extremum_query
        |> Repo.one!()
      end)

    extremums_list
    |> Enum.reduce(%{min_block_number: nil, max_block_number: 0}, fn %{
                                                                       min_block_number: min_number,
                                                                       max_block_number: max_number
                                                                     },
                                                                     extremums_result ->
      current_min_number = Map.get(extremums_result, :min_block_number)
      current_max_number = Map.get(extremums_result, :max_block_number)

      extremums_result
      |> process_extremums_result_against_min_number(current_min_number, min_number)
      |> process_extremums_result_against_max_number(current_max_number, max_number)
    end)
  end

  defp transactions_block_numbers_at_address(address_hash, options) do
    direction = Keyword.get(options, :direction)

    options
    |> address_to_transactions_tasks_query(true)
    |> not_pending_transactions()
    |> select([t], t.block_number)
    |> matching_address_queries_list(direction, address_hash)
  end

  defp process_extremums_result_against_min_number(extremums_result, current_min_number, min_number)
       when is_number(current_min_number) and
              not (is_number(min_number) and min_number > 0 and min_number < current_min_number) do
    extremums_result
  end

  defp process_extremums_result_against_min_number(extremums_result, _current_min_number, min_number) do
    extremums_result
    |> Map.put(:min_block_number, min_number)
  end

  defp process_extremums_result_against_max_number(extremums_result, current_max_number, max_number)
       when is_number(max_number) and max_number > 0 and max_number > current_max_number do
    extremums_result
    |> Map.put(:max_block_number, max_number)
  end

  defp process_extremums_result_against_max_number(extremums_result, _current_max_number, _max_number) do
    extremums_result
  end

  defp process_item(item) do
    block_number = if item.block_number, do: -item.block_number, else: 0
    index = if item.index, do: -item.index, else: 0
    {block_number, index}
  end

  @spec address_to_transactions_without_rewards(
          Hash.Address.t(),
          [
            Chain.paging_options()
            | Chain.necessity_by_association_option()
            | {:sorting, SortingHelper.sorting_params()}
          ],
          boolean()
        ) :: [__MODULE__.t()]
  def address_to_transactions_without_rewards(address_hash, options, old_ui? \\ true) do
    paging_options = Keyword.get(options, :paging_options, Chain.default_paging_options())

    address_hash
    |> address_to_transactions_tasks(options, old_ui?)
    |> wait_for_address_transactions()
    |> Enum.sort(compare_custom_sorting(Keyword.get(options, :sorting, [])))
    |> Enum.dedup_by(& &1.hash)
    |> Enum.take(paging_options.page_size)
  end

  defp address_to_transactions_tasks(address_hash, options, old_ui?) do
    direction = Keyword.get(options, :direction)
    necessity_by_association = Keyword.get(options, :necessity_by_association, %{})
    old_ui? = old_ui? || is_tuple(Keyword.get(options, :paging_options, Chain.default_paging_options()).key)

    options
    |> address_to_transactions_tasks_query(false, old_ui?)
    |> not_dropped_or_replaced_transactions()
    |> Chain.join_associations(necessity_by_association)
    |> put_has_token_transfers_to_tx(old_ui?)
    |> matching_address_queries_list(direction, address_hash)
    |> Enum.map(fn query -> Task.async(fn -> Chain.select_repo(options).all(query) end) end)
  end

  @doc """
  Returns the address to transactions tasks query based on provided options.
  Boolean `only_mined?` argument specifies if only mined transactions should be returned,
  boolean `old_ui?` argument specifies if the query is for the old UI, i.e. is query dynamically sorted or no.
  """
  @spec address_to_transactions_tasks_query(keyword, boolean, boolean) :: Ecto.Query.t()
  def address_to_transactions_tasks_query(options, only_mined? \\ false, old_ui? \\ true)

  def address_to_transactions_tasks_query(options, only_mined?, true) do
    from_block = Chain.from_block(options)
    to_block = Chain.to_block(options)

    options
    |> Keyword.get(:paging_options, Chain.default_paging_options())
    |> fetch_transactions(from_block, to_block, !only_mined?)
  end

  def address_to_transactions_tasks_query(options, _only_mined?, false) do
    from_block = Chain.from_block(options)
    to_block = Chain.to_block(options)
    paging_options = Keyword.get(options, :paging_options, Chain.default_paging_options())
    sorting_options = Keyword.get(options, :sorting, [])

    fetch_transactions_with_custom_sorting(paging_options, from_block, to_block, sorting_options)
  end

  @doc """
  Waits for the address transactions tasks to complete and returns the transactions flattened
  in case of success or raises an error otherwise.
  """
  @spec wait_for_address_transactions([Task.t()]) :: [__MODULE__.t()]
  def wait_for_address_transactions(tasks) do
    tasks
    |> Task.yield_many(:timer.seconds(20))
    |> Enum.flat_map(fn {_task, res} ->
      case res do
        {:ok, result} ->
          result

        {:exit, reason} ->
          raise "Query fetching address transactions terminated: #{inspect(reason)}"

        nil ->
          raise "Query fetching address transactions timed out."
      end
    end)
  end

  defp compare_custom_sorting([{order, :value}]) do
    fn a, b ->
      case Decimal.compare(Wei.to(a.value, :wei), Wei.to(b.value, :wei)) do
        :eq -> compare_default_sorting(a, b)
        :gt -> order == :desc
        :lt -> order == :asc
      end
    end
  end

  defp compare_custom_sorting([{:dynamic, :fee, order, _dynamic_fee}]) do
    fn a, b ->
      nil_case =
        case order do
          :desc_nulls_last -> Decimal.new("-inf")
          :asc_nulls_first -> Decimal.new("inf")
        end

      a_fee = a |> Chain.fee(:wei) |> elem(1) || nil_case
      b_fee = b |> Chain.fee(:wei) |> elem(1) || nil_case

      case Decimal.compare(a_fee, b_fee) do
        :eq -> compare_default_sorting(a, b)
        :gt -> order == :desc_nulls_last
        :lt -> order == :asc_nulls_first
      end
    end
  end

  defp compare_custom_sorting([]), do: &compare_default_sorting/2

  defp compare_default_sorting(a, b) do
    case {
      compare(a.block_number, b.block_number),
      compare(a.index, b.index),
      DateTime.compare(a.inserted_at, b.inserted_at),
      compare(Hash.to_integer(a.hash), Hash.to_integer(b.hash))
    } do
      {:lt, _, _, _} -> false
      {:eq, :lt, _, _} -> false
      {:eq, :eq, :lt, _} -> false
      {:eq, :eq, :eq, :gt} -> false
      _ -> true
    end
  end

  defp compare(a, b) do
    cond do
      a < b -> :lt
      a > b -> :gt
      true -> :eq
    end
  end

  @doc """
  Creates a query to fetch transactions taking into account paging_options (possibly nil),
  from_block (may be nil), to_block (may be nil) and boolean `with_pending?` that indicates if pending transactions should be included
  into the query.
  """
  @spec fetch_transactions(PagingOptions.t() | nil, non_neg_integer | nil, non_neg_integer | nil, boolean()) ::
          Ecto.Query.t()
  def fetch_transactions(paging_options \\ nil, from_block \\ nil, to_block \\ nil, with_pending? \\ false) do
    __MODULE__
    |> order_for_transactions(with_pending?)
    |> Chain.where_block_number_in_period(from_block, to_block)
    |> handle_paging_options(paging_options)
  end

  @default_sorting [
    desc: :block_number,
    desc: :index,
    desc: :inserted_at,
    asc: :hash
  ]

  @doc """
  Creates a query to fetch transactions taking into account paging_options (possibly nil),
  from_block (may be nil), to_block (may be nil) and sorting_params.
  """
  @spec fetch_transactions_with_custom_sorting(
          PagingOptions.t() | nil,
          non_neg_integer | nil,
          non_neg_integer | nil,
          SortingHelper.sorting_params()
        ) :: Ecto.Query.t()
  def fetch_transactions_with_custom_sorting(paging_options, from_block, to_block, sorting) do
    query = from(transaction in __MODULE__)

    query
    |> Chain.where_block_number_in_period(from_block, to_block)
    |> SortingHelper.apply_sorting(sorting, @default_sorting)
    |> SortingHelper.page_with_sorting(paging_options, sorting, @default_sorting)
  end

  defp order_for_transactions(query, true) do
    query
    |> order_by([transaction],
      desc: transaction.block_number,
      desc: transaction.index,
      desc: transaction.inserted_at,
      asc: transaction.hash
    )
  end

  defp order_for_transactions(query, _) do
    query
    |> order_by([transaction], desc: transaction.block_number, desc: transaction.index)
  end

  @doc """
  Updates the provided query with necessary `where`s and `limit`s to take into account paging_options (may be nil).
  """
  @spec handle_paging_options(Ecto.Query.t() | atom, nil | Explorer.PagingOptions.t()) :: Ecto.Query.t()
  def handle_paging_options(query, nil), do: query

  def handle_paging_options(query, %PagingOptions{key: nil, page_size: nil}), do: query

  def handle_paging_options(query, paging_options) do
    query
    |> page_transaction(paging_options)
    |> limit(^paging_options.page_size)
  end

  @doc """
  Updates the provided query with necessary `where`s to take into account paging_options.
  """
  @spec page_transaction(Ecto.Query.t() | atom, Explorer.PagingOptions.t()) :: Ecto.Query.t()
  def page_transaction(query, %PagingOptions{key: nil}), do: query

  def page_transaction(query, %PagingOptions{is_pending_tx: true} = options),
    do: page_pending_transaction(query, options)

  def page_transaction(query, %PagingOptions{key: {block_number, index}, is_index_in_asc_order: true}) do
    where(
      query,
      [transaction],
      transaction.block_number < ^block_number or
        (transaction.block_number == ^block_number and transaction.index > ^index)
    )
  end

  def page_transaction(query, %PagingOptions{key: {block_number, index}}) do
    where(
      query,
      [transaction],
      transaction.block_number < ^block_number or
        (transaction.block_number == ^block_number and transaction.index < ^index)
    )
  end

  def page_transaction(query, %PagingOptions{key: {index}}) do
    where(query, [transaction], transaction.index < ^index)
  end

  @doc """
  Updates the provided query with necessary `where`s to take into account paging_options.
  """
  @spec page_pending_transaction(Ecto.Query.t() | atom, Explorer.PagingOptions.t()) :: Ecto.Query.t()
  def page_pending_transaction(query, %PagingOptions{key: nil}), do: query

  def page_pending_transaction(query, %PagingOptions{key: {inserted_at, hash}}) do
    where(
      query,
      [transaction],
      (is_nil(transaction.block_number) and
         (transaction.inserted_at < ^inserted_at or
            (transaction.inserted_at == ^inserted_at and transaction.hash > ^hash))) or
        not is_nil(transaction.block_number)
    )
  end

  @doc """
  Adds a `has_token_transfers` field to the query via `select_merge` if second argument is `false` and returns
  the query untouched otherwise.
  """
  @spec put_has_token_transfers_to_tx(Ecto.Query.t() | atom, boolean) :: Ecto.Query.t()
  def put_has_token_transfers_to_tx(query, true), do: query

  def put_has_token_transfers_to_tx(query, false) do
    from(tx in query,
      select_merge: %{
        has_token_transfers:
          fragment(
            "(SELECT transaction_hash FROM token_transfers WHERE transaction_hash = ? LIMIT 1) IS NOT NULL",
            tx.hash
          )
      }
    )
  end

  @doc """
  Return the dynamic that calculates the fee for transactions.
  """
  @spec dynamic_fee :: Ecto.Query.dynamic_expr()
  def dynamic_fee do
    dynamic([tx], tx.gas_price * fragment("COALESCE(?, ?)", tx.gas_used, tx.gas))
  end

  @doc """
  Returns next page params based on the provided transaction.
  """
  @spec address_transactions_next_page_params(Explorer.Chain.Transaction.t()) :: %{
          required(String.t()) => Decimal.t() | Wei.t() | non_neg_integer | DateTime.t() | Hash.t()
        }
  def address_transactions_next_page_params(
        %__MODULE__{block_number: block_number, index: index, inserted_at: inserted_at, hash: hash, value: value} = tx
      ) do
    %{
      "fee" => tx |> Chain.fee(:wei) |> elem(1),
      "value" => value,
      "block_number" => block_number,
      "index" => index,
      "inserted_at" => inserted_at,
      "hash" => hash
    }
  end

  @suave_bid_event "0x83481d5b04dea534715acad673a8177a46fc93882760f36bdc16ccac439d504e"

  @spec suave_parse_allowed_peekers(Ecto.Schema.has_many(Log.t())) :: [String.t()]
  def suave_parse_allowed_peekers(%NotLoaded{}), do: []

  def suave_parse_allowed_peekers(logs) do
    suave_bid_contracts =
      Application.get_all_env(:explorer)[Transaction][:suave_bid_contracts]
      |> String.split(",")
      |> Enum.map(fn sbc -> String.downcase(String.trim(sbc)) end)

    bid_event =
      Enum.find(logs, fn log ->
        sanitize_log_first_topic(log.first_topic) == @suave_bid_event &&
          Enum.member?(suave_bid_contracts, String.downcase(Hash.to_string(log.address_hash)))
      end)

    if is_nil(bid_event) do
      []
    else
      [_bid_id, _decryption_condition, allowed_peekers] =
        Helper.decode_data(bid_event.data, [{:bytes, 16}, {:uint, 64}, {:array, :address}])

      Enum.map(allowed_peekers, fn peeker ->
        "0x" <> Base.encode16(peeker, case: :lower)
      end)
    end
  end

  defp sanitize_log_first_topic(first_topic) do
    if is_nil(first_topic) do
      ""
    else
      sanitized =
        if is_binary(first_topic) do
          first_topic
        else
          Hash.to_string(first_topic)
        end

      String.downcase(sanitized)
    end
  end
end<|MERGE_RESOLUTION|>--- conflicted
+++ resolved
@@ -3,6 +3,7 @@
 
   alias Explorer.Chain.{
     Address,
+    Beacon.BlobTransaction,
     Block,
     Data,
     Hash,
@@ -17,6 +18,14 @@
   alias Explorer.Chain.Zkevm.BatchTransaction
 
   @chain_type_fields (case Application.compile_env(:explorer, :chain_type) do
+                        "ethereum" ->
+                          # elem(quote do ... end, 2) doesn't work with a single has_one instruction
+                          quote do
+                            [
+                              has_one(:beacon_blob_transaction, BlobTransaction, foreign_key: :hash, references: :hash)
+                            ]
+                          end
+
                         "suave" ->
                           elem(
                             quote do
@@ -190,15 +199,6 @@
     Wei
   }
 
-<<<<<<< HEAD
-  alias Explorer.Chain.Beacon.BlobTransaction
-  alias Explorer.Chain.Block.Reward
-  alias Explorer.Chain.SmartContract.Proxy
-  alias Explorer.Chain.Transaction.{Fork, Status}
-  alias Explorer.Chain.Zkevm.BatchTransaction
-  alias Explorer.{PagingOptions, SortingHelper}
-=======
->>>>>>> cf995975
   alias Explorer.SmartContract.SigProviderInterface
 
   @optional_attrs ~w(max_priority_fee_per_gas max_fee_per_gas block_hash block_number block_consensus block_timestamp created_contract_address_hash cumulative_gas_used earliest_processing_start
@@ -372,236 +372,7 @@
    * `wrapped_s` - S field of the signature from the `wrapped` field (used by Suave)
    * `wrapped_hash` - hash from the `wrapped` field (used by Suave)
   """
-<<<<<<< HEAD
-  @type t ::
-          Map.merge(
-            %__MODULE__{
-              block: %Ecto.Association.NotLoaded{} | Block.t() | nil,
-              block_hash: Hash.t() | nil,
-              block_number: Block.block_number() | nil,
-              block_consensus: boolean(),
-              block_timestamp: DateTime.t() | nil,
-              created_contract_address: %Ecto.Association.NotLoaded{} | Address.t() | nil,
-              created_contract_address_hash: Hash.Address.t() | nil,
-              created_contract_code_indexed_at: DateTime.t() | nil,
-              cumulative_gas_used: Gas.t() | nil,
-              earliest_processing_start: DateTime.t() | nil,
-              error: String.t() | nil,
-              forks: %Ecto.Association.NotLoaded{} | [Fork.t()],
-              from_address: %Ecto.Association.NotLoaded{} | Address.t(),
-              from_address_hash: Hash.Address.t(),
-              gas: Gas.t(),
-              gas_price: wei_per_gas | nil,
-              gas_used: Gas.t() | nil,
-              hash: Hash.t(),
-              index: transaction_index | nil,
-              input: Data.t(),
-              internal_transactions: %Ecto.Association.NotLoaded{} | [InternalTransaction.t()],
-              logs: %Ecto.Association.NotLoaded{} | [Log.t()],
-              nonce: non_neg_integer(),
-              r: r(),
-              s: s(),
-              status: Status.t() | nil,
-              to_address: %Ecto.Association.NotLoaded{} | Address.t() | nil,
-              to_address_hash: Hash.Address.t() | nil,
-              uncles: %Ecto.Association.NotLoaded{} | [Block.t()],
-              v: v(),
-              value: Wei.t(),
-              revert_reason: String.t() | nil,
-              max_priority_fee_per_gas: wei_per_gas | nil,
-              max_fee_per_gas: wei_per_gas | nil,
-              type: non_neg_integer() | nil,
-              has_error_in_internal_txs: boolean(),
-              transaction_fee_log: any(),
-              transaction_fee_token: any()
-            },
-            chain_type_fields
-          )
-
-  case Application.compile_env(:explorer, :chain_type) do
-    "suave" ->
-      @type chain_type_fields :: %{
-              execution_node: %Ecto.Association.NotLoaded{} | Address.t() | nil,
-              execution_node_hash: Hash.Address.t() | nil,
-              wrapped_type: non_neg_integer() | nil,
-              wrapped_nonce: non_neg_integer() | nil,
-              wrapped_to_address: %Ecto.Association.NotLoaded{} | Address.t() | nil,
-              wrapped_to_address_hash: Hash.Address.t() | nil,
-              wrapped_gas: Gas.t() | nil,
-              wrapped_gas_price: wei_per_gas | nil,
-              wrapped_max_priority_fee_per_gas: wei_per_gas | nil,
-              wrapped_max_fee_per_gas: wei_per_gas | nil,
-              wrapped_value: Wei.t() | nil,
-              wrapped_input: Data.t() | nil,
-              wrapped_v: v() | nil,
-              wrapped_r: r() | nil,
-              wrapped_s: s() | nil,
-              wrapped_hash: Hash.t() | nil
-            }
-
-    "ethereum" ->
-      @type chain_type_fields :: %{
-              beacon_blob_transaction: %Ecto.Association.NotLoaded{} | BlobTransaction.t()
-            }
-
-    _ ->
-      @type chain_type_fields :: %{}
-  end
-
-  @derive {Poison.Encoder,
-           only: [
-             :block_number,
-             :block_timestamp,
-             :cumulative_gas_used,
-             :error,
-             :gas,
-             :gas_price,
-             :gas_used,
-             :index,
-             :created_contract_code_indexed_at,
-             :input,
-             :nonce,
-             :r,
-             :s,
-             :v,
-             :status,
-             :value,
-             :revert_reason
-           ]}
-
-  @derive {Jason.Encoder,
-           only: [
-             :block_number,
-             :block_timestamp,
-             :cumulative_gas_used,
-             :error,
-             :gas,
-             :gas_price,
-             :gas_used,
-             :index,
-             :created_contract_code_indexed_at,
-             :input,
-             :nonce,
-             :r,
-             :s,
-             :v,
-             :status,
-             :value,
-             :revert_reason
-           ]}
-
-  @primary_key {:hash, Hash.Full, autogenerate: false}
-  schema "transactions" do
-    field(:block_number, :integer)
-    field(:block_consensus, :boolean)
-    field(:block_timestamp, :utc_datetime_usec)
-    field(:cumulative_gas_used, :decimal)
-    field(:earliest_processing_start, :utc_datetime_usec)
-    field(:error, :string)
-    field(:gas, :decimal)
-    field(:gas_price, Wei)
-    field(:gas_used, :decimal)
-    field(:index, :integer)
-    field(:created_contract_code_indexed_at, :utc_datetime_usec)
-    field(:input, Data)
-    field(:nonce, :integer)
-    field(:r, :decimal)
-    field(:s, :decimal)
-    field(:status, Status)
-    field(:v, :decimal)
-    field(:value, Wei)
-    field(:revert_reason, :string)
-    field(:max_priority_fee_per_gas, Wei)
-    field(:max_fee_per_gas, Wei)
-    field(:type, :integer)
-    field(:has_error_in_internal_txs, :boolean)
-    field(:has_token_transfers, :boolean, virtual: true)
-
-    # stability virtual fields
-    field(:transaction_fee_log, :any, virtual: true)
-    field(:transaction_fee_token, :any, virtual: true)
-
-    # A transient field for deriving old block hash during transaction upserts.
-    # Used to force refetch of a block in case a transaction is re-collated
-    # in a different block. See: https://github.com/blockscout/blockscout/issues/1911
-    field(:old_block_hash, Hash.Full)
-
-    timestamps()
-
-    belongs_to(:block, Block, foreign_key: :block_hash, references: :hash, type: Hash.Full)
-    has_many(:forks, Fork, foreign_key: :hash)
-
-    belongs_to(
-      :from_address,
-      Address,
-      foreign_key: :from_address_hash,
-      references: :hash,
-      type: Hash.Address
-    )
-
-    has_many(:internal_transactions, InternalTransaction, foreign_key: :transaction_hash)
-    has_many(:logs, Log, foreign_key: :transaction_hash)
-    has_many(:token_transfers, TokenTransfer, foreign_key: :transaction_hash)
-    has_many(:transaction_actions, TransactionAction, foreign_key: :hash, preload_order: [asc: :log_index])
-
-    belongs_to(
-      :to_address,
-      Address,
-      foreign_key: :to_address_hash,
-      references: :hash,
-      type: Hash.Address
-    )
-
-    has_many(:uncles, through: [:forks, :uncle])
-
-    has_one(:zkevm_batch_transaction, BatchTransaction, foreign_key: :hash)
-    has_one(:zkevm_batch, through: [:zkevm_batch_transaction, :batch])
-    has_one(:zkevm_sequence_transaction, through: [:zkevm_batch, :sequence_transaction])
-    has_one(:zkevm_verify_transaction, through: [:zkevm_batch, :verify_transaction])
-    has_one(:beacon_blob_transaction, BlobTransaction, foreign_key: :hash)
-
-    belongs_to(
-      :created_contract_address,
-      Address,
-      foreign_key: :created_contract_address_hash,
-      references: :hash,
-      type: Hash.Address
-    )
-
-    if System.get_env("CHAIN_TYPE") == "suave" do
-      belongs_to(
-        :execution_node,
-        Address,
-        foreign_key: :execution_node_hash,
-        references: :hash,
-        type: Hash.Address
-      )
-
-      field(:wrapped_type, :integer)
-      field(:wrapped_nonce, :integer)
-      field(:wrapped_gas, :decimal)
-      field(:wrapped_gas_price, Wei)
-      field(:wrapped_max_priority_fee_per_gas, Wei)
-      field(:wrapped_max_fee_per_gas, Wei)
-      field(:wrapped_value, Wei)
-      field(:wrapped_input, Data)
-      field(:wrapped_v, :decimal)
-      field(:wrapped_r, :decimal)
-      field(:wrapped_s, :decimal)
-      field(:wrapped_hash, Hash.Full)
-
-      belongs_to(
-        :wrapped_to_address,
-        Address,
-        foreign_key: :wrapped_to_address_hash,
-        references: :hash,
-        type: Hash.Address
-      )
-    end
-  end
-=======
   Explorer.Chain.Transaction.Schema.generate()
->>>>>>> cf995975
 
   @doc """
   A pending transaction does not have a `block_hash`
