--- conflicted
+++ resolved
@@ -264,20 +264,6 @@
   defp invalid_block_numbers(transactions, internal_transactions_params) do
     # Finds all mistmatches between transactions and internal transactions
     # for a block number:
-<<<<<<< HEAD
-    # - there are no transactions for some internal transactions
-    # - there are internal txs with a different block number than their transactions
-    # Returns block numbers where any of these issues is found
-
-    transaction_tuples = MapSet.new(transactions, &{&1.hash, &1.block_number})
-
-    Logger.info(fn ->
-      [
-        "consensus removing transaction_tuples: ",
-        inspect(transaction_tuples)
-      ]
-    end)
-=======
     # - there are no internal txs for some transactions
     # - there are internal txs with a different block number than their transactions
     # Returns block numbers where any of these issues is found
@@ -286,35 +272,9 @@
     # when the last block with transactions loses consensus in endless loop. In order to return this case:
     # common_tuples = MapSet.intersection(required_tuples, candidate_tuples) #should be added
     # |> MapSet.difference(internal_transactions_tuples) should be replaced with |> MapSet.difference(common_tuples)
->>>>>>> 0ceeb8b8
 
     transactions_tuples = MapSet.new(transactions, &{&1.hash, &1.block_number})
 
-<<<<<<< HEAD
-    Logger.info(fn ->
-      [
-        "consensus removing candidate_tuples: ",
-        inspect(candidate_tuples)
-      ]
-    end)
-
-    common_tuples = MapSet.intersection(candidate_tuples, transaction_tuples)
-
-    invalid_numbers =
-      candidate_tuples
-      |> MapSet.difference(common_tuples)
-      |> MapSet.new(fn {_hash, block_number} -> block_number end)
-      |> MapSet.to_list()
-
-    Logger.info(fn ->
-      [
-        "consensus removing invalid_numbers: ",
-        inspect(invalid_numbers)
-      ]
-    end)
-
-    {:ok, invalid_numbers}
-=======
     internal_transactions_tuples = MapSet.new(internal_transactions_params, &{&1.transaction_hash, &1.block_number})
 
     all_tuples = MapSet.union(transactions_tuples, internal_transactions_tuples)
@@ -326,7 +286,6 @@
       |> MapSet.to_list()
 
     {:ok, invalid_block_numbers}
->>>>>>> 0ceeb8b8
   end
 
   defp valid_internal_transactions(transactions, internal_transactions_params, invalid_block_numbers) do
@@ -501,24 +460,6 @@
   end
 
   defp remove_consensus_of_invalid_blocks(repo, invalid_block_numbers) do
-<<<<<<< HEAD
-    Logger.info(fn ->
-      [
-        "consensus removing from blocks with numbers: ",
-        inspect(invalid_block_numbers),
-        " because of mismatching transactions"
-      ]
-    end)
-
-    update_query =
-      from(
-        b in Block,
-        where: b.number in ^invalid_block_numbers and b.consensus,
-        select: b.hash,
-        # ShareLocks order already enforced by `acquire_blocks` (see docs: sharelocks.md)
-        update: [set: [consensus: false]]
-      )
-=======
     if Enum.count(invalid_block_numbers) > 0 do
       update_query =
         from(
@@ -528,20 +469,10 @@
           # ShareLocks order already enforced by `acquire_blocks` (see docs: sharelocks.md)
           update: [set: [consensus: false]]
         )
->>>>>>> 0ceeb8b8
 
       try do
         {_num, result} = repo.update_all(update_query, [])
 
-<<<<<<< HEAD
-      Logger.info(fn ->
-        [
-          "consensus removed from blocks with numbers: ",
-          inspect(invalid_block_numbers),
-          " because of mismatching transactions"
-        ]
-      end)
-=======
         Logger.debug(fn ->
           [
             "consensus removed from blocks with numbers: ",
@@ -549,7 +480,6 @@
             " because of mismatching transactions"
           ]
         end)
->>>>>>> 0ceeb8b8
 
         {:ok, result}
       rescue
