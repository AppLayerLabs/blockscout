--- conflicted
+++ resolved
@@ -343,11 +343,6 @@
     lose_consensus(ExplorerRepo, [], block_numbers, [], opts)
   end
 
-<<<<<<< HEAD
-  defp new_pending_operations(repo, nonconsensus_hashes, hashes, %{timeout: timeout, timestamps: timestamps}) do
-    if InternalTransactionSupervisor.disabled?() ||
-         Application.get_env(:explorer, :json_rpc_named_arguments)[:variant] == EthereumJSONRPC.RSK do
-=======
   defp trace_minimal_block_height do
     EthereumJSONRPC.first_block_to_fetch(:trace_first_block)
   end
@@ -356,8 +351,8 @@
          timeout: timeout,
          timestamps: timestamps
        }) do
-    if Application.get_env(:explorer, :json_rpc_named_arguments)[:variant] == EthereumJSONRPC.RSK do
->>>>>>> 347cfe62
+    if InternalTransactionSupervisor.disabled?() ||
+         Application.get_env(:explorer, :json_rpc_named_arguments)[:variant] == EthereumJSONRPC.RSK do
       {:ok, []}
     else
       sorted_pending_ops =
