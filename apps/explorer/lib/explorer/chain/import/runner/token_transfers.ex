--- conflicted
+++ resolved
@@ -9,11 +9,7 @@
   import Ecto.Query, only: [from: 2]
 
   alias Ecto.{Changeset, Multi, Repo}
-<<<<<<< HEAD
-  alias Explorer.Accounts.Notify
-=======
   alias Explorer.Account.Notify
->>>>>>> 5d3fc0e4
   alias Explorer.Chain.{Import, TokenTransfer}
 
   @behaviour Import.Runner
