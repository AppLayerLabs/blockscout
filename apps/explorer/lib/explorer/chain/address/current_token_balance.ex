defmodule Explorer.Chain.Address.CurrentTokenBalance do
  @moduledoc """
  Represents the current token balance from addresses according to the last block.

  In this table we can see only the last balance from addresses. If you want to see the history of
  token balances look at the `Address.TokenBalance` instead.
  """

  use Explorer.Schema

  import Ecto.Changeset
  import Ecto.Query, only: [from: 2, limit: 2, offset: 2, order_by: 3, preload: 2, dynamic: 2]

  alias Explorer.{Chain, PagingOptions, Repo}
  alias Explorer.Chain.{Address, Block, BridgedToken, Hash, Token}

  @default_paging_options %PagingOptions{page_size: 50}

  @typedoc """
   *  `address` - The `t:Explorer.Chain.Address.t/0` that is the balance's owner.
   *  `address_hash` - The address hash foreign key.
   *  `token` - The `t:Explorer.Chain.Token/0` so that the address has the balance.
   *  `token_contract_address_hash` - The contract address hash foreign key.
   *  `block_number` - The block's number that the transfer took place.
   *  `value` - The value that's represents the balance.
   *  `token_id` - The token_id of the transferred token (applicable for ERC-1155)
   *  `token_type` - The type of the token
  """
  @type t :: %__MODULE__{
          address: %Ecto.Association.NotLoaded{} | Address.t(),
          address_hash: Hash.Address.t(),
          token: %Ecto.Association.NotLoaded{} | Token.t(),
          token_contract_address_hash: Hash.Address,
          block_number: Block.block_number(),
          max_block_number: Block.block_number(),
          inserted_at: DateTime.t(),
          updated_at: DateTime.t(),
          value: Decimal.t() | nil,
          token_id: non_neg_integer() | nil,
          token_type: String.t()
        }

  schema "address_current_token_balances" do
    field(:value, :decimal)
    field(:block_number, :integer)
    field(:max_block_number, :integer, virtual: true)
    field(:value_fetched_at, :utc_datetime_usec)
    field(:token_id, :decimal)
    field(:token_type, :string)

    # A transient field for deriving token holder count deltas during address_current_token_balances upserts
    field(:old_value, :decimal)

    belongs_to(:address, Address, foreign_key: :address_hash, references: :hash, type: Hash.Address)

    belongs_to(
      :token,
      Token,
      foreign_key: :token_contract_address_hash,
      references: :contract_address_hash,
      type: Hash.Address
    )

    timestamps()
  end

  @optional_fields ~w(value value_fetched_at token_id)a
  @required_fields ~w(address_hash block_number token_contract_address_hash token_type)a
  @allowed_fields @optional_fields ++ @required_fields

  @doc false
  def changeset(%__MODULE__{} = token_balance, attrs) do
    token_balance
    |> cast(attrs, @allowed_fields)
    |> validate_required(@required_fields)
    |> foreign_key_constraint(:address_hash)
    |> foreign_key_constraint(:token_contract_address_hash)
  end

  {:ok, burn_address_hash} = Chain.string_to_address_hash("0x0000000000000000000000000000000000000000")
  @burn_address_hash burn_address_hash

  @doc """
  Builds an `Ecto.Query` to fetch the token holders from the given token contract address hash.

  The Token Holders are the addresses that own a positive amount of the Token. So this query is
  considering the following conditions:

  * The token balance from the last block.
  * Balances greater than 0.
  * Excluding the burn address (0x0000000000000000000000000000000000000000).

  """
  def token_holders_ordered_by_value(token_contract_address_hash, options \\ []) do
    paging_options = Keyword.get(options, :paging_options, @default_paging_options)
    offset = (max(paging_options.page_number, 1) - 1) * paging_options.page_size

    token_contract_address_hash
    |> token_holders_query
    |> preload(:address)
    |> order_by([tb], desc: :value, desc: :address_hash)
    |> Chain.page_token_balances(paging_options)
    |> limit(^paging_options.page_size)
    |> offset(^offset)
  end

  @doc """
  Builds an `Ecto.Query` to fetch the token holders from the given token contract address hash and token_id.

  The Token Holders are the addresses that own a positive amount of the Token. So this query is
  considering the following conditions:

  * The token balance from the last block.
  * Balances greater than 0.
  * Excluding the burn address (0x0000000000000000000000000000000000000000).

  """
  def token_holders_1155_by_token_id(token_contract_address_hash, token_id, options \\ []) do
    paging_options = Keyword.get(options, :paging_options, @default_paging_options)

    token_contract_address_hash
    |> token_holders_by_token_id_query(token_id)
    |> preload(:address)
    |> order_by([tb], desc: :value, desc: :address_hash)
    |> Chain.page_token_balances(paging_options)
    |> limit(^paging_options.page_size)
  end

  @doc """
  Builds an `Ecto.Query` to fetch all available token_ids
  """
  def token_ids_query(token_contract_address_hash) do
    from(
      ctb in __MODULE__,
      where: ctb.token_contract_address_hash == ^token_contract_address_hash,
      where: ctb.address_hash != ^@burn_address_hash,
      where: ctb.value > 0,
      select: ctb.token_id,
      distinct: ctb.token_id
    )
  end

  @doc """
  Builds an `Ecto.Query` to fetch all token holders, to count it
  Used in `Explorer.Chain.count_token_holders_from_token_hash/1`
  """
  def token_holders_query_for_count(token_contract_address_hash) do
    from(
      ctb in __MODULE__,
      where: ctb.token_contract_address_hash == ^token_contract_address_hash,
      where: ctb.address_hash != ^@burn_address_hash,
      where: ctb.value > 0
    )
  end

  def fiat_value_query do
    dynamic([ctb, t], ctb.value * t.fiat_value / fragment("10 ^ ?", t.decimals))
  end

  @doc """
  Builds an `t:Ecto.Query.t/0` to fetch the current token balances of the given address.
  """
  def last_token_balances(address_hash, type \\ [])

  def last_token_balances(address_hash, [type | _]) do
    fiat_balance = fiat_value_query()

    from(
      ctb in __MODULE__,
      where: ctb.address_hash == ^address_hash,
      where: ctb.value > 0,
      where: ctb.token_type == ^type,
      left_join: t in Token,
      on: ctb.token_contract_address_hash == t.contract_address_hash,
      select: {ctb, t},
      order_by: ^[desc_nulls_last: fiat_balance],
      order_by: [desc: ctb.value, desc: ctb.id]
    )
  end

  def last_token_balances(address_hash, _) do
    fiat_balance = fiat_value_query()

    from(
      ctb in __MODULE__,
      where: ctb.address_hash == ^address_hash,
      where: ctb.value > 0,
      left_join: bt in BridgedToken,
      on: ctb.token_contract_address_hash == bt.home_token_contract_address_hash,
      left_join: t in Token,
      on: ctb.token_contract_address_hash == t.contract_address_hash,
<<<<<<< HEAD
      select: {ctb, bt, t},
      order_by: [desc: ctb.value, asc: t.type, asc: t.name]
=======
      select: {ctb, t},
      order_by: ^[desc_nulls_last: fiat_balance],
      order_by: [desc: ctb.value, desc: ctb.id]
>>>>>>> 9d670a17
    )
  end

  @doc """
  Builds an `t:Ecto.Query.t/0` to fetch the current token balances of the given address (paginated version).
  """
  def last_token_balances(address_hash, options, type) do
    paging_options = Keyword.get(options, :paging_options, @default_paging_options)

    address_hash
    |> last_token_balances(type)
    |> limit(^paging_options.page_size)
  end

  @doc """
  Builds an `t:Ecto.Query.t/0` to fetch the current balance of the given address for the given token.
  """

  def last_token_balance(address_hash, token_contract_address_hash) do
    query =
      from(
        tb in __MODULE__,
        where: tb.token_contract_address_hash == ^token_contract_address_hash,
        where: tb.address_hash == ^address_hash,
        select: tb.value
      )

    query
    |> Repo.one()
  end

  @doc """
  Builds an `t:Ecto.Query.t/0` to fetch the current balance of the given address for the given token and token_id
  """
  def last_token_balance_1155(address_hash, token_contract_address_hash, token_id) do
    query =
      from(
        ctb in __MODULE__,
        where: ctb.token_contract_address_hash == ^token_contract_address_hash,
        where: ctb.address_hash == ^address_hash,
        where: ctb.token_id == ^token_id,
        select: ctb.value
      )

    query
    |> Repo.one()
  end

  @doc """
  Builds an `t:Ecto.Query.t/0` to check if the token_id corresponds to the unique token or not.
  Used in `Explorer.Chain.token_id_1155_is_unique?/2`
  """
  def token_balances_by_id_limit_2(token_contract_address_hash, token_id) do
    from(
      ctb in __MODULE__,
      where: ctb.token_contract_address_hash == ^token_contract_address_hash,
      where: ctb.token_id == ^token_id,
      where: ctb.address_hash != ^@burn_address_hash,
      where: ctb.value > 0,
      select: ctb.value,
      limit: 2
    )
  end

  @doc """
  Builds an `t:Ecto.Query.t/0` to fetch holders of the particular token_id in ERC-1155
  """
  def token_holders_by_token_id_query(token_contract_address_hash, token_id) do
    from(
      ctb in __MODULE__,
      where: ctb.token_contract_address_hash == ^token_contract_address_hash,
      where: ctb.address_hash != ^@burn_address_hash,
      where: ctb.value > 0,
      where: ctb.token_id == ^token_id
    )
  end

  @doc """
  Builds an `t:Ecto.Query.t/0` to fetch addresses that hold the token.

  Token holders cannot be the burn address (#{@burn_address_hash}) and must have a non-zero value.
  """
  def token_holders_query(token_contract_address_hash) do
    from(
      tb in __MODULE__,
      where: tb.token_contract_address_hash == ^token_contract_address_hash,
      where: tb.address_hash != ^@burn_address_hash,
      where: tb.value > 0
    )
  end
end<|MERGE_RESOLUTION|>--- conflicted
+++ resolved
@@ -189,14 +189,9 @@
       on: ctb.token_contract_address_hash == bt.home_token_contract_address_hash,
       left_join: t in Token,
       on: ctb.token_contract_address_hash == t.contract_address_hash,
-<<<<<<< HEAD
       select: {ctb, bt, t},
-      order_by: [desc: ctb.value, asc: t.type, asc: t.name]
-=======
-      select: {ctb, t},
       order_by: ^[desc_nulls_last: fiat_balance],
       order_by: [desc: ctb.value, desc: ctb.id]
->>>>>>> 9d670a17
     )
   end
 
