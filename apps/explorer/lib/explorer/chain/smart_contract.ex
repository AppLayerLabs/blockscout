--- conflicted
+++ resolved
@@ -515,15 +515,6 @@
 
   def get_implementation_address_hash(%__MODULE__{abi: nil}), do: false
 
-<<<<<<< HEAD
-  def get_implementation_address_hash(%__MODULE__{
-        address_hash: address_hash,
-        abi: abi,
-        implementation_address_hash: implementation_address_hash_from_db,
-        implementation_name: implementation_name_from_db,
-        implementation_fetched_at: implementation_fetched_at
-      }) do
-=======
   def get_implementation_address_hash(
         %__MODULE__{
           address_hash: address_hash,
@@ -551,7 +542,6 @@
            implementation_fetched_at: implementation_fetched_at
          }}
       ) do
->>>>>>> 5d9d68ee
     if check_implementation_refetch_neccessity(implementation_fetched_at) do
       get_implementation_address_hash_task = Task.async(fn -> get_implementation_address_hash(address_hash, abi) end)
 
@@ -559,28 +549,13 @@
 
       case Task.yield(get_implementation_address_hash_task, time_out) ||
              Task.ignore(get_implementation_address_hash_task) do
-<<<<<<< HEAD
-=======
         {:ok, {:empty, :empty}} ->
           {nil, nil}
 
->>>>>>> 5d9d68ee
         {:ok, {address_hash, _name} = result} when not is_nil(address_hash) ->
           result
 
         _ ->
-<<<<<<< HEAD
-          {implementation_address_hash_from_db, implementation_name_from_db}
-      end
-    else
-      {implementation_address_hash_from_db, implementation_name_from_db}
-    end
-  end
-
-  def check_implementation_refetch_neccessity(nil), do: true
-
-  def check_implementation_refetch_neccessity(timestamp) do
-=======
           {db_implementation_data_converter(implementation_address_hash_from_db),
            db_implementation_data_converter(implementation_name_from_db)}
       end
@@ -599,7 +574,6 @@
   defp check_implementation_refetch_neccessity(nil), do: true
 
   defp check_implementation_refetch_neccessity(timestamp) do
->>>>>>> 5d9d68ee
     if Application.get_env(:explorer, :enable_caching_implementation_data_of_proxy) do
       now = DateTime.utc_now()
 
@@ -635,13 +609,8 @@
   end
 
   @spec get_implementation_address_hash(Hash.Address.t(), list()) :: {String.t() | nil, String.t() | nil}
-<<<<<<< HEAD
-  def get_implementation_address_hash(proxy_address_hash, abi)
-      when not is_nil(proxy_address_hash) and not is_nil(abi) do
-=======
   defp get_implementation_address_hash(proxy_address_hash, abi)
        when not is_nil(proxy_address_hash) and not is_nil(abi) do
->>>>>>> 5d9d68ee
     implementation_method_abi =
       abi
       |> Enum.find(fn method ->
@@ -669,11 +638,7 @@
     save_implementation_data(implementation_address, proxy_address_hash)
   end
 
-<<<<<<< HEAD
-  def get_implementation_address_hash(proxy_address_hash, abi) when is_nil(proxy_address_hash) or is_nil(abi) do
-=======
   defp get_implementation_address_hash(proxy_address_hash, abi) when is_nil(proxy_address_hash) or is_nil(abi) do
->>>>>>> 5d9d68ee
     {nil, nil}
   end
 
@@ -823,11 +788,7 @@
               @burn_address_hash_str
             ] do
     proxy_address_hash
-<<<<<<< HEAD
-    |> Chain.address_hash_to_smart_contract()
-=======
     |> Chain.address_hash_to_smart_contract_without_twin()
->>>>>>> 5d9d68ee
     |> changeset(%{
       implementation_name: nil,
       implementation_address_hash: nil,
@@ -835,22 +796,14 @@
     })
     |> Repo.update()
 
-<<<<<<< HEAD
-    {nil, nil}
-=======
     {:empty, :empty}
->>>>>>> 5d9d68ee
   end
 
   defp save_implementation_data(implementation_address_hash_string, proxy_address_hash)
        when is_binary(implementation_address_hash_string) do
     with {:ok, address_hash} <- Chain.string_to_address_hash(implementation_address_hash_string),
-<<<<<<< HEAD
-         proxy_contract <- Chain.address_hash_to_smart_contract(proxy_address_hash),
-=======
          proxy_contract <- Chain.address_hash_to_smart_contract_without_twin(proxy_address_hash),
          false <- is_nil(proxy_contract),
->>>>>>> 5d9d68ee
          %{implementation: %__MODULE__{name: name}, proxy: proxy_contract} <- %{
            implementation: Chain.address_hash_to_smart_contract(address_hash),
            proxy: proxy_contract
