--- conflicted
+++ resolved
@@ -5,14 +5,6 @@
 
   import EthereumJSONRPC, only: [integer_to_quantity: 1]
 
-<<<<<<< HEAD
-  def request(%{id: id, number: number}, with_transactions? \\ true) do
-    EthereumJSONRPC.request(%{
-      id: id,
-      method: "eth_getBlockByNumber",
-      params: [integer_to_quantity(number), with_transactions?]
-    })
-=======
   alias EthereumJSONRPC.Transport
 
   @spec request(map(), boolean(), boolean()) :: Transport.request()
@@ -25,6 +17,5 @@
       end
 
     EthereumJSONRPC.request(%{id: id, method: "eth_getBlockByNumber", params: [block_number, hydrated]})
->>>>>>> 870dc114
   end
 end