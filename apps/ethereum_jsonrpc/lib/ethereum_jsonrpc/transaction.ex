defmodule EthereumJSONRPC.Transaction do
  @moduledoc """
  Transaction format included in the return of
  [`eth_getBlockByHash`](https://github.com/ethereum/wiki/wiki/JSON-RPC/e8e0771b9f3677693649d945956bc60e886ceb2b#eth_getblockbyhash)
  and [`eth_getBlockByNumber`](https://github.com/ethereum/wiki/wiki/JSON-RPC/e8e0771b9f3677693649d945956bc60e886ceb2b#eth_getblockbynumber) and returned by
  [`eth_getTransactionByHash`](https://github.com/ethereum/wiki/wiki/JSON-RPC/e8e0771b9f3677693649d945956bc60e886ceb2b#eth_gettransactionbyhash),
  [`eth_getTransactionByBlockHashAndIndex`](https://github.com/ethereum/wiki/wiki/JSON-RPC/e8e0771b9f3677693649d945956bc60e886ceb2b#eth_gettransactionbyblockhashandindex),
  and [`eth_getTransactionByBlockNumberAndIndex`](https://github.com/ethereum/wiki/wiki/JSON-RPC/e8e0771b9f3677693649d945956bc60e886ceb2b#eth_gettransactionbyblocknumberandindex)
  """
  import EthereumJSONRPC,
    only: [
      quantity_to_integer: 1,
      integer_to_quantity: 1,
      request: 1,
      put_if_present: 3
    ]

  alias EthereumJSONRPC

  case Application.compile_env(:explorer, :chain_type) do
    :ethereum ->
      @chain_type_fields quote(
                           do: [
                             max_fee_per_blob_gas: non_neg_integer(),
                             blob_versioned_hashes: [EthereumJSONRPC.hash()]
                           ]
                         )

    :optimism ->
      @chain_type_fields quote(
                           do: [
                             l1_tx_origin: EthereumJSONRPC.hash(),
                             l1_block_number: non_neg_integer()
                           ]
                         )

    :suave ->
      @chain_type_fields quote(
                           do: [
                             execution_node_hash: EthereumJSONRPC.address(),
                             wrapped_type: non_neg_integer(),
                             wrapped_nonce: non_neg_integer(),
                             wrapped_to_address_hash: EthereumJSONRPC.address(),
                             wrapped_gas: non_neg_integer(),
                             wrapped_gas_price: non_neg_integer(),
                             wrapped_max_priority_fee_per_gas: non_neg_integer(),
                             wrapped_max_fee_per_gas: non_neg_integer(),
                             wrapped_value: non_neg_integer(),
                             wrapped_input: String.t(),
                             wrapped_v: non_neg_integer(),
                             wrapped_r: non_neg_integer(),
                             wrapped_s: non_neg_integer(),
                             wrapped_hash: EthereumJSONRPC.hash()
                           ]
                         )

    :celo ->
      @chain_type_fields quote(
                           do: [
                             gas_token_contract_address_hash: EthereumJSONRPC.address(),
                             gas_fee_recipient_address_hash: EthereumJSONRPC.address(),
                             gateway_fee: non_neg_integer()
                           ]
                         )

    :arbitrum ->
      @chain_type_fields quote(
                           do: [
                             request_id: non_neg_integer()
                           ]
                         )

    _ ->
      @chain_type_fields quote(do: [])
  end

  @type elixir :: %{
          String.t() => EthereumJSONRPC.address() | EthereumJSONRPC.hash() | String.t() | non_neg_integer() | nil
        }

  @typedoc """
   * `"blockHash"` - `t:EthereumJSONRPC.hash/0` of the block this transaction is in.  `nil` when transaction is
     pending.
   * `"blockNumber"` - `t:EthereumJSONRPC.quantity/0` for the block number this transaction is in.  `nil` when
     transaction is pending.
   * `"chainId"` - the chain on which the transaction exists.
   * `"condition"` - UNKNOWN
   * `"creates"` - `t:EthereumJSONRPC.address/0` of the created contract, if the transaction creates a contract.
   * `"from"` - `t:EthereumJSONRPC.address/0` of the sender.
   * `"gas"` - `t:EthereumJSONRPC.quantity/0` of gas provided by the sender.  This is the max gas that may be used.
     `gas * gasPrice` is the max fee in wei that the sender is willing to pay for the transaction to be executed.
   * `"gasPrice"` - `t:EthereumJSONRPC.quantity/0` of wei to pay per unit of gas used.
   * `"hash"` - `t:EthereumJSONRPC.hash/0` of the transaction
   * `"input"` - `t:EthereumJSONRPC.data/0` sent along with the transaction, such as input to the contract.
   * `"nonce"` - `t:EthereumJSONRPC.quantity/0` of transactions made by the sender prior to this one.
   * `"publicKey"` - `t:EthereumJSONRPC.hash/0` of the public key of the signer.
   * `"r"` - `t:EthereumJSONRPC.quantity/0` for the R field of the signature.
   * `"raw"` - Raw transaction `t:EthereumJSONRPC.data/0`
   * `"standardV"` - `t:EthereumJSONRPC.quantity/0` for the standardized V (`0` or `1`) field of the signature.
   * `"to"` - `t:EthereumJSONRPC.address/0` of the receiver.  `nil` when it is a contract creation transaction.
   * `"transactionIndex"` - `t:EthereumJSONRPC.quantity/0` for the index of the transaction in the block.  `nil` when
     transaction is pending.
   * `"v"` - `t:EthereumJSONRPC.quantity/0` for the V field of the signature.
   * `"value"` - `t:EthereumJSONRPC.quantity/0` of wei transferred.
   * `"maxPriorityFeePerGas"` - `t:EthereumJSONRPC.quantity/0` of wei to denote max priority fee per unit of gas used. Introduced in [EIP-1559](https://github.com/ethereum/EIPs/blob/master/EIPS/eip-1559.md)
   * `"maxFeePerGas"` - `t:EthereumJSONRPC.quantity/0` of wei to denote max fee per unit of gas used. Introduced in [EIP-1559](https://github.com/ethereum/EIPs/blob/master/EIPS/eip-1559.md)
   * `"type"` - `t:EthereumJSONRPC.quantity/0` denotes transaction type. Introduced in [EIP-1559](https://github.com/ethereum/EIPs/blob/master/EIPS/eip-1559.md)
   #{case Application.compile_env(:explorer, :chain_type) do
    :ethereum -> """
       * `"maxFeePerBlobGas"` - `t:EthereumJSONRPC.quantity/0` of wei to denote max fee per unit of blob gas used. Introduced in [EIP-4844](https://github.com/ethereum/EIPs/blob/master/EIPS/eip-4844.md)
       * `"blobVersionedHashes"` - `t:list/0` of `t:EthereumJSONRPC.hash/0` of included data blobs hashes. Introduced in [EIP-4844](https://github.com/ethereum/EIPs/blob/master/EIPS/eip-4844.md)
      """
    :optimism -> """
       * `"l1TxOrigin"` - .
       * `"l1BlockNumber"` - .
      """
    :suave -> """
       * `"executionNode"` - `t:EthereumJSONRPC.address/0` of execution node (used by Suave).
       * `"requestRecord"` - map of wrapped transaction data (used by Suave).
      """
    :celo -> """
          * `"feeCurrency"` - `t:EthereumJSONRPC.address/0` of the currency used to pay for gas.
          * `"gatewayFee"` - `t:EthereumJSONRPC.quantity/0` of the gateway fee.
          * `"gatewayFeeRecipient"` - `t:EthereumJSONRPC.address/0` of the gateway fee recipient.
      """
    _ -> ""
  end}
  """
  @type t :: %{
          String.t() =>
            EthereumJSONRPC.address() | EthereumJSONRPC.hash() | EthereumJSONRPC.quantity() | String.t() | nil
        }

  @type params :: %{
          unquote_splicing(@chain_type_fields),
          block_hash: EthereumJSONRPC.hash(),
          block_number: non_neg_integer(),
          from_address_hash: EthereumJSONRPC.address(),
          gas: non_neg_integer(),
          gas_price: non_neg_integer(),
          hash: EthereumJSONRPC.hash(),
          index: non_neg_integer(),
          input: String.t(),
          nonce: non_neg_integer(),
          r: non_neg_integer(),
          s: non_neg_integer(),
          to_address_hash: EthereumJSONRPC.address(),
          v: non_neg_integer(),
          value: non_neg_integer(),
          transaction_index: non_neg_integer(),
          max_priority_fee_per_gas: non_neg_integer(),
          max_fee_per_gas: non_neg_integer(),
          type: non_neg_integer()
        }

  @doc """
  Geth `elixir` can be converted to `params`. Geth does not supply `"publicKey"` or `"standardV"`, unlike Nethermind.

      iex> EthereumJSONRPC.Transaction.elixir_to_params(
      ...>   %{
      ...>     "blockHash" => "0x4e3a3754410177e6937ef1f84bba68ea139e8d1a2258c5f85db9f1cd715a1bdd",
      ...>     "blockNumber" => 46147,
      ...>     "from" => "0xa1e4380a3b1f749673e270229993ee55f35663b4",
      ...>     "gas" => 21000,
      ...>     "gasPrice" => 50000000000000,
      ...>     "hash" => "0x5c504ed432cb51138bcf09aa5e8a410dd4a1e204ef84bfed1be16dfba1b22060",
      ...>     "input" => "0x",
      ...>     "nonce" => 0,
      ...>     "r" => 61965845294689009770156372156374760022787886965323743865986648153755601564112,
      ...>     "s" => 31606574786494953692291101914709926755545765281581808821704454381804773090106,
      ...>     "to" => "0x5df9b87991262f6ba471f09758cde1c0fc1de734",
      ...>     "transactionIndex" => 0,
      ...>     "type" => 2,
      ...>     "v" => 28,
      ...>     "value" => 31337
      ...>   }
      ...> )
      %{
        block_hash: "0x4e3a3754410177e6937ef1f84bba68ea139e8d1a2258c5f85db9f1cd715a1bdd",
        block_number: 46147,
        from_address_hash: "0xa1e4380a3b1f749673e270229993ee55f35663b4",
        gas: 21000,
        gas_price: 50000000000000,
        hash: "0x5c504ed432cb51138bcf09aa5e8a410dd4a1e204ef84bfed1be16dfba1b22060",
        index: 0,
        input: "0x",
        nonce: 0,
        r: 61965845294689009770156372156374760022787886965323743865986648153755601564112,
        s: 31606574786494953692291101914709926755545765281581808821704454381804773090106,
        to_address_hash: "0x5df9b87991262f6ba471f09758cde1c0fc1de734",
        type: 2,
        v: 28,
        value: 31337,
        transaction_index: 0
      }

      iex> EthereumJSONRPC.Transaction.elixir_to_params(
      ...>   %{
      ...>     "blockHash" => "0x4e3a3754410177e6937ef1f84bba68ea139e8d1a2258c5f85db9f1cd715a1bdd",
      ...>     "blockNumber" => 46147,
      ...>     "from" => "0xa1e4380a3b1f749673e270229993ee55f35663b4",
      ...>     "gas" => 21000,
      ...>     "hash" => "0x5c504ed432cb51138bcf09aa5e8a410dd4a1e204ef84bfed1be16dfba1b22060",
      ...>     "input" => "0x",
      ...>     "nonce" => 0,
      ...>     "r" => 61965845294689009770156372156374760022787886965323743865986648153755601564112,
      ...>     "s" => 31606574786494953692291101914709926755545765281581808821704454381804773090106,
      ...>     "to" => "0x5df9b87991262f6ba471f09758cde1c0fc1de734",
      ...>     "transactionIndex" => 0,
      ...>     "type" => 2,
      ...>     "v" => 28,
      ...>     "value" => 31337
      ...>   }
      ...> )
      %{
        block_hash: "0x4e3a3754410177e6937ef1f84bba68ea139e8d1a2258c5f85db9f1cd715a1bdd",
        block_number: 46147,
        from_address_hash: "0xa1e4380a3b1f749673e270229993ee55f35663b4",
        gas: 21000,
        hash: "0x5c504ed432cb51138bcf09aa5e8a410dd4a1e204ef84bfed1be16dfba1b22060",
        index: 0,
        input: "0x",
        nonce: 0,
        r: 61965845294689009770156372156374760022787886965323743865986648153755601564112,
        s: 31606574786494953692291101914709926755545765281581808821704454381804773090106,
        to_address_hash: "0x5df9b87991262f6ba471f09758cde1c0fc1de734",
        type: 2,
        v: 28,
        value: 31337,
        transaction_index: 0,
        gas_price: 0
      }

  Erigon `elixir` from txpool_content method can be converted to `params`.

      iex> EthereumJSONRPC.Transaction.elixir_to_params(
      ...>   %{
      ...>     "blockHash" => nil,
      ...>     "blockNumber" => nil,
      ...>     "from" => "0x870006d72c247bc1e90983c71b3234ee01d3c9d9",
      ...>     "gas" => 182154,
      ...>     "hash" => "0x8d2cd1fae48ea0d2a20bb74abbfca05c2d805793e1b42fa844bbdd90f2512f39",
      ...>     "input" => "0x08dc9f4200000000000000000000000000000000000000000000000000000000000000010000000000000000000000000000000000000000000000000000000062ad7e5d00000000000000000000000000000000000000000000000000000000000000600000000000000000000000000000000000000000000000000000000000000041ea9764027fc630affb1825e91d830d1e4e9b6e701ce6eb531f7262787739466d0fc8ac23d0496ec1386d6727f3958fc147719d12a4a23b3e592fb7f499006e041b00000000000000000000000000000000000000000000000000000000000000",
      ...>     "maxFeePerGas" => 169648965806,
      ...>     "maxPriorityFeePerGas" => 0,
      ...>     "nonce" => 12,
      ...>     "r" => 54145857155959999983086152958232689936309058616635618472746031287964711695698,
      ...>     "s" => 15362740689264852081830165187058601082381583930006578342376475668171980574077,
      ...>     "to" => "0x7a41e410bb784d9875fa14f2d7d2fa825466cdae",
      ...>     "transactionIndex" => nil,
      ...>     "type" => 2,
      ...>     "v" => 0,
      ...>     "value" => 275000000000000000
      ...>   }
      ...> )
      %{
        block_hash: nil,
        block_number: nil,
        gas_price: nil,
        from_address_hash: "0x870006d72c247bc1e90983c71b3234ee01d3c9d9",
        gas: 182154,
        hash: "0x8d2cd1fae48ea0d2a20bb74abbfca05c2d805793e1b42fa844bbdd90f2512f39",
        index: nil,
        input: "0x08dc9f4200000000000000000000000000000000000000000000000000000000000000010000000000000000000000000000000000000000000000000000000062ad7e5d00000000000000000000000000000000000000000000000000000000000000600000000000000000000000000000000000000000000000000000000000000041ea9764027fc630affb1825e91d830d1e4e9b6e701ce6eb531f7262787739466d0fc8ac23d0496ec1386d6727f3958fc147719d12a4a23b3e592fb7f499006e041b00000000000000000000000000000000000000000000000000000000000000",
        max_fee_per_gas: 169648965806,
        max_priority_fee_per_gas: 0,
        nonce: 12,
        r: 54145857155959999983086152958232689936309058616635618472746031287964711695698,
        s: 15362740689264852081830165187058601082381583930006578342376475668171980574077,
        to_address_hash: "0x7a41e410bb784d9875fa14f2d7d2fa825466cdae",
        transaction_index: nil,
        type: 2,
        v: 0,
        value: 275000000000000000
      }
  """
  @spec elixir_to_params(elixir) :: params
  def elixir_to_params(elixir) do
    elixir
    |> do_elixir_to_params()
    |> chain_type_fields(elixir)
  end

  def do_elixir_to_params(
        %{
          "blockHash" => block_hash,
          "blockNumber" => block_number,
          "from" => from_address_hash,
          "gas" => gas,
          "gasPrice" => gas_price,
          "hash" => hash,
          "input" => input,
          "nonce" => nonce,
          "to" => to_address_hash,
          "transactionIndex" => index,
          "value" => value,
          "type" => type,
          "maxPriorityFeePerGas" => max_priority_fee_per_gas,
          "maxFeePerGas" => max_fee_per_gas
        } = transaction
      ) do
    result = %{
      block_hash: block_hash,
      block_number: block_number,
      from_address_hash: from_address_hash,
      gas: gas,
      gas_price: gas_price,
      hash: hash,
      index: index,
      input: input,
      nonce: nonce,
      to_address_hash: to_address_hash,
      value: value,
      transaction_index: index,
      type: type,
      max_priority_fee_per_gas: max_priority_fee_per_gas,
      max_fee_per_gas: max_fee_per_gas
    }

    put_if_present(result, transaction, [
      {"creates", :created_contract_address_hash},
      {"block_timestamp", :block_timestamp},
      {"r", :r},
      {"s", :s},
      {"v", :v}
    ])
  end

  # txpool_content method on Erigon node returns tx data
  # without gas price
  def do_elixir_to_params(
        %{
          "blockHash" => block_hash,
          "blockNumber" => block_number,
          "from" => from_address_hash,
          "gas" => gas,
          "hash" => hash,
          "input" => input,
          "nonce" => nonce,
          "to" => to_address_hash,
          "transactionIndex" => index,
          "value" => value,
          "type" => type,
          "maxPriorityFeePerGas" => max_priority_fee_per_gas,
          "maxFeePerGas" => max_fee_per_gas
        } = transaction
      ) do
    result = %{
      block_hash: block_hash,
      block_number: block_number,
      from_address_hash: from_address_hash,
      gas: gas,
      gas_price: nil,
      hash: hash,
      index: index,
      input: input,
      nonce: nonce,
      to_address_hash: to_address_hash,
      value: value,
      transaction_index: index,
      type: type,
      max_priority_fee_per_gas: max_priority_fee_per_gas,
      max_fee_per_gas: max_fee_per_gas
    }

    put_if_present(result, transaction, [
      {"creates", :created_contract_address_hash},
      {"block_timestamp", :block_timestamp},
      {"r", :r},
      {"s", :s},
      {"v", :v}
    ])
  end

  # for legacy txs without maxPriorityFeePerGas and maxFeePerGas
  def do_elixir_to_params(
        %{
          "blockHash" => block_hash,
          "blockNumber" => block_number,
          "from" => from_address_hash,
          "gas" => gas,
          "gasPrice" => gas_price,
          "hash" => hash,
          "input" => input,
          "nonce" => nonce,
          "to" => to_address_hash,
          "transactionIndex" => index,
          "value" => value,
          "type" => type
        } = transaction
      ) do
    result = %{
      block_hash: block_hash,
      block_number: block_number,
      from_address_hash: from_address_hash,
      gas: gas,
      gas_price: gas_price,
      hash: hash,
      index: index,
      input: input,
      nonce: nonce,
      to_address_hash: to_address_hash,
      value: value,
      transaction_index: index,
      type: type
    }

    put_if_present(result, transaction, [
      {"creates", :created_contract_address_hash},
      {"block_timestamp", :block_timestamp},
      {"r", :r},
      {"s", :s},
      {"v", :v}
    ])
  end

  # for legacy txs without type, maxPriorityFeePerGas and maxFeePerGas
  def do_elixir_to_params(
        %{
          "blockHash" => block_hash,
          "blockNumber" => block_number,
          "from" => from_address_hash,
          "gas" => gas,
          "gasPrice" => gas_price,
          "hash" => hash,
          "input" => input,
          "nonce" => nonce,
          "to" => to_address_hash,
          "transactionIndex" => index,
          "value" => value
        } = transaction
      ) do
    result = %{
      block_hash: block_hash,
      block_number: block_number,
      from_address_hash: from_address_hash,
      gas: gas,
      gas_price: gas_price,
      hash: hash,
      index: index,
      input: input,
      nonce: nonce,
      to_address_hash: to_address_hash,
      value: value,
      transaction_index: index
    }

    put_if_present(result, transaction, [
      {"creates", :created_contract_address_hash},
      {"block_timestamp", :block_timestamp},
      {"r", :r},
      {"s", :s},
      {"v", :v}
    ])
  end

  # for txs without gasPrice, maxPriorityFeePerGas and maxFeePerGas
  def do_elixir_to_params(
        %{
          "blockHash" => block_hash,
          "blockNumber" => block_number,
          "from" => from_address_hash,
          "gas" => gas,
          "hash" => hash,
          "input" => input,
          "nonce" => nonce,
          "to" => to_address_hash,
          "transactionIndex" => index,
          "type" => type,
          "value" => value
        } = transaction
      ) do
    result = %{
      block_hash: block_hash,
      block_number: block_number,
      from_address_hash: from_address_hash,
      gas: gas,
      gas_price: 0,
      hash: hash,
      index: index,
      input: input,
      nonce: nonce,
      to_address_hash: to_address_hash,
      value: value,
      transaction_index: index,
      type: type
    }

    put_if_present(result, transaction, [
      {"creates", :created_contract_address_hash},
      {"block_timestamp", :block_timestamp},
      {"r", :r},
      {"s", :s},
      {"v", :v}
    ])
  end

  defp chain_type_fields(params, elixir) do
    case Application.get_env(:explorer, :chain_type) do
      :ethereum ->
        put_if_present(params, elixir, [
          {"blobVersionedHashes", :blob_versioned_hashes},
          {"maxFeePerBlobGas", :max_fee_per_blob_gas}
        ])

      :optimism ->
        # we need to put blobVersionedHashes for Indexer.Fetcher.Optimism.TxnBatch module
        put_if_present(params, elixir, [
          {"l1TxOrigin", :l1_tx_origin},
          {"l1BlockNumber", :l1_block_number},
          {"blobVersionedHashes", :blob_versioned_hashes}
        ])

      :suave ->
        wrapped = Map.get(elixir, "requestRecord")

        if is_nil(wrapped) do
          params
        else
          params
          |> Map.merge(%{
            execution_node_hash: Map.get(elixir, "executionNode"),
            wrapped_type: quantity_to_integer(Map.get(wrapped, "type")),
            wrapped_nonce: quantity_to_integer(Map.get(wrapped, "nonce")),
            wrapped_to_address_hash: Map.get(wrapped, "to"),
            wrapped_gas: quantity_to_integer(Map.get(wrapped, "gas")),
            wrapped_gas_price: quantity_to_integer(Map.get(wrapped, "gasPrice")),
            wrapped_max_priority_fee_per_gas: quantity_to_integer(Map.get(wrapped, "maxPriorityFeePerGas")),
            wrapped_max_fee_per_gas: quantity_to_integer(Map.get(wrapped, "maxFeePerGas")),
            wrapped_value: quantity_to_integer(Map.get(wrapped, "value")),
            wrapped_input: Map.get(wrapped, "input"),
            wrapped_v: quantity_to_integer(Map.get(wrapped, "v")),
            wrapped_r: quantity_to_integer(Map.get(wrapped, "r")),
            wrapped_s: quantity_to_integer(Map.get(wrapped, "s")),
            wrapped_hash: Map.get(wrapped, "hash")
          })
        end

      :celo ->
        put_if_present(params, elixir, [
          {"feeCurrency", :gas_token_contract_address_hash},
          {"gatewayFee", :gateway_fee},
          {"gatewayFeeRecipient", :gas_fee_recipient_address_hash}
        ])

      :arbitrum ->
        put_if_present(params, elixir, [
          {"requestId", :request_id}
        ])

      _ ->
        params
    end
  end

  @doc """
  Extracts `t:EthereumJSONRPC.hash/0` from transaction `params`

      iex> EthereumJSONRPC.Transaction.params_to_hash(
      ...>   %{
      ...>     block_hash: "0xe52d77084cab13a4e724162bcd8c6028e5ecfaa04d091ee476e96b9958ed6b47",
      ...>     block_number: 34,
      ...>     gas: 4700000,
      ...>     gas_price: 100000000000,
      ...>     hash: "0x3a3eb134e6792ce9403ea4188e5e79693de9e4c94e499db132be086400da79e6",
      ...>     index: 0,
      ...>     input: "0x6060604052341561000f57600080fd5b336000806101000a81548173ffffffffffffffffffffffffffffffffffffffff021916908373ffffffffffffffffffffffffffffffffffffffff1602179055506102db8061005e6000396000f300606060405260043610610062576000357c0100000000000000000000000000000000000000000000000000000000900463ffffffff1680630900f01014610067578063445df0ac146100a05780638da5cb5b146100c9578063fdacd5761461011e575b600080fd5b341561007257600080fd5b61009e600480803573ffffffffffffffffffffffffffffffffffffffff16906020019091905050610141565b005b34156100ab57600080fd5b6100b3610224565b6040518082815260200191505060405180910390f35b34156100d457600080fd5b6100dc61022a565b604051808273ffffffffffffffffffffffffffffffffffffffff1673ffffffffffffffffffffffffffffffffffffffff16815260200191505060405180910390f35b341561012957600080fd5b61013f600480803590602001909190505061024f565b005b60008060009054906101000a900473ffffffffffffffffffffffffffffffffffffffff1673ffffffffffffffffffffffffffffffffffffffff163373ffffffffffffffffffffffffffffffffffffffff161415610220578190508073ffffffffffffffffffffffffffffffffffffffff1663fdacd5766001546040518263ffffffff167c010000000000000000000000000000000000000000000000000000000002815260040180828152602001915050600060405180830381600087803b151561020b57600080fd5b6102c65a03f1151561021c57600080fd5b5050505b5050565b60015481565b6000809054906101000a900473ffffffffffffffffffffffffffffffffffffffff1681565b6000809054906101000a900473ffffffffffffffffffffffffffffffffffffffff1673ffffffffffffffffffffffffffffffffffffffff163373ffffffffffffffffffffffffffffffffffffffff1614156102ac57806001819055505b505600a165627a7a72305820a9c628775efbfbc17477a472413c01ee9b33881f550c59d21bee9928835c854b0029",
      ...>     nonce: 0,
      ...>     r: "0xAD3733DF250C87556335FFE46C23E34DBAFFDE93097EF92F52C88632A40F0C75",
      ...>     s: "0x72caddc0371451a58de2ca6ab64e0f586ccdb9465ff54e1c82564940e89291e3",
      ...>     v: "0x8d",
      ...>     value: 0
      ...>   }
      ...> )
      "0x3a3eb134e6792ce9403ea4188e5e79693de9e4c94e499db132be086400da79e6"

  """
  def params_to_hash(%{hash: hash}), do: hash

  @doc """
  Decodes the stringly typed numerical fields to `t:non_neg_integer/0`.

  Pending transactions have a `nil` `"blockHash"`, `"blockNumber"`, and `"transactionIndex"` because those fields are
  related to the block the transaction is collated in.

    iex> EthereumJSONRPC.Transaction.to_elixir(
    ...>   %{
    ...>     "blockHash" => nil,
    ...>     "blockNumber" => nil,
    ...>     "chainId" => "0x4d",
    ...>     "condition" => nil,
    ...>     "creates" => nil,
    ...>     "from" => "0x40aa34fb35ef0804a41c2b4be7d3e3d65c7f6d5c",
    ...>     "gas" => "0xcf08",
    ...>     "gasPrice" => "0x0",
    ...>     "hash" => "0x6b80a90c958fb5791a070929379ed6eb7a33ecdf9f9cafcada2f6803b3f25ec3",
    ...>     "input" => "0x",
    ...>     "nonce" => "0x77",
    ...>     "publicKey" => "0xd0bf6fb4ce4ada1ddfb754b98cd89dc61c3ff143a260cf1712517af2af602b699aab554a2532051e5ba205eb41068c3423f23acde87313211750a8cbf862170e",
    ...>     "r" => "0x3cfc2a34c2e4e09913934a5ade1055206e39b1e34fabcfcc820f6f70c740944c",
    ...>     "raw" => "0xf868778082cf08948e854802d695269a6f1f3fcabb2111d2f5a0e6f9880de0b6b3a76400008081bea03cfc2a34c2e4e09913934a5ade1055206e39b1e34fabcfcc820f6f70c740944ca014cf6f15b5855f9b68eb58c95f76603a54b2ca612f921bb8d424de11bf085390",
    ...>     "s" => "0x14cf6f15b5855f9b68eb58c95f76603a54b2ca612f921bb8d424de11bf085390",
    ...>     "standardV" => "0x1",
    ...>     "to" => "0x8e854802d695269a6f1f3fcabb2111d2f5a0e6f9",
    ...>     "transactionIndex" => nil,
    ...>     "v" => "0xbe",
    ...>     "value" => "0xde0b6b3a7640000"
    ...>   }
    ...> )
    %{
      "blockHash" => nil,
      "blockNumber" => nil,
      "chainId" => 77,
      "condition" => nil,
      "creates" => nil,
      "from" => "0x40aa34fb35ef0804a41c2b4be7d3e3d65c7f6d5c",
      "gas" => 53000,
      "gasPrice" => 0,
      "hash" => "0x6b80a90c958fb5791a070929379ed6eb7a33ecdf9f9cafcada2f6803b3f25ec3",
      "input" => "0x",
      "nonce" => 119,
      "publicKey" => "0xd0bf6fb4ce4ada1ddfb754b98cd89dc61c3ff143a260cf1712517af2af602b699aab554a2532051e5ba205eb41068c3423f23acde87313211750a8cbf862170e",
      "r" => 27584307671108667307432650922507113611469948945973084068788107666229588694092,
      "raw" => "0xf868778082cf08948e854802d695269a6f1f3fcabb2111d2f5a0e6f9880de0b6b3a76400008081bea03cfc2a34c2e4e09913934a5ade1055206e39b1e34fabcfcc820f6f70c740944ca014cf6f15b5855f9b68eb58c95f76603a54b2ca612f921bb8d424de11bf085390",
      "s" => 9412760993194218539611435541875082818858943210434840876051960418568625476496,
      "standardV" => 1,
      "to" => "0x8e854802d695269a6f1f3fcabb2111d2f5a0e6f9",
      "transactionIndex" => nil,
      "v" => 190,
      "value" => 1000000000000000000
    }

  """
  def to_elixir(transaction, block_timestamp \\ nil)

  def to_elixir(transaction, block_timestamp) when is_map(transaction) do
    initial = (block_timestamp && %{"block_timestamp" => block_timestamp}) || %{}
    Enum.into(transaction, initial, &entry_to_elixir/1)
  end

  def to_elixir(transaction, _block_timestamp) when is_binary(transaction) do
    nil
  end

  def eth_call_request(id, block_number, data, to, from, gas, gas_price, value) do
    block =
      case block_number do
        nil -> "latest"
        block_number -> integer_to_quantity(block_number)
      end

    request(%{
      id: id,
      method: "eth_call",
      params: [%{to: to, from: from, data: data, gas: gas, gasPrice: gas_price, value: value}, block]
    })
  end

  # double check that no new keys are being missed by requiring explicit match for passthrough
  # `t:EthereumJSONRPC.address/0` and `t:EthereumJSONRPC.hash/0` pass through as `Explorer.Chain` can verify correct
  # hash format
  #
  # "txType": to avoid FunctionClauseError when indexing Wanchain
  defp entry_to_elixir({key, value})
       when key in ~w(blockHash condition creates from hash input jsonrpc publicKey raw to txType executionNode requestRecord blobVersionedHashes),
       do: {key, value}

  # specific to Nethermind client
  defp entry_to_elixir({"data", value}),
    do: {"input", value}

  defp entry_to_elixir({key, quantity})
       when key in ~w(gas gasPrice nonce r s standardV v value type maxPriorityFeePerGas maxFeePerGas maxFeePerBlobGas requestId) and
              quantity != nil do
    {key, quantity_to_integer(quantity)}
  end

  # as always ganache has it's own vision on JSON RPC standard
  defp entry_to_elixir({key, nil}) when key in ~w(r s v) do
    {key, 0}
  end

  # quantity or nil for pending
  defp entry_to_elixir({key, quantity_or_nil})
       when key in ~w(blockNumber transactionIndex l1TxOrigin l1BlockNumber) do
    elixir =
      case quantity_or_nil do
        nil -> nil
        quantity -> quantity_to_integer(quantity)
      end

    {key, elixir}
  end

  # chainId is *sometimes* nil
  defp entry_to_elixir({"chainId" = key, chain_id}) do
    case chain_id do
      nil -> {key, chain_id}
      _ -> {key, quantity_to_integer(chain_id)}
    end
  end

  # Celo-specific fields
  if Application.compile_env(:explorer, :chain_type) == :celo do
    defp entry_to_elixir({key, value})
         when key in ~w(feeCurrency gatewayFeeRecipient),
         do: {key, value}

<<<<<<< HEAD
  def put_if_present(result, transaction, keys) do
    Enum.reduce(keys, result, fn key, acc ->
      key_list = key |> Tuple.to_list()
      from_key = Enum.at(key_list, 0)
      to_key = Enum.at(key_list, 1)
      opts = Enum.at(key_list, 2, %{})

      value = transaction[from_key]

      validate_key(acc, to_key, value, opts)
    end)
=======
    defp entry_to_elixir({"gatewayFee" = key, quantity_or_nil}),
      do: {key, quantity_or_nil && quantity_to_integer(quantity_or_nil)}
  end

  defp entry_to_elixir(_) do
    {:ignore, :ignore}
>>>>>>> 259a143c
  end

  defp validate_key(acc, _to_key, nil, _opts), do: acc

  defp validate_key(acc, to_key, value, %{:validation => :address_hash}) do
    if address_correct?(value), do: Map.put(acc, to_key, value), else: acc
  end

  defp validate_key(acc, to_key, value, _validation), do: Map.put(acc, to_key, value)

  # todo: The similar function exists in Indexer application:
  # Here is the room for future refactoring to keep a single function.
  @spec address_correct?(binary()) :: boolean()
  defp address_correct?(address) when is_binary(address) do
    String.match?(address, ~r/^0x[[:xdigit:]]{40}$/i)
  end

  defp address_correct?(_address) do
    false
  end
end<|MERGE_RESOLUTION|>--- conflicted
+++ resolved
@@ -706,44 +706,11 @@
          when key in ~w(feeCurrency gatewayFeeRecipient),
          do: {key, value}
 
-<<<<<<< HEAD
-  def put_if_present(result, transaction, keys) do
-    Enum.reduce(keys, result, fn key, acc ->
-      key_list = key |> Tuple.to_list()
-      from_key = Enum.at(key_list, 0)
-      to_key = Enum.at(key_list, 1)
-      opts = Enum.at(key_list, 2, %{})
-
-      value = transaction[from_key]
-
-      validate_key(acc, to_key, value, opts)
-    end)
-=======
     defp entry_to_elixir({"gatewayFee" = key, quantity_or_nil}),
       do: {key, quantity_or_nil && quantity_to_integer(quantity_or_nil)}
   end
 
   defp entry_to_elixir(_) do
     {:ignore, :ignore}
->>>>>>> 259a143c
-  end
-
-  defp validate_key(acc, _to_key, nil, _opts), do: acc
-
-  defp validate_key(acc, to_key, value, %{:validation => :address_hash}) do
-    if address_correct?(value), do: Map.put(acc, to_key, value), else: acc
-  end
-
-  defp validate_key(acc, to_key, value, _validation), do: Map.put(acc, to_key, value)
-
-  # todo: The similar function exists in Indexer application:
-  # Here is the room for future refactoring to keep a single function.
-  @spec address_correct?(binary()) :: boolean()
-  defp address_correct?(address) when is_binary(address) do
-    String.match?(address, ~r/^0x[[:xdigit:]]{40}$/i)
-  end
-
-  defp address_correct?(_address) do
-    false
   end
 end