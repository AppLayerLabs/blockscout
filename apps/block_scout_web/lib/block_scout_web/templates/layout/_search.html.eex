<!-- Search navbar -->
<div class="search-form d-lg-flex d-inline-block <%= if assigns[:additional_classes] do @additional_classes |> Enum.join(" ") end %>">
	<div class="input-group" style="width: 100%;" title='<%= gettext("Search by address, token symbol name, transaction hash, or block number") %>'>
		<div class="form-control search-control me auto <%= if assigns[:additional_classes] do @additional_classes |> Enum.join(" ") end %>">
			<input id="<%= @id %>" class="main-search-autocomplete" data-test="search_input" type="text" tabindex="1">
		</div>
		<div class="input-group-append left">
			<button class="input-group-text" id="search-icon">
			<%= render BlockScoutWeb.IconsView, "_search_icon.html" %>
			</button>
		</div>
		<div class="input-group-append right desktop-only">
			<div
			id="slash-icon"
			class="input-group-text border"
			data-placement="bottom"
			data-toggle="tooltip"
			title=""
			data-original-title='<%= gettext("Press / and focus will be moved to the search field") %>'
			data-template="<div class='tooltip tooltip-pale-color' role='tooltip'><div class='arrow'></div><div class='tooltip-inner'></div></div>"
			>
			/
			</div>
		</div>
	</div>
	<button class="btn btn-outline-success my-2 my-sm-0 sr-only hidden" type="submit"><%= gettext "Search" %></button>
<<<<<<< HEAD
	<script defer data-cfasync="false">
        if (localStorage.getItem("current-color-mode") === "dark") {
		const search = document.getElementById("main-search-autocomplete")
		const searchMobile = document.getElementById("main-search-autocomplete-mobile")
        if (search && search.style) {
			search.style.backgroundColor = "#22223a";
        	search.style.borderColor = "#22223a";
		}
		if (searchMobile && searchMobile.style) {
			searchMobile.style.backgroundColor = "#22223a";
			searchMobile.style.borderColor = "#22223a";
		}
        }
    </script>
</div>
<% end %>
=======
</div>
>>>>>>> 0e5b68b8
<|MERGE_RESOLUTION|>--- conflicted
+++ resolved
@@ -24,23 +24,4 @@
 		</div>
 	</div>
 	<button class="btn btn-outline-success my-2 my-sm-0 sr-only hidden" type="submit"><%= gettext "Search" %></button>
-<<<<<<< HEAD
-	<script defer data-cfasync="false">
-        if (localStorage.getItem("current-color-mode") === "dark") {
-		const search = document.getElementById("main-search-autocomplete")
-		const searchMobile = document.getElementById("main-search-autocomplete-mobile")
-        if (search && search.style) {
-			search.style.backgroundColor = "#22223a";
-        	search.style.borderColor = "#22223a";
-		}
-		if (searchMobile && searchMobile.style) {
-			searchMobile.style.backgroundColor = "#22223a";
-			searchMobile.style.borderColor = "#22223a";
-		}
-        }
-    </script>
-</div>
-<% end %>
-=======
-</div>
->>>>>>> 0e5b68b8
+</div>