<% apps_menu = Application.get_env(:block_scout_web, :apps_menu) %>
<nav class="navbar navbar-dark navbar-expand-lg navbar-primary" data-selector="navbar" id="top-navbar">
  <div class="container-fluid navbar-container">
    <%= link to: webapp_url(@conn), class: "navbar-brand", "data-test": "header_logo" do %>
      <%= if logo() do %>
        <img class="navbar-logo" id="navbar-logo" src="<%= static_path(@conn, logo()) %>" alt="<%= subnetwork_title() %>" />
      <% end %>
      <%= if logo_text() do %>
        <span class="logo-text <%= unless logo(), do: "no-logo" %>"> <%= logo_text() %> </span>
      <% end %>
      <%= if Application.get_env(:block_scout_web, BlockScoutWeb.Chain)[:enable_testnet_label] do %>
<<<<<<< HEAD
        <span class="testnet-label ml-2" />
=======
        <%= render BlockScoutWeb.FormView, "_tag.html", text: Application.get_env(:block_scout_web, BlockScoutWeb.Chain)[:testnet_label_text], additional_classes: ["testnet-label", "ml-2"] %>
>>>>>>> 828373bf
      <% end %>
    <% end %>
    <button class="navbar-toggler" type="button" data-toggle="collapse" data-target="#navbarSupportedContent" aria-controls="navbarSupportedContent" aria-expanded="false" aria-label="<%= gettext("Toggle navigation") %>">
      <span class="navbar-toggler-icon"></span>
    </button>
    <div class="collapse navbar-collapse" id="navbarSupportedContent">
      <ul class="navbar-nav">
        <%= if Application.get_env(:block_scout_web, BlockScoutWeb.WebRouter)[:enabled] do %>
          <li class="nav-item dropdown">
            <a class="nav-link topnav-nav-link dropdown-toggle" href="#" id="navbarBlocksDropdown" role="button" data-toggle="dropdown" aria-haspopup="true" aria-expanded="false">
              <span class="nav-link-icon">
                <%= render BlockScoutWeb.IconsView, "_block_icon.html" %>
              </span>
              <%= gettext("Blocks") %>
            </a>
            <div class="dropdown-menu" aria-labelledby="navbarBlocksDropdown">
              <%= link to: blocks_path(@conn, :index), class: "dropdown-item #{tab_status("blocks", @conn.request_path)}" do %>
                <%= gettext("Blocks") %>
              <% end %>
              <%= link to: uncle_path(@conn, :uncle), class: "dropdown-item #{tab_status("uncles", @conn.request_path)}" do %>
                <%= gettext("Uncles") %>
              <% end %>
              <%= link to: reorg_path(@conn, :reorg), class: "dropdown-item #{tab_status("reorgs", @conn.request_path)}" do %>
                <%= gettext("Forked Blocks (Reorgs)") %>
              <% end %>
            </div>
          </li>
          <li class="nav-item dropdown" id="activeTransactions">
            <a href="#" role="button" id="navbarTransactionsDropdown" class="nav-link topnav-nav-link dropdown-toggle" data-toggle="dropdown" aria-haspopup="true" aria-expanded="false">
              <span class="nav-link-icon">
                <%= render BlockScoutWeb.IconsView, "_transaction_icon.html" %>
              </span>
              <%= gettext("Transactions") %>
            </a>
            <div class="dropdown-menu" aria-labeledby="navbarTransactionsDropdown">
              <%= link(
                    gettext("Validated"),
                    class: "dropdown-item #{tab_status("txs", @conn.request_path)}",
                    to: transaction_path(@conn, :index)
                  ) %>
              <% json_rpc_named_arguments = Application.fetch_env!(:indexer, :json_rpc_named_arguments)%>
              <% variant = Keyword.fetch!(json_rpc_named_arguments, :variant) %>
              <%= if variant !== EthereumJSONRPC.Besu do %>
                <%= link(
                      gettext("Pending"),
                      class: "dropdown-item #{tab_status("pending-transactions", @conn.request_path)}",
                      "data-test": "pending_transactions_link",
                      to: pending_transaction_path(@conn, :index)
                    ) %>
              <% end %>
            </div>
          </li>
          <li class="nav-item dropdown">
            <a href="#" role="button" id="navbarTokensDropdown" class="nav-link topnav-nav-link dropdown-toggle" data-toggle="dropdown" aria-haspopup="true" aria-expanded="false">
              <span class="nav-link-icon">
                <%= render BlockScoutWeb.IconsView, "_tokens_icon.html" %>
              </span>
              <%= gettext("Tokens") %>
            </a>
            <div class="dropdown-menu" aria-labeledby="navbarTransactionsDropdown"> 
              <%= link(
                    gettext("All"),
                    class: "dropdown-item #{tab_status("tokens", @conn.request_path)}",
                    to: tokens_path(@conn, :index)
                  ) %>
              <%= link(
                    gettext("Ether"),
                    class: "dropdown-item #{tab_status("accounts", @conn.request_path)}",
                    to: address_path(@conn, :index)
                  ) %>
            </div>
          </li>
        <% end %>
        <%= if Application.get_env(:block_scout_web, BlockScoutWeb.ApiRouter)[:reading_enabled] || Application.get_env(:block_scout_web, :api_url) do %>
          <li class="nav-item dropdown">
            <a href="#" role="button" id="navbarAPIsDropdown" class="nav-link topnav-nav-link dropdown-toggle" data-toggle="dropdown" aria-haspopup="true" aria-expanded="false">
              <span class="nav-link-icon">
                <%= render BlockScoutWeb.IconsView, "_api_icon.html" %>
              </span>
              <%= gettext("APIs") %>
            </a>
            <div class="dropdown-menu" aria-labeledby="navbarTransactionsDropdown"> 
              <%= link(
                    gettext("GraphQL"),
                    class: "dropdown-item #{tab_status("graphiql", @conn.request_path)}",
                    to: api_url() <> "/graphiql"
                  ) %>
              <%= link(
                    gettext("RPC"),
                    class: "dropdown-item #{tab_status("api-docs", @conn.request_path)}",
                    to: api_url() <> api_docs_path(@conn, :index)
                  ) %>
              <%= link(
                    gettext("Eth RPC"),
                    class: "dropdown-item #{tab_status("eth-rpc-api-docs", @conn.request_path)}",
                    to: api_url() <> api_docs_path(@conn, :eth_rpc)
                  ) %>
            </div>
          </li>
        <% end %>
        <%= if apps_menu == true do %>
          <li class="nav-item dropdown">
            <a href="#" role="button" id="navbarAppsDropdown" class="nav-link topnav-nav-link dropdown-toggle" data-toggle="dropdown" aria-haspopup="true" aria-expanded="false">
              <span class="nav-link-icon">
                <%= render BlockScoutWeb.IconsView, "_apps_icon.html" %>
              </span>
              <%= if apps_menu == true do %>
                <%= gettext("Apps") %>
              <% else %>
                <%= gettext("Stakes") %>
              <% end %>
            </a>
            <div class="dropdown-menu" aria-labeledby="navbarAppsDropdown">
              <%= if apps_menu == true do %>
                <%= for %{url: url, title: title} <- external_apps_list() do %> 
                    <a href="<%= url %>" class="dropdown-item" target="_blank"><%= title %>
                      <span class="external-link-icon">
                        <%= render BlockScoutWeb.IconsView, "_external_link.html" %>
                      </span>
                    </a>
                <% end %>
              <% end %>
            </div>
          </li>
        <% end %>
        <li class="nav-item dropdown">
          <a class="nav-link topnav-nav-link active-icon <%= if dropdown_nets() != [], do: "dropdown-toggle" %>" href="#" id="navbarDropdown" role="button" data-toggle="dropdown" aria-haspopup="true" aria-expanded="false">
            <span class="nav-link-icon">
              <%= render BlockScoutWeb.IconsView, "_active_icon.html" %>
            </span>
            <%= subnetwork_title() %>
          </a>
          <div class="dropdown-menu dropdown-menu-right" aria-labelledby="navbarDropdown">  
            <a class="dropdown-item header division">Mainnets</a> 
            <%= for %{url: url, title: title} <- dropdown_head_main_nets() do %>  
              <a class="dropdown-item" href="<%= url %>"><%= title %></a>
            <% end %> 
            <a class="dropdown-item header division">Testnets</a> 
            <%= for %{url: url, title: title} <- test_nets(dropdown_nets()) do %> 
              <a class="dropdown-item" href="<%= url %>"><%= title %></a>
            <% end %> 
            <a class="dropdown-item header division">Other Networks</a> 
            <%= for %{url: url, title: title} <- dropdown_other_nets() do %>  
              <a class="dropdown-item" href="<%= url %>"><%= title %></a>
            <% end %> 
          </div>
        </li>
      </ul>
      <!-- Dark mode changer -->
      <button class="dark-mode-changer" id="dark-mode-changer">
        <svg xmlns="http://www.w3.org/2000/svg" width="15" height="16">
            <path fill="#9B62FF" fill-rule="evenodd" d="M14.88 11.578a.544.544 0 0 0-.599-.166 5.7 5.7 0 0 1-1.924.321c-3.259 0-5.91-2.632-5.91-5.866 0-1.947.968-3.759 2.59-4.849a.534.534 0 0 0-.225-.97A5.289 5.289 0 0 0 8.059 0C3.615 0 0 3.588 0 8s3.615 8 8.059 8c2.82 0 5.386-1.423 6.862-3.806a.533.533 0 0 0-.041-.616z"/>
        </svg>
      </button>
      <%= render BlockScoutWeb.LayoutView, "_search.html", conn: @conn, id: "main-search-autocomplete", additional_classes: ["mobile-search-hide"] %>
    </div>
  </div>
  <%= render BlockScoutWeb.LayoutView, "_search.html", conn: @conn, id: "main-search-autocomplete-mobile", additional_classes: ["mobile-search-show"] %>
</nav><|MERGE_RESOLUTION|>--- conflicted
+++ resolved
@@ -9,11 +9,7 @@
         <span class="logo-text <%= unless logo(), do: "no-logo" %>"> <%= logo_text() %> </span>
       <% end %>
       <%= if Application.get_env(:block_scout_web, BlockScoutWeb.Chain)[:enable_testnet_label] do %>
-<<<<<<< HEAD
-        <span class="testnet-label ml-2" />
-=======
         <%= render BlockScoutWeb.FormView, "_tag.html", text: Application.get_env(:block_scout_web, BlockScoutWeb.Chain)[:testnet_label_text], additional_classes: ["testnet-label", "ml-2"] %>
->>>>>>> 828373bf
       <% end %>
     <% end %>
     <button class="navbar-toggler" type="button" data-toggle="collapse" data-target="#navbarSupportedContent" aria-controls="navbarSupportedContent" aria-expanded="false" aria-label="<%= gettext("Toggle navigation") %>">
