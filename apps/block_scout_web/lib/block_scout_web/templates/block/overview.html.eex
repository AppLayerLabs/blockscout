<% burned_fee = if !is_nil(@block.base_fee_per_gas), do: Wei.mult(@block.base_fee_per_gas, BlockBurnedFeeCounter.fetch(@block.hash)), else: nil %>
<% priority_fee = if !is_nil(@block.base_fee_per_gas), do: BlockPriorityFeeCounter.fetch(@block.hash), else: nil %>
<section>
  <%= render BlockScoutWeb.Advertisement.TextAdView, "index.html", conn: @conn %>
  <div class="row">
<<<<<<< HEAD
    <div class="col-md-12 col-lg-8 pr-0-md mb-2">
      <!-- Block Details -->
      <div class="card card-mr-50-md mb-2">
        <div class="card-body">
          <h1 class="card-title" data-test="detail_type">
            <%= gettext("%{block_type} Details", block_type: block_type(@block)) %>
          </h1>
=======
    <div class="col-md-12 js-ad-dependant-mb-2">
      <!-- Block Details -->
      <div class="card js-ad-dependant-mb-2">
        <div class="card-body fs-14" style="line-height: 32px;">
          <dl class="pagination-container">
            <h1 class="card-title" data-test="detail_type">
              <%= gettext("%{block_type} Details", block_type: block_type(@block)) %>
            </h1>
              <ul class="pagination">
                <li class="page-item">
                    <a
                        <%= if false do %>disabled<% end %>
                        class="page-link"
                        href='<%= block_path(@conn, :show, @block.number - 1) %>'
                        <%= if true do %>data-prev-page-button<% end %>>
                        <svg xmlns="http://www.w3.org/2000/svg" width="6" height="10">
                            <path fill-rule="evenodd" d="M2.358 5l3.357 3.358a.959.959 0 1 1-1.357 1.357L.502 5.859c-.076-.042-.153-.08-.217-.144A.949.949 0 0 1 .011 5a.949.949 0 0 1 .274-.715c.064-.064.142-.102.217-.145L4.358.285a.959.959 0 1 1 1.357 1.357L2.358 5z"/>
                        </svg>
                    </a>
                </li>
                 <li class="page-item"><a class="page-link no-hover" href data-page-number><%= gettext "Block" %> <%= @block.number %></a>
                </li>
                <li class="page-item">
                    <a
                        <%= if false do %>disabled<% end %>
                        class="page-link"
                        href='<%= block_path(@conn, :show, @block.number + 1) %>'
                        <%= if true do %>data-next-page-button<% end %>>
                        <svg xmlns="http://www.w3.org/2000/svg" width="6" height="10">
                            <path fill-rule="evenodd" d="M5.715 5.715c-.064.064-.141.102-.217.144L1.642 9.715A.959.959 0 1 1 .285 8.358L3.642 5 .285 1.642A.959.959 0 1 1 1.642.285L5.498 4.14c.075.043.153.081.217.145A.949.949 0 0 1 5.989 5a.949.949 0 0 1-.274.715z"/>
                        </svg>
                    </a>
                </li>
              </ul>
          </dl>
>>>>>>> 35ea38b3
          <!-- Block Height -->
          <dl class="row">
            <dt class="col-sm-3 col-lg-2 text-muted">
              <%= render BlockScoutWeb.CommonComponentsView, "_i_tooltip_2.html",
              text: gettext("The block height of a particular block is defined as the number of blocks preceding it in the blockchain.") %>
              <%= if block_type(@block) == "Block" do %>
                <%= gettext("Block Height") %>
              <% else %>
                <%= gettext("%{block_type} Height", block_type: block_type(@block)) %>
              <% end %>
            </dt>
            <dd class="col-sm-9 col-lg-10" data-test="block_detail_number">
              <%= if block_type(@block) == "Block" do %>
                <%= @block.number %> <%= if @block.number == 0, do: " - " <> gettext("Genesis Block")%>
              <% else %>
                <%= link(@block, to: block_path(BlockScoutWeb.Endpoint, :show, @block.number)) %>
              <% end %>
            </dd>
          </dl>
          <!-- Timestamp -->
          <dl class="row">
            <dt class="col-sm-3 col-lg-2 text-muted">
              <%= render BlockScoutWeb.CommonComponentsView, "_i_tooltip_2.html",
              text: gettext("Date & time at which block was produced.") %>
              <%= gettext("Timestamp") %>
            </dt>
            <dd class="col-sm-9 col-lg-10" data-from-now="<%= @block.timestamp %>"></dd>
          </dl>
          <!-- # of Transactions -->
          <dl class="row">
            <dt class="col-sm-3 col-lg-2 text-muted">
              <%= render BlockScoutWeb.CommonComponentsView, "_i_tooltip_2.html",
              text: gettext("The number of transactions in the block.") %>
              <%= gettext("Transactions") %>
            </dt>
            <dd class="col-sm-9 col-lg-10">
              <a href="#txs" class="page-link bs-label large btn-no-border-link-to-tems">
                <%= if @block_transaction_count == 1 do %>
                  <%= gettext "%{count} Transaction", count: @block_transaction_count %>
                <% else %>
                  <%= gettext "%{count} Transactions", count: @block_transaction_count %>
                <% end %>
              </a>
            </dd>
          </dl>
          <!-- Miner/Validator -->
          <%= if System.get_env("HIDE_BLOCK_MINER") !== "true" do %>
            <dl class="row">
              <dt class="col-sm-3 col-lg-2 text-muted">
                <%= render BlockScoutWeb.CommonComponentsView, "_i_tooltip_2.html",
                text: gettext("A block producer who successfully included the block onto the blockchain.") %>
                <%= gettext("Miner") %>
              </dt>
              <dd class="col-sm-9 col-lg-10"><%= render BlockScoutWeb.AddressView, "_link.html", address: @block.miner, contract: false, class: "", use_custom_tooltip: false, show_full_hash: true %>
                <%= render BlockScoutWeb.CommonComponentsView, "_btn_copy.html",
                  additional_classes: ["btn-copy-icon-small", "btn-copy-icon-custom", "btn-copy-icon-no-borders"],
                  clipboard_text: @block.miner,
                  aria_label: gettext("Copy Address"),
                  title: gettext("Copy Address") %>
                </dd>
            </dl>
          <% end %>
          <!-- Size -->
          <dl class="row">
            <dt class="col-sm-3 col-lg-2 text-muted">
              <%= render BlockScoutWeb.CommonComponentsView, "_i_tooltip_2.html",
              text: gettext("Size of the block in bytes.") %>
              <%= gettext("Size") %>
            </dt>
            <dd class="col-sm-9 col-lg-10"><%= if !is_nil(@block.size), do: (Cldr.Unit.new(:byte, @block.size) |> cldr_unit_to_string!()), else: gettext("N/A bytes") %></dd>
          </dl>
          <!-- Hash -->
          <dl class="row">
            <dt class="col-sm-3 col-lg-2 text-muted">
              <%= render BlockScoutWeb.CommonComponentsView, "_i_tooltip_2.html",
              text: gettext("The SHA256 hash of the block.") %>
              <%= gettext("Hash") %>
            </dt>
            <dd class="col-sm-9 col-lg-10"><%= to_string(@block.hash) %>
                <%= render BlockScoutWeb.CommonComponentsView, "_btn_copy.html",
                  additional_classes: ["btn-copy-icon-small", "btn-copy-icon-custom", "btn-copy-icon-no-borders"],
                  clipboard_text: to_string(@block.hash),
                  aria_label: gettext("Copy Hash"),
                  title: gettext("Copy Hash") %>
            </dd>
          </dl>
          <%= unless @block.number == 0 do %>
            <!-- Parent Hash -->
            <dl class="row">
              <dt class="col-sm-3 col-lg-2 text-muted">
                <%= render BlockScoutWeb.CommonComponentsView, "_i_tooltip_2.html",
                text: gettext("The hash of the block from which this block was generated.") %>
                <%= gettext("Parent Hash") %>
              </dt>
              <dd class="col-sm-9 col-lg-10"><%= link(
                                                        @block.parent_hash,
                                                        class: "transaction__link",
                                                        to: block_path(@conn, :show, @block.number - 1)
                                                      ) %>
                  <%= render BlockScoutWeb.CommonComponentsView, "_btn_copy.html",
                    additional_classes: ["btn-copy-icon-small", "btn-copy-icon-custom", "btn-copy-icon-no-borders"],
                    clipboard_text: to_string(@block.parent_hash),
                    aria_label: gettext("Copy Parent Hash"),
                    title: gettext("Copy Parent Hash") %>
              </dd>
            </dl>
          <% end %>
          <!-- Difficulty -->
          <dl class="row">
            <dt class="col-sm-3 col-lg-2 text-muted">
              <%= render BlockScoutWeb.CommonComponentsView, "_i_tooltip_2.html",
              text: gettext("Block difficulty for miner, used to calibrate block generation time (Note: constant in POA based networks).") %>
              <%= gettext("Difficulty") %>
            </dt>
            <dd class="col-sm-9 col-lg-10"><%= @block.difficulty |> Decimal.to_integer() |> BlockScoutWeb.Cldr.Number.to_string! %></dd>
          </dl>
          <%= if block_type(@block) == "Block" do %>
            <!-- Total Difficulty -->
            <dl class="row">
              <dt class="col-sm-3 col-lg-2 text-muted">
                <%= render BlockScoutWeb.CommonComponentsView, "_i_tooltip_2.html",
                text: gettext("Total difficulty of the chain until this block.") %>
                <%= gettext("Total Difficulty") %>
              </dt>
              <dd class="col-sm-9 col-lg-10"><%= @block.total_difficulty |> Decimal.to_integer() |> BlockScoutWeb.Cldr.Number.to_string! %></dd>
            </dl>
            <!-- Gas Used -->
            <dl class="row">
              <dt class="col-sm-3 col-lg-2 text-muted">
                <%= render BlockScoutWeb.CommonComponentsView, "_i_tooltip_2.html",
                text: gettext("The total gas amount used in the block and its percentage of gas filled in the block.") %>
                <%= gettext("Gas Used") %>
              </dt>
              <dd class="col-sm-9 col-lg-10"><%= @block.gas_used |> BlockScoutWeb.Cldr.Number.to_string! %> | <%= if Decimal.cmp(@block.gas_limit, 0) == :eq, do: "0%", else: ((Decimal.to_integer(@block.gas_used) / Decimal.to_integer(@block.gas_limit)) |> BlockScoutWeb.Cldr.Number.to_string!(format: "#.#%")) %></dd>
            </dl>
            <!-- Gas Limit -->
            <dl class="row">
              <dt class="col-sm-3 col-lg-2 text-muted">
                <%= render BlockScoutWeb.CommonComponentsView, "_i_tooltip_2.html",
                text: gettext("Total gas limit provided by all transactions in the block.") %>
                <%= gettext("Gas Limit") %>
              </dt>
              <dd class="col-sm-9 col-lg-10"><%= BlockScoutWeb.Cldr.Number.to_string!(@block.gas_limit) %></dd>
            </dl>
            <!-- Nonce -->
            <dl class="row">
              <dt class="col-sm-3 col-lg-2 text-muted">
                <%= render BlockScoutWeb.CommonComponentsView, "_i_tooltip_2.html",
                text: gettext("64-bit hash of value verifying proof-of-work (note: null for POA chains).") %>
                <%= gettext("Nonce") %>
              </dt>
              <dd class="col-sm-9 col-lg-10"><%= to_string(@block.nonce) %></dd>
            </dl>
          <% end %>
          <%= if !is_nil(@block.base_fee_per_gas) do%>
            <!-- Base Fee per Gas -->
            <dl class="row">
                <dt class="col-sm-3 col-lg-2 text-muted">
                  <%= render BlockScoutWeb.CommonComponentsView, "_i_tooltip_2.html",
                  text: gettext("Minimum fee required per unit of gas. Fee adjusts based on network congestion.") %>
                  <%= gettext("Base Fee per Gas") %>
                </dt>
                <dd class="col-sm-9 col-lg-10"><%= format_wei_value(@block.base_fee_per_gas, :gwei) %></dd>
            </dl>
            <!-- Burnt Fees -->
            <dl class="row">
                <dt class="col-sm-3 col-lg-2 text-muted">
                  <%= render BlockScoutWeb.CommonComponentsView, "_i_tooltip_2.html",
                  text: gettext("Ether") <> " " <> gettext("burned from transactions included in the block (Base fee (per unit of gas) * Gas Used).") %>
                  <%= gettext("Burnt Fees") %>
                </dt>
                <dd class="col-sm-9 col-lg-10"><i class="fas fa-fire i-tooltip-2"></i> <%= format_wei_value(burned_fee, :ether) %></dd>
            </dl>
            <!-- Priority Fee / Tip -->
            <dl class="row">
                <dt class="col-sm-3 col-lg-2 text-muted">
                  <%= render BlockScoutWeb.CommonComponentsView, "_i_tooltip_2.html",
                  text: gettext("User-defined tips sent to validator for transaction priority/inclusion.") %>
                  <%= gettext("Priority Fee / Tip") %>
                </dt>
                <dd class="col-sm-9 col-lg-10"><%= format_wei_value(%Wei{value: priority_fee}, :ether) %></dd>
            </dl>
          <% end %>  
          <%= if show_reward?(@block.rewards) do %>
            <hr>
            <%= for block_reward <- @block.rewards do %>
                <dl class="row">
                  <dt class="col-sm-3 col-lg-2 text-muted">
                    <%= render BlockScoutWeb.CommonComponentsView, "_i_tooltip_2.html",
                    text: gettext("Amount of distributed reward. Miners receive a static block reward + Tx fees + uncle fees.") %>
                    <%= block_reward_text(block_reward, @block.miner.hash) %>
                  </dt>
                  <dd class="col-sm-9 col-lg-10"><%= format_wei_value(block_reward.reward, :ether) %></dd>
                </dl>
            <% end %>
          <% end %>
          <%= if block_type(@block) == "Block" do %>
            <%= if length(@block.uncle_relations) > 0 do %>
              <!-- Uncles -->
              <dl class="row">
                <dt class="col-sm-3 col-lg-2 text-muted">
                  <%= render BlockScoutWeb.CommonComponentsView, "_i_tooltip_2.html",
                  text: gettext("Index position(s) of referenced stale blocks.") %>
                  <%= gettext("Uncles") %>
                </dt>
                <dd class="col-sm-9 col-lg-10"><%= for {relation, index} <- Enum.with_index(@block.uncle_relations) do %>
                    <%= link(
                        gettext("Position %{index}", index: index),
                        class: "transaction__link",
                        "data-toggle": "tooltip",
                        "data-placement": "top" ,
                        "data-test": "uncle_link",
                        "data-uncle-hash": to_string(relation.uncle_hash),
                        to: block_path(@conn, :show, relation.uncle_hash)
                      ) %><%= if index < length(@block.uncle_relations) - 1 do %>,<% end %>
                  <% end %></dd>
              </dl>
            <% end %>
          <% end %>
        </div>
      </div>
    </div>
</section>

<<<<<<< HEAD
    <div class="col-md-12 col-lg-4 d-flex flex-column flex-md-row flex-lg-column pl-0-md mb-2">

      <!-- Validator -->
      <div class="card card-background-1 flex-grow-1">
        <div class="card-body card-body-flex-column-space-between">
          <h2 class="card-title balance-card-title"><%= gettext "Miner" %></h2>
          <div class="text-right">
            <!-- Validator's Name -->
            <span
              data-toggle="tooltip"
              data-placement="top"
              data-template="<div class='tooltip tooltip-inversed-color tooltip-validator-details' role='tooltip'><div class='arrow'></div><div class='tooltip-inner'></div></div>"
              title="<%= @block.miner %>">
              <h3 class="address-balance-text text-truncate" >

                <%= render BlockScoutWeb.AddressView,
                  "_link.html",
                  address: @block.miner,
                  contract: false,
                  class: "",
                  use_custom_tooltip: true %>
              </h3>
            </span>
          </div>
        </div>
      </div>

      <!-- Validator Reward or Gas-->
      <div class="card flex-grow-1 ml-0 ml-md-5 ml-lg-0 mb-2">
        <div class="card-body card-body-flex-column-space-between">
          <%= if show_reward?(@block.rewards) do %>
            <h2 class="card-title balance-card-title"><%= gettext "Block Rewards" %></h2>
            <div class="text-right" style="margin-left: 50%;" data-toggle="tooltip" data-placement="top" title="" data-original-title="Amount of distributed reward. Miners receive a static block reward + Tx fees + uncle fees.">
              <%= for block_reward <- @block.rewards do %>
                <p class="address-current-balance"><%= block_reward_text(block_reward, @block.miner.hash) %> <span class="text-muted"><%= format_wei_value(block_reward.reward, :ether) %></span></p>
              <% end %>
            </div>
          <% else %>
            <h2 class="card-title balance-card-title"><%= gettext "Gas Used" %></h2>
            <div class="text-right">
              <h3 class="address-balance-text">
                <%= @block.gas_used |> BlockScoutWeb.Cldr.Number.to_string! %>
                <span class="text-muted">(<%= (Decimal.to_integer(@block.gas_used) / Decimal.to_integer(@block.gas_limit)) |> BlockScoutWeb.Cldr.Number.to_string!(format: "#.#%") %>)</span>
              </h3>
              <p class="address-current-balance"><%= @block.gas_limit |> BlockScoutWeb.Cldr.Number.to_string! %>
              <%= " "%>
              <%= gettext "Gas Limit" %></p>
            </div>
          <% end %>
        </div>
      </div>
    </div>
  </div>
</section>

<%= render BlockScoutWeb.Advertisement.BannersAdView, "_banner_728.html" %>
=======
<%= render BlockScoutWeb.Advertisement.BannersAdView, "_banner_728.html", conn: @conn %> 
>>>>>>> 35ea38b3
<|MERGE_RESOLUTION|>--- conflicted
+++ resolved
@@ -3,15 +3,6 @@
 <section>
   <%= render BlockScoutWeb.Advertisement.TextAdView, "index.html", conn: @conn %>
   <div class="row">
-<<<<<<< HEAD
-    <div class="col-md-12 col-lg-8 pr-0-md mb-2">
-      <!-- Block Details -->
-      <div class="card card-mr-50-md mb-2">
-        <div class="card-body">
-          <h1 class="card-title" data-test="detail_type">
-            <%= gettext("%{block_type} Details", block_type: block_type(@block)) %>
-          </h1>
-=======
     <div class="col-md-12 js-ad-dependant-mb-2">
       <!-- Block Details -->
       <div class="card js-ad-dependant-mb-2">
@@ -47,7 +38,6 @@
                 </li>
               </ul>
           </dl>
->>>>>>> 35ea38b3
           <!-- Block Height -->
           <dl class="row">
             <dt class="col-sm-3 col-lg-2 text-muted">
@@ -272,63 +262,4 @@
     </div>
 </section>
 
-<<<<<<< HEAD
-    <div class="col-md-12 col-lg-4 d-flex flex-column flex-md-row flex-lg-column pl-0-md mb-2">
-
-      <!-- Validator -->
-      <div class="card card-background-1 flex-grow-1">
-        <div class="card-body card-body-flex-column-space-between">
-          <h2 class="card-title balance-card-title"><%= gettext "Miner" %></h2>
-          <div class="text-right">
-            <!-- Validator's Name -->
-            <span
-              data-toggle="tooltip"
-              data-placement="top"
-              data-template="<div class='tooltip tooltip-inversed-color tooltip-validator-details' role='tooltip'><div class='arrow'></div><div class='tooltip-inner'></div></div>"
-              title="<%= @block.miner %>">
-              <h3 class="address-balance-text text-truncate" >
-
-                <%= render BlockScoutWeb.AddressView,
-                  "_link.html",
-                  address: @block.miner,
-                  contract: false,
-                  class: "",
-                  use_custom_tooltip: true %>
-              </h3>
-            </span>
-          </div>
-        </div>
-      </div>
-
-      <!-- Validator Reward or Gas-->
-      <div class="card flex-grow-1 ml-0 ml-md-5 ml-lg-0 mb-2">
-        <div class="card-body card-body-flex-column-space-between">
-          <%= if show_reward?(@block.rewards) do %>
-            <h2 class="card-title balance-card-title"><%= gettext "Block Rewards" %></h2>
-            <div class="text-right" style="margin-left: 50%;" data-toggle="tooltip" data-placement="top" title="" data-original-title="Amount of distributed reward. Miners receive a static block reward + Tx fees + uncle fees.">
-              <%= for block_reward <- @block.rewards do %>
-                <p class="address-current-balance"><%= block_reward_text(block_reward, @block.miner.hash) %> <span class="text-muted"><%= format_wei_value(block_reward.reward, :ether) %></span></p>
-              <% end %>
-            </div>
-          <% else %>
-            <h2 class="card-title balance-card-title"><%= gettext "Gas Used" %></h2>
-            <div class="text-right">
-              <h3 class="address-balance-text">
-                <%= @block.gas_used |> BlockScoutWeb.Cldr.Number.to_string! %>
-                <span class="text-muted">(<%= (Decimal.to_integer(@block.gas_used) / Decimal.to_integer(@block.gas_limit)) |> BlockScoutWeb.Cldr.Number.to_string!(format: "#.#%") %>)</span>
-              </h3>
-              <p class="address-current-balance"><%= @block.gas_limit |> BlockScoutWeb.Cldr.Number.to_string! %>
-              <%= " "%>
-              <%= gettext "Gas Limit" %></p>
-            </div>
-          <% end %>
-        </div>
-      </div>
-    </div>
-  </div>
-</section>
-
-<%= render BlockScoutWeb.Advertisement.BannersAdView, "_banner_728.html" %>
-=======
-<%= render BlockScoutWeb.Advertisement.BannersAdView, "_banner_728.html", conn: @conn %> 
->>>>>>> 35ea38b3
+<%= render BlockScoutWeb.Advertisement.BannersAdView, "_banner_728.html", conn: @conn %> 