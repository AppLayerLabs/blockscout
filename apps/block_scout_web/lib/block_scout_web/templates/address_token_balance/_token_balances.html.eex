--- conflicted
+++ resolved
@@ -45,8 +45,7 @@
           ) %>
     <% end %>
 
-<<<<<<< HEAD
-    <%= if Enum.any?(@token_balances, & &1.token.type == "ERC-1155") do %>
+    <%= if Enum.any?(@token_balances, fn {token_balance, _} -> token_balance.token.type == "ERC-1155" end) do %>
       <%= render(
             "_tokens.html",
             conn: @conn,
@@ -55,10 +54,7 @@
           ) %>
     <% end %>
 
-    <%= if Enum.any?(@token_balances, & &1.token.type == "ERC-20") do %>
-=======
     <%= if Enum.any?(@token_balances, fn {token_balance, _} -> token_balance.token.type == "ERC-20" end) do %>
->>>>>>> 55004bba
       <%= render(
             "_tokens.html",
             conn: @conn,
