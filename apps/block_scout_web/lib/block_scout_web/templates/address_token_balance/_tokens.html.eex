<div data-token-type="<%= @type %>">
  <h6 class="dropdown-header">
    <%= @type %> (<span data-number-of-tokens-by-type="<%= @type %>"><%= Enum.count(@token_balances)%></span>)
  </h6>

  <%= for {token_balance, bridged_token, token} <- sort_by_usd_value_and_name(@token_balances) do %>
    <div
      class="border-bottom"
      data-dropdown-token-balance-test
      data-token-name="<%= token_name(token_balance.token) %>"
      data-token-symbol="<%= token_symbol(token_balance.token) %>"
    >
      <% path = cond do
          token_balance.token_type == "ERC-721" && !is_nil(token_balance.token_id) -> token_instance_path(@conn, :show, token_balance.token.contract_address_hash, to_string(token_balance.token_id))
          token_balance.token_type == "ERC-1155" && !is_nil(token_balance.token_id) -> token_instance_path(@conn, :show, token_balance.token.contract_address_hash, to_string(token_balance.token_id))
          true -> token_path(@conn, :show, to_string(token_balance.token.contract_address_hash))
        end
      %>
      <%= link(
<<<<<<< HEAD
            to: path,
=======
            to: token_path(@conn, :show, to_string(token.contract_address_hash)),
>>>>>>> 8588e15e
            class: "dropdown-item"
          ) do %>
        <div class="row">
          <p class="mb-0 col-md-6"><%= token_name(token) %>
          <%= if bridged_token && bridged_token.custom_metadata do %>
            <%= "(" <> bridged_token.custom_metadata <> ")" %>
          <% end %>
          </p>
          <%= if bridged_token && bridged_token.lp_token && bridged_token.custom_cap do %>
            <% lp_token_balance_usd = token_balance.value |> Decimal.div(token.total_supply) |> Decimal.mult(bridged_token.custom_cap) |> Decimal.round(4) %>
            <p class="mb-0 col-md-6 text-right">
              <span data-selector="token-balance-usd" data-usd-value="<%= lp_token_balance_usd %>"></span>
            </p>
          <% else %>
            <%= if token_balance.token.usd_value do %>
              <p class="mb-0 col-md-6 text-right">
                <span data-selector="token-balance-usd" data-usd-value="<%= Chain.balance_in_usd(token_balance) %>"></span>
              </p>
            <% end %>
          <% end %>
        </div>
        <div class="row">
          <% col_md = if token_balance.token.usd_value, do: "col-md-6", else: "col-md-12" %>
          <p class="mb-0 <%= col_md %> ">
<<<<<<< HEAD
            <%= if token_balance.token_type == "ERC-721" && !is_nil(token_balance.token_id) do %>
              1
            <% else %>
              <%= format_according_to_decimals(token_balance.value, token_balance.token.decimals) %> <%= token_symbol(token_balance.token) %>
            <% end %>
            <%= if (token_balance.token_type == "ERC-721" && !is_nil(token_balance.token_id)) or token_balance.token_type == "ERC-1155" do %>
              <%= " TokenID " <> to_string(token_balance.token_id) %>
            <% end %>
=======
            <%= format_according_to_decimals(token_balance.value, token.decimals) %> <%= token_symbol(token) %>
>>>>>>> 8588e15e
          </p>
          <%= if token_balance.token.usd_value do %>
            <p class="mb-0 col-md-6 text-right text-muted">
              <span data-selector="token-price" data-token-usd-value="<%= token_balance.token.usd_value %>"></span>
            </p>
          <% end %>
        </div>
      <% end %>
    </div>
  <% end %>
</div><|MERGE_RESOLUTION|>--- conflicted
+++ resolved
@@ -17,11 +17,7 @@
         end
       %>
       <%= link(
-<<<<<<< HEAD
             to: path,
-=======
-            to: token_path(@conn, :show, to_string(token.contract_address_hash)),
->>>>>>> 8588e15e
             class: "dropdown-item"
           ) do %>
         <div class="row">
@@ -46,7 +42,6 @@
         <div class="row">
           <% col_md = if token_balance.token.usd_value, do: "col-md-6", else: "col-md-12" %>
           <p class="mb-0 <%= col_md %> ">
-<<<<<<< HEAD
             <%= if token_balance.token_type == "ERC-721" && !is_nil(token_balance.token_id) do %>
               1
             <% else %>
@@ -55,9 +50,6 @@
             <%= if (token_balance.token_type == "ERC-721" && !is_nil(token_balance.token_id)) or token_balance.token_type == "ERC-1155" do %>
               <%= " TokenID " <> to_string(token_balance.token_id) %>
             <% end %>
-=======
-            <%= format_according_to_decimals(token_balance.value, token.decimals) %> <%= token_symbol(token) %>
->>>>>>> 8588e15e
           </p>
           <%= if token_balance.token.usd_value do %>
             <p class="mb-0 col-md-6 text-right text-muted">
