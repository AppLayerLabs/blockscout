<section class="address-overview">
  <div class="row">
    <div class="card-section col-md-12 col-lg-7 pr-0-md">
      <div class="card">
        <div class="card-body">
          <h1 class="card-title">
            <%= if token_name?(@token) do %>
              <%= link(@token.name, to: token_path(BlockScoutWeb.Endpoint, :show, @token.contract_address_hash)) %>
            <% else %>
              <%= gettext("Token Details") %>
            <% end %>
            <!-- buttons -->
            <span class="overview-title-buttons token float-right">
              <span class="overview-title-item">
                <span
                  aria-label='<%= gettext("View Contract") %>'
                  class="btn-contract-icon"
                  data-placement="top"
                  data-toggle="tooltip"
                  title='<%= gettext("View Contract") %>'
                  onclick='<%= "location='#{address_path(@conn, :show, Address.checksum(@token.contract_address_hash))}'" %>'
                >
                  <svg xmlns="http://www.w3.org/2000/svg" viewBox="0 0 32.5 32.5" width="32" height="32"  transform="translate(8,8)">
                    <path fill-rule="evenodd" d="M15 16H1a1 1 0 0 1-1-1V1a1 1 0 0 1 1-1h14a1 1 0 0 1 1 1v14a1 1 0 0 1-1 1zM14 2H2v12h12V2z"/>
                    <path fill-rule="evenodd" d="M11 9h-1a1 1 0 0 1 0-2h1a1 1 0 0 1 0 2zm0-3H5a1 1 0 0 1 0-2h6a1 1 0 0 1 0 2zM5 7h1a1 1 0 0 1 0 2H5a1 1 0 0 1 0-2zm0 3h6a1 1 0 0 1 0 2H5a1 1 0 0 1 0-2z"/>
                  </svg>
                </span>
              </span>
              <%= render BlockScoutWeb.CommonComponentsView, "_btn_copy.html",
                  additional_classes: ["overview-title-item"],
                  clipboard_text: @token_id,
                  aria_label: gettext("Copy Token ID"),
                  title: gettext("Copy Token ID") %>
              <%= render BlockScoutWeb.CommonComponentsView, "_btn_qr_code.html" %>
            </span>
          </h1>

          <h3><%= to_string(@token_id) %></h3>

          <div class="d-flex flex-column flex-md-row justify-content-start text-muted">
            <div class="d-flex flex-row justify-content-start text-muted">
              <%= if external_url(@token_instance.instance) do %>
                <span class="mr-4">
                  <a data-test="external_url" href=<%=external_url(@token_instance.instance) %> target="_blank">
                  View In App <span class="external-token-icon"><%= render BlockScoutWeb.IconsView, "_external_link.html" %></span>
                  </a>
                </span>
              <% end %>
              <span class="mr-4"> <%= @token.type %> </span>
              <span class="mr-4"><%= @total_token_transfers %> <%= gettext "Transfers" %></span>
              <%= if decimals?(@token) do %>
                <span class="mr-4"><%= @token.decimals %> <%= gettext "Decimals" %></span>
              <% end %>
            </div>
          </div>
        </div>
      </div>
    </div>

    <div class="card-section col-md-12 col-lg-5 pl-0-md">
      <div class="card">
        <div class="card-body">
          <div class="erc721-media" >
            <%= if media_type(media_src(@token_instance.instance)) == "video" do %>
<<<<<<< HEAD
              <video autoplay>
=======
              <video autoplay style="width: 100%;">
>>>>>>> 568402de
                <source src=<%= media_src(@token_instance.instance) %> type="video/mp4">
              </video>
            <% else %>
              <img src=<%= media_src(@token_instance.instance) %> />
            <% end %>
          </div>
        </div>
      </div>
    </div>
  </div>
  <script defer data-cfasync="false" src="<%= static_path(@conn, "/js/token-counters.js") %>"></script>
</section>
<!-- Modal QR -->
<%= render BlockScoutWeb.CommonComponentsView, "_modal_qr_code.html", qr_code: qr_code(@conn, @token_id, @token.contract_address_hash), title: @token.contract_address %><|MERGE_RESOLUTION|>--- conflicted
+++ resolved
@@ -62,11 +62,7 @@
         <div class="card-body">
           <div class="erc721-media" >
             <%= if media_type(media_src(@token_instance.instance)) == "video" do %>
-<<<<<<< HEAD
-              <video autoplay>
-=======
               <video autoplay style="width: 100%;">
->>>>>>> 568402de
                 <source src=<%= media_src(@token_instance.instance) %> type="video/mp4">
               </video>
             <% else %>
