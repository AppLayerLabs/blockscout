--- conflicted
+++ resolved
@@ -6,17 +6,10 @@
 <% private_tags = if assigns[:private_tags], do: @private_tags, else: [] %>
 <section class="address-overview" data-page="token-details" data-page-address-hash="<%= @token.contract_address_hash %>">
   <%= render BlockScoutWeb.Advertisement.TextAdView, "index.html", conn: @conn %>
-<<<<<<< HEAD
-  <div class="row">
-    <div class="card-section col-md-12 col-lg-8 pr-0-md mb-2">
-      <div class="card">
-        <div class="card-body" token-page data-async-counters="<%= @counters_path %>">
-=======
   <div class="row js-ad-dependant-mb-2 js-ad-dependant-mb-5-reverse">
     <div class="col-md-12 js-ad-dependant-mb-2">
       <div class="card js-ad-dependant-mb-2">
         <div class="card-body fs-14" style="line-height: 31px;" token-page data-async-counters="<%= @counters_path %>">
->>>>>>> 82865227
           <h1 class="card-title d-flex" style="justify-content: space-between; margin-bottom: 0.75rem">
             <div style="line-height: 30px;">
               <%= if Chain.moon_token?(@token.contract_address_hash) do %>
@@ -99,14 +92,6 @@
               >
                   <span class="btn-full-primary-text"><%= gettext("Transfer to ") <> Chain.chain_id_full_display_name(foreign_chain_id) %></span>
               </a>
-              <span class="ml-3">
-                <%= link to:
-                    AccessHelpers.get_path(@conn, :address_path, :show, Address.checksum(@token.contract_address_hash)),
-                    "data-test": "token_contract_address"
-                do %>
-                  <%=  gettext "View Contract" %>
-                <% end %>
-              </span>
               <%= if @token.bridged do %>
                 <a class="dropdown-toggle swap ml-3" type="button" id="swapDropdownMenu" data-toggle="dropdown" aria-haspopup="true" aria-expanded="false">
                   <%= gettext "Swap" %>
@@ -143,55 +128,11 @@
                 </div>
               <% end %>
             </div>
-<<<<<<< HEAD
             <%= if Map.has_key?(@token, :custom_metadata) do %>
               <div style="margin-top: 15px; font-size: 12px;">
                 <%= @token.custom_metadata %>
               </div>
             <% end %>
-          <% else %>
-            <div class="view-original-token-container">
-              <span>
-                <%= link to:
-                    AccessHelpers.get_path(@conn, :address_path, :show, Address.checksum(@token.contract_address_hash)),
-                    "data-test": "token_contract_address"
-                do %>
-                  <%=  gettext "View Contract" %>
-                <% end %>
-              </span>
-            </div>
-          <% end %>
-
-          <h3 class="token-address-mobile"><span><%= Address.checksum(@token.contract_address_hash) %></span>
-            <%= render BlockScoutWeb.CommonComponentsView,
-              "_btn_add_to_mm.html",
-              contract_address: @token.contract_address,
-              decimals: @token.decimals,
-              symbol: @token.symbol
-            %>
-          </h3>
-
-          <div class="d-flex flex-column flex-md-row justify-content-start text-muted">
-            <div class="d-flex flex-row justify-content-start text-muted">
-              <span token-holder-count class="mr-4"></span>
-              <span token-transfer-count class="mr-4"></span>
-              <%= if decimals?(@token) do %>
-                <span  class="mr-4"><%= @token.decimals %> <%= gettext "Decimals" %></span>
-              <% end %>
-            </div>
-          </div>
-        </div>
-      </div>
-    </div>
-
-    <%= if total_supply?(@token) do %>
-      <div class="card-section col-md-12 col-lg-4 pl-0-md mb-2">
-        <div class="card card-background-1">
-          <div class="card-body">
-            <h2 class="card-title balance-card-title"><%= gettext "Total Supply" %></h2>
-            <div class="text-right">
-              <h3 class="text-uppercase">
-=======
           <% end %>
           <dl class="row mt-4">
             <dt class="col-sm-4 col-md-4 col-lg-3 text-muted">
@@ -207,6 +148,12 @@
                   "data-test": "token_contract_address"
                   ) 
               %>
+              <%= render BlockScoutWeb.CommonComponentsView,
+                "_btn_add_to_mm.html",
+                contract_address: @token.contract_address,
+                decimals: @token.decimals,
+                symbol: @token.symbol
+              %>
             </dd>
           </dl>
           <%= if total_supply?(@token) do %>
@@ -217,7 +164,6 @@
                 <%= gettext("Total supply") %>
               </dt>
               <dd class="col-sm-8 col-md-8 col-lg-9">
->>>>>>> 82865227
                 <%= if decimals?(@token) do %>
                   <%= format_according_to_decimals(@token.total_supply, @token.decimals) %>
                 <% else %>
@@ -283,17 +229,7 @@
                 <%= @token.decimals %>
               </dd>
             </dl>
-          <% end %>  
-          <dl class="row">
-            <dt class="col-sm-4 col-md-4 col-lg-3 text-muted">
-              <%= render BlockScoutWeb.CommonComponentsView, "_i_tooltip_2.html",
-              text: gettext("Type of the token standard") %>
-              <%= gettext("Token type") %>
-            </dt>
-            <dd class="col-sm-8 col-md-8 col-lg-9">
-              <%= @token.type %>
-            </dd>
-          </dl>
+          <% end %>
         </div>
       </div>
     </div>
