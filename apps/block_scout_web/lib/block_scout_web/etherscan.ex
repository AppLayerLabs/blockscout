--- conflicted
+++ resolved
@@ -1410,14 +1410,6 @@
             }
           }
         }
-<<<<<<< HEAD
-      },
-      %{
-        code: "200",
-        description: "error",
-        example_value: Jason.encode!(@account_getminedblocks_example_value_error)
-=======
->>>>>>> e0b0cd80
       }
     ]
   }
