--- conflicted
+++ resolved
@@ -532,7 +532,6 @@
     end
   end
 
-<<<<<<< HEAD
   defp amb_tx?(hash) do
     Chain.amb_eth_tx?(hash) || Chain.amb_bsc_tx?(hash)
   end
@@ -548,7 +547,6 @@
       true -> nil
     end
   end
-=======
   defp show_tenderly_link? do
     System.get_env("SHOW_TENDERLY_LINK") == "true"
   end
@@ -577,5 +575,4 @@
   defp template_to_string(template) when is_tuple(template) do
     safe_to_string(template)
   end
->>>>>>> d352aadb
 end