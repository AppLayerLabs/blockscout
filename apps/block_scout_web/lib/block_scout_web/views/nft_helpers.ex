defmodule BlockScoutWeb.NFTHelpers do
  @moduledoc """
    Module with functions for NFT view
  """
  @ipfs_protocol "ipfs://"

  def get_media_src(nil, _), do: nil

  def get_media_src(%{metadata: metadata} = instance, high_quality_media?) do
    fetch_media_src(metadata, instance.token_contract_address_hash, high_quality_media?)
  end

  def get_media_src(metadata, high_quality_media?) do
    fetch_media_src(metadata, nil, high_quality_media?)
  end

  defp fetch_media_src(metadata, token_contract_address_hash, high_quality_media?) do
    cond do
      metadata["animation_url"] && high_quality_media? ->
        retrieve_image(metadata["animation_url"], token_contract_address_hash)

      metadata["image_url"] ->
        retrieve_image(metadata["image_url"], token_contract_address_hash)

      metadata["image"] ->
        retrieve_image(metadata["image"], token_contract_address_hash)

      metadata["properties"]["image"]["description"] ->
        metadata["properties"]["image"]["description"]

      true ->
        nil
    end
  end

  def external_url(nil), do: nil

  def external_url(instance) do
    result =
      if instance.metadata && instance.metadata["external_url"] do
        instance.metadata["external_url"]
      else
        external_url(nil)
      end

    if !result || (result && String.trim(result)) == "", do: external_url(nil), else: result
  end

  def retrieve_image(image, _) when is_nil(image), do: nil

  def retrieve_image(image, _) when is_map(image) do
    image["description"]
  end

  def retrieve_image(image, token_contract_address_hash) when is_list(image) do
    image_url = image |> Enum.at(0)
    retrieve_image(image_url, token_contract_address_hash)
  end

  def retrieve_image(image_url, token_contract_address_hash) do
    image_url
    |> URI.encode()
    |> compose_ipfs_url(token_contract_address_hash)
  end

<<<<<<< HEAD
  defp compose_ipfs_url(image_url, token_contract_address_hash) do
=======
  def compose_ipfs_url(nil), do: nil

  def compose_ipfs_url(image_url) do
    image_url_downcase =
      image_url
      |> String.downcase()

>>>>>>> 6927d297
    cond do
      image_url_downcase =~ ~r/^ipfs:\/\/ipfs/ ->
        prefix = @ipfs_protocol <> "ipfs/"
        ipfs_link(image_url, prefix)

      image_url_downcase =~ ~r/^ipfs:\/\// ->
        prefix = @ipfs_protocol
        ipfs_link(image_url, prefix)

      true ->
        case URI.parse(image_url) do
          %URI{host: host} ->
            process_kudos_relative_url(image_url, host, token_contract_address_hash)
        end
    end
  end

  def process_kudos_relative_url(image_url, host, token_contract_address_hash) do
    if host do
      image_url
    else
      # Gitcoin Kudos token
      if Base.encode16(token_contract_address_hash.bytes, case: :lower) ==
           "74e596525c63393f42c76987b6a66f4e52733efa" do
        "https://s.gitcoin.co/static/" <> image_url
      else
        image_url
      end
    end
  end

  defp ipfs_link(image_url, prefix) do
    ipfs_uid = String.slice(image_url, String.length(prefix)..-1)
    "https://ipfs.io/ipfs/" <> ipfs_uid
  end
end<|MERGE_RESOLUTION|>--- conflicted
+++ resolved
@@ -63,17 +63,13 @@
     |> compose_ipfs_url(token_contract_address_hash)
   end
 
-<<<<<<< HEAD
-  defp compose_ipfs_url(image_url, token_contract_address_hash) do
-=======
-  def compose_ipfs_url(nil), do: nil
+  def compose_ipfs_url(nil, _), do: nil
 
-  def compose_ipfs_url(image_url) do
+  def compose_ipfs_url(image_url, token_contract_address_hash) do
     image_url_downcase =
       image_url
       |> String.downcase()
 
->>>>>>> 6927d297
     cond do
       image_url_downcase =~ ~r/^ipfs:\/\/ipfs/ ->
         prefix = @ipfs_protocol <> "ipfs/"
