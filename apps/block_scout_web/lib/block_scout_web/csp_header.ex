defmodule BlockScoutWeb.CSPHeader do
  @moduledoc """
  Plug to set content-security-policy with websocket endpoints
  """

  alias Phoenix.Controller
  alias Plug.Conn

  def init(opts), do: opts

  def call(conn, _opts) do
    Controller.put_secure_browser_headers(conn, %{
      "content-security-policy" => "\
<<<<<<< HEAD
        connect-src 'self' #{websocket_endpoints(conn)} https://request-global.czilladx.com/; \
=======
        connect-src 'self' #{websocket_endpoints(conn)} https://request-global.czilladx.com/;\
>>>>>>> 1c0cf8c7
        default-src 'self';\
        script-src 'self' 'unsafe-inline' 'unsafe-eval' https://coinzillatag.com;\
        style-src 'self' 'unsafe-inline' 'unsafe-eval' https://fonts.googleapis.com;\
        img-src 'self' * data:;\
        media-src 'self' * data:;\
        font-src 'self' 'unsafe-inline' 'unsafe-eval' https://fonts.gstatic.com data:;\
        frame-src 'self' 'unsafe-inline' 'unsafe-eval' https://request-global.czilladx.com/;\
      "
    })
  end

  defp websocket_endpoints(conn) do
    host = Conn.get_req_header(conn, "host")
    "ws://#{host} wss://#{host}"
  end
end<|MERGE_RESOLUTION|>--- conflicted
+++ resolved
@@ -11,11 +11,7 @@
   def call(conn, _opts) do
     Controller.put_secure_browser_headers(conn, %{
       "content-security-policy" => "\
-<<<<<<< HEAD
-        connect-src 'self' #{websocket_endpoints(conn)} https://request-global.czilladx.com/; \
-=======
         connect-src 'self' #{websocket_endpoints(conn)} https://request-global.czilladx.com/;\
->>>>>>> 1c0cf8c7
         default-src 'self';\
         script-src 'self' 'unsafe-inline' 'unsafe-eval' https://coinzillatag.com;\
         style-src 'self' 'unsafe-inline' 'unsafe-eval' https://fonts.googleapis.com;\
