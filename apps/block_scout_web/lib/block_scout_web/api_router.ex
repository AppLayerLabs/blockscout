--- conflicted
+++ resolved
@@ -196,13 +196,6 @@
       end
     end
 
-<<<<<<< HEAD
-    scope "/polygon-supernet" do
-      get("/deposits", V2.PolygonSupernetController, :deposits)
-      get("/deposits/count", V2.PolygonSupernetController, :deposits_count)
-      get("/withdrawals", V2.PolygonSupernetController, :withdrawals)
-      get("/withdrawals/count", V2.PolygonSupernetController, :withdrawals_count)
-=======
     scope "/polygon-edge" do
       if System.get_env("CHAIN_TYPE") == "polygon_edge" do
         get("/deposits", V2.PolygonEdgeController, :deposits)
@@ -210,7 +203,6 @@
         get("/withdrawals", V2.PolygonEdgeController, :withdrawals)
         get("/withdrawals/count", V2.PolygonEdgeController, :withdrawals_count)
       end
->>>>>>> 85b1dacd
     end
 
     scope "/withdrawals" do
