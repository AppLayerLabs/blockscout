--- conflicted
+++ resolved
@@ -1,66 +1,3 @@
-<<<<<<< HEAD
-$primary: #fec042;
-$secondary: #53546a;
-$tertiary: #1755e4;
-
-.navbar.navbar-primary {
-  background-color: #f2f6f8;
-
-  &.navbar-dark .navbar-nav .nav-link {
-    color: $secondary;
-
-    &:hover,
-    &:focus {
-      color: rgba($secondary, 0.75);
-    }
-  }
-
-  .form-control {
-    color: $secondary;
-
-    &::-webkit-input-placeholder {
-      /* Chrome/Opera/Safari */
-      color: transparentize($secondary, 0.5);
-    }
-    &::-moz-placeholder {
-      /* Firefox 19+ */
-      color: transparentize($secondary, 0.5);
-    }
-    &:-ms-input-placeholder {
-      /* IE 10+ */
-      color: transparentize($secondary, 0.5);
-    }
-    &:-moz-placeholder {
-      /* Firefox 18- */
-      color: transparentize($secondary, 0.5);
-    }
-  }
-}
-
-.navbar-logo {
-  height: 1.75em;
-}
-
-.navbar.navbar-dark .navbar-toggler {
-  color: $secondary;
-  border-color: $secondary;
-
-  .navbar-toggler-icon {
-    background-image: url("data:image/svg+xml;charset=utf8,%3Csvg viewBox='0 0 30 30' xmlns='http://www.w3.org/2000/svg'%3E%3Cpath stroke='#{transparentize($secondary, 0.5)}' stroke-width='2' stroke-linecap='round' stroke-miterlimit='10' d='M4 7h22M4 15h22M4 23h22'/%3E%3C/svg%3E");
-  }
-}
-
-.button.button-secondary {
-  color: $secondary;
-  border-color: $secondary;
-
-  &:hover,
-  &:focus {
-    background-color: $secondary;
-    border-color: $secondary;
-  }
-}
-=======
 // general
 $primary: #2b2b2b;
 $secondary: #ffb045;
@@ -110,5 +47,4 @@
 
 // card
 $card-background-1: $secondary;
-$card-tab-active: $secondary;
->>>>>>> 8a746030
+$card-tab-active: $secondary;