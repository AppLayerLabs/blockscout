$dashboard-banner-gradient-start: $primary !default;
$dashboard-banner-gradient-end: lighten(
  $dashboard-banner-gradient-start,
  5%
) !default;
$dashboard-banner-network-plain-container-background-color: lighten($dashboard-banner-gradient-end, 5%) !default;
$dashboard-line-color-price: lighten($dashboard-banner-gradient-end, 5%) !default;
$dashboard-line-color-market: $secondary !default;
$dashboard-line-color-transactions: $warning !default;
$dashboard-stats-item-label-color: #fff !default;
$dashboard-stats-item-value-color: rgba(#fff, 0.8) !default;
$dashboard-banner-chart-legend-label-color: #fff !default;
$dashboard-banner-chart-legend-value-color: $dashboard-stats-item-value-color !default;
$dashboard-stats-item-border-color: $primary !default;
$dashboard-banner-network-plain-container-height: 205px;
$dashboard-banner-chart-axis-font-color: $dashboard-stats-item-value-color !default;

.dashboard-banner-container {
  @include gradient-container();
  margin-bottom: 3rem;
  overflow: hidden;
  padding: 0;
  position: relative;
  height: 249px;
  @include media-breakpoint-down(sm) {
      height: auto;
  }
  @include media-breakpoint-down(md) {
      height: auto;
  }
}

.dashboard-banner {
  display: flex;
  justify-content: space-between;
  position: relative;
  z-index: 9;

  @include media-breakpoint-down(sm) {
    flex-direction: column;
  }
}

.dashboard-banner-network-graph {
  flex-grow: 1;
  padding: 15px 0 0 0;

  @include media-breakpoint-down(md) {
    display: flex;
    flex-direction: column;
    padding-top: 20px;
  }
}

.dashboard-banner-chart {
  flex-grow: 1;
  margin: 15px 0 20px 0;
  max-width: 350px;
  position: relative;
  min-height: 100px;
  height: calc(100% - 86px);

  @include media-breakpoint-down(md) {
    flex-grow: 0;
    margin-top: 20px;
    margin-bottom: auto;
    max-width: 100%;
  }

  > canvas {
    max-height: 100%;
    max-width: 100%;
    width: 100%;
  }
}

.dashboard-banner-chart-legend {
  display: grid;
  grid-template-columns: repeat(var(--numChartData), 0.9fr);
  padding-bottom: 12px;
  padding-left:20px;

  .dashboard-banner-chart-legend-item {
    padding-bottom: 3px;
    padding-left: 12px;
    padding-top: 3px;
    position: relative;
<<<<<<< HEAD
    padding-right: 20px;
=======
    padding-right: 12px;
>>>>>>> f9be7889

    @include media-breakpoint-down(md) {
      display: flex;
      flex-direction: row;
    }

    @media (max-width: 599px) {
      padding-top: 0;
      padding-bottom: 0;
      flex-direction: column;
    }

    &::before {
      border-radius: 2px;
      content: "";
      height: 100%;
      left: 0;
      position: absolute;
      top: 0;
      width: 4px;
    }

    &:nth-child(1)::before {
      background-color: $dashboard-line-color-price;
    }

    &:nth-child(2)::before {
      background-color: $dashboard-line-color-market;
    }

    &:nth-child(3)::before {
        background-color: $dashboard-line-color-transactions;
    }
  }

  .dashboard-banner-chart-legend-label {
    color: $dashboard-banner-chart-legend-label-color;
    display: block;
    font-size: 12px;
    font-weight: 600;
    line-height: 1.2;
    margin: 0 0 5px;

    @media (max-width: 374px) {
      position: relative;
      top: -2px;
    }

    @include media-breakpoint-down(md) {
      margin: 0 5px 0 0;
    }
  }

  .dashboard-banner-chart-legend-value {
    color: $dashboard-banner-chart-legend-value-color;
    display: block;
    font-size: 12px;
    font-weight: normal;
    line-height: 1.2;
  }
}

.dashboard-banner-network-plain-container {
  align-items: center;
  align-self: flex-end;
  background-color: $dashboard-banner-network-plain-container-background-color;
  border-top-left-radius: 10px;
  display: flex;
  height: $dashboard-banner-network-plain-container-height;
  justify-content: center;
  margin: 45px 0 0 30px;
  max-width: 100%;
  padding: 30px 0 30px 60px;
  width: 750px;
  position: relative;

  @include media-breakpoint-down(lg) {
    margin-top: 15px;
    width: 550px;
  }

  @include media-breakpoint-down(md) {
    border-top-right-radius: 10px;
    height: auto;
    justify-content: flex-start;
    margin-left: 0;
    max-width: 100%;
    padding: 20px 0 20px 20px;
    width: 250px;
    box-shadow: 0 0 35px 0 rgba(0, 0, 0, 0.2);
  }

  @include media-breakpoint-down(sm) {
    width: 100%;
  }

  &::after {
    background-color: $dashboard-banner-network-plain-container-background-color;
    bottom: 0;
    content: "";
    display: block;
    height: $dashboard-banner-network-plain-container-height;
    left: 0;
    position: absolute;
    width: 9999px;
    z-index: -1;
    box-shadow: 0 0 35px 0 rgba(0, 0, 0, 0.2);
    border-top-left-radius: 10px;

    @include media-breakpoint-down(md) {
      display: none;
    }
  }
}

.dashboard-banner-network-stats {
  column-gap: 25px;
  display: grid;
  grid-template-columns: 1fr 1fr 1fr 1fr;

  @include media-breakpoint-down(lg) {
    grid-template-columns: 1fr 1fr;
    row-gap: 20px;
  }

  @include media-breakpoint-down(md) {
    grid-template-columns: 1fr;
    row-gap: 20px;
  }

  @include media-breakpoint-down(sm) {
    column-gap: 10px;
    grid-template-columns: 1fr 1fr;
  }

  @include stats-item($dashboard-stats-item-border-color, $dashboard-stats-item-label-color, $dashboard-stats-item-value-color);

  .dashboard-banner-network-stats-item {
    @media (max-width: 374px) {
      padding-left: calc(0.6rem + 4px);
      padding-right: 0.5rem;
    }
  }

  .dashboard-banner-network-stats-value {
    @media (max-width: 374px) {
      font-size: 0.9rem;
    }
  }
}<|MERGE_RESOLUTION|>--- conflicted
+++ resolved
@@ -85,11 +85,7 @@
     padding-left: 12px;
     padding-top: 3px;
     position: relative;
-<<<<<<< HEAD
-    padding-right: 20px;
-=======
     padding-right: 12px;
->>>>>>> f9be7889
 
     @include media-breakpoint-down(md) {
       display: flex;
