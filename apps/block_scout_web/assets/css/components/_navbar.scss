--- conflicted
+++ resolved
@@ -213,12 +213,8 @@
 }
 
 .navbar-logo {
-<<<<<<< HEAD
-  height: 2em;
-=======
   max-height: $navbar-logo-height;
   width: $navbar-logo-width;
->>>>>>> 48bb7300
 }
 
 @include media-breakpoint-up(md) {
