const path = require('path')
const TerserJSPlugin = require('terser-webpack-plugin')
const MiniCssExtractPlugin = require('mini-css-extract-plugin')
const CssMinimizerPlugin = require('css-minimizer-webpack-plugin')
const CopyWebpackPlugin = require('copy-webpack-plugin')
const { ContextReplacementPlugin } = require('webpack')
const glob = require('glob')
const webpack = require('webpack')

function transpileViewScript(file) {
  return {
    entry: file,
    output: {
      filename: file.replace('./js/view_specific/', ''),
      path: path.resolve(__dirname, '../priv/static/js')
    },
    module: {
      rules: [
        {
          test: /\.js$/,
          exclude: /node_modules/,
          use: {
            loader: 'babel-loader'
          }
        }
      ]
    }
  }
};

const jsOptimizationParams = {
  parallel: true
}

const dropzoneJs = {
  entry: {
    dropzone: './js/lib/dropzone.js',
  },
  output: {
    filename: '[name].min.js',
    path: path.resolve(__dirname, '../priv/static/js')
  },
  module: {
    rules: [
      {
        test: /\.css$/,
        use: [
          MiniCssExtractPlugin.loader,
          {
            loader: 'css-loader',
          }
        ]
      }
    ]
  },
  optimization: {
    minimizer: [
      new TerserJSPlugin(jsOptimizationParams),
    ]
  }
}

const appJs =
  {
    entry: {
      app: './js/app.js',
      stakes: './js/pages/stakes.js',
      'chart-loader': './js/chart-loader.js',
      'chain': './js/pages/chain.js',
      'blocks': './js/pages/blocks.js',
      'address': './js/pages/address.js',
      'address-transactions': './js/pages/address/transactions.js',
      'address-token-transfers': './js/pages/address/token_transfers.js',
      'address-coin-balances': './js/pages/address/coin_balances.js',
      'address-internal-transactions': './js/pages/address/internal_transactions.js',
      'address-logs': './js/pages/address/logs.js',
      'address-validations': './js/pages/address/validations.js',
      'validated-transactions': './js/pages/transactions.js',
      'pending-transactions': './js/pages/pending_transactions.js',
      'transaction': './js/pages/transaction.js',
      'verification-form': './js/pages/verification_form.js',
      'token-counters': './js/pages/token_counters.js',
      'token-transfers': './js/pages/token/token_transfers.js',
      'admin-tasks': './js/pages/admin/tasks.js',
      'read-token-contract': './js/pages/read_token_contract.js',
      'smart-contract-helpers': './js/lib/smart_contract/index.js',
      'token-transfers-toggle': './js/lib/token_transfers_toggle.js',
      'try-api': './js/lib/try_api.js',
      'try-eth-api': './js/lib/try_eth_api.js',
      'async-listing-load': './js/lib/async_listing_load',
      'non-critical': './css/non-critical.scss',
      'main-page': './css/main-page.scss',
      'tokens': './js/pages/token/search.js',
      'faucet': './js/pages/faucet.js',
      'ad': './js/lib/ad.js',
      'text_ad': './js/lib/text_ad.js',
      'banner': './js/lib/banner.js',
      'autocomplete': './js/lib/autocomplete.js',
      'search-results': './js/pages/search-results/search.js',
      'token-overview': './js/pages/token/overview.js',
      'export-csv': './css/export-csv.scss',
      'datepicker': './js/lib/datepicker.js'
    },
    output: {
      filename: '[name].js',
      path: path.resolve(__dirname, '../priv/static/js')
    },
    optimization: {
      minimizer: [new TerserJSPlugin(jsOptimizationParams), new CssMinimizerPlugin()],
    },
    module: {
      rules: [
        {
          test: /\.js$/,
          exclude: /node_modules/,
          use: {
            loader: 'babel-loader'
          }
        },
        {
          test: /\.scss$/,
          use: [
            MiniCssExtractPlugin.loader,
            {
              loader: 'css-loader'
            }, {
              loader: 'postcss-loader'
            }, {
              loader: 'sass-loader',
              options: {
                sassOptions: {
                  precision: 8,
                  includePaths: [
                    'node_modules/bootstrap/scss',
                    'node_modules/@fortawesome/fontawesome-free/scss'
                  ]
                }
              }
            }
          ]
        }, {
          test: /\.(svg|ttf|eot|woff|woff2)$/,
          use: {
            loader: 'file-loader',
            options: {
              name: '[name].[ext]',
              outputPath: '../fonts/',
              publicPath: '../fonts/'
            }
          }
        }
      ]
    },
    resolve: {
      fallback: {
        "os": require.resolve("os-browserify/browser"),
        "https": require.resolve("https-browserify"),
        "http": require.resolve("stream-http"),
        "crypto": require.resolve("crypto-browserify"),
        "util": require.resolve("util/"),
        "stream": require.resolve("stream-browserify"),
        "assert": require.resolve("assert/"),
      }
    },
    plugins: [
      new MiniCssExtractPlugin({
        filename: '../css/[name].css'
      }),
      new CopyWebpackPlugin(
        {
          patterns: [
            { from: 'static/', to: '../' }
          ]
        }
      ),
      new ContextReplacementPlugin(/moment[\/\\]locale$/, /en/),
      new webpack.DefinePlugin({
        'process.env.SOCKET_ROOT': JSON.stringify(process.env.SOCKET_ROOT),
<<<<<<< HEAD
        'process.env.COIN': JSON.stringify(process.env.COIN),
        'process.env.FAUCET_VALUE': JSON.stringify(process.env.FAUCET_VALUE),
        'process.env.FAUCET_COIN': JSON.stringify(process.env.FAUCET_COIN),
        'process.env.FAUCET_JSONRPC_HTTP_URL': JSON.stringify(process.env.FAUCET_JSONRPC_HTTP_URL)
=======
        'process.env.CHAIN_ID': JSON.stringify(process.env.CHAIN_ID),
        'process.env.JSON_RPC': JSON.stringify(process.env.JSON_RPC)
>>>>>>> d90ddef1
      }),
      new webpack.ProvidePlugin({
        process: 'process/browser',
        Buffer: ['buffer', 'Buffer'],
      }),
    ]
  }

const viewScripts = glob.sync('./js/view_specific/**/*.js').map(transpileViewScript)

module.exports = viewScripts.concat(appJs, dropzoneJs)<|MERGE_RESOLUTION|>--- conflicted
+++ resolved
@@ -176,15 +176,12 @@
       new ContextReplacementPlugin(/moment[\/\\]locale$/, /en/),
       new webpack.DefinePlugin({
         'process.env.SOCKET_ROOT': JSON.stringify(process.env.SOCKET_ROOT),
-<<<<<<< HEAD
         'process.env.COIN': JSON.stringify(process.env.COIN),
         'process.env.FAUCET_VALUE': JSON.stringify(process.env.FAUCET_VALUE),
         'process.env.FAUCET_COIN': JSON.stringify(process.env.FAUCET_COIN),
-        'process.env.FAUCET_JSONRPC_HTTP_URL': JSON.stringify(process.env.FAUCET_JSONRPC_HTTP_URL)
-=======
+        'process.env.FAUCET_JSONRPC_HTTP_URL': JSON.stringify(process.env.FAUCET_JSONRPC_HTTP_URL),
         'process.env.CHAIN_ID': JSON.stringify(process.env.CHAIN_ID),
         'process.env.JSON_RPC': JSON.stringify(process.env.JSON_RPC)
->>>>>>> d90ddef1
       }),
       new webpack.ProvidePlugin({
         process: 'process/browser',
