version: 2
jobs:
  build:
    docker:
      # Ensure .tool-versions matches
      - image: circleci/elixir:1.9.1-node-browsers
        environment:
          MIX_ENV: test
          # match POSTGRES_PASSWORD for postgres image below
          PGPASSWORD: postgres
          # match POSTGRES_USER for postgres image below
          PGUSER: postgres

    working_directory: ~/app

    steps:
      - run: sudo apt-get update; sudo apt-get -y install autoconf build-essential libgmp3-dev libtool

      - checkout
      - run:
          command: ./bin/install_chrome_headless.sh
          no_output_timeout: 2400

      - run: mix local.hex --force
      - run: mix local.rebar --force

      - run:
          name: "ELIXIR_VERSION.lock"
          command: echo "${ELIXIR_VERSION}" > ELIXIR_VERSION.lock
      - run:
          name: "OTP_VERSION.lock"
          command: echo "${OTP_VERSION}" > OTP_VERSION.lock

      - restore_cache:
          keys:
             - v8-mix-compile-{{ checksum "OTP_VERSION.lock" }}-{{ checksum "ELIXIR_VERSION.lock" }}-{{ checksum "mix.lock" }}
             - v8-mix-compile-{{ checksum "OTP_VERSION.lock" }}-{{ checksum "ELIXIR_VERSION.lock" }}-{{ checksum "mix.exs" }}
             - v8-mix-compile-{{ checksum "OTP_VERSION.lock" }}-{{ checksum "ELIXIR_VERSION.lock" }}

      - run: mix deps.get

      - restore_cache:
          keys:
            - v7-npm-install-{{ .Branch }}-{{ checksum "apps/block_scout_web/assets/package-lock.json" }}
            - v7-npm-install-{{ .Branch }}
            - v7-npm-install

      - run:
          command: npm install
          working_directory: "apps/explorer"

      - save_cache:
          key: v3-npm-install-{{ .Branch }}-{{ checksum "apps/explorer/package-lock.json" }}
          paths: "apps/explorer/node_modules"
      - save_cache:
          key: v3-npm-install-{{ .Branch }}
          paths: "apps/explorer/node_modules"
      - save_cache:
          key: v3-npm-install
          paths: "apps/explorer/node_modules"

      - run:
          command: npm install
          working_directory: "apps/block_scout_web/assets"

      - save_cache:
          key: v7-npm-install-{{ .Branch }}-{{ checksum "apps/block_scout_web/assets/package-lock.json" }}
          paths: "apps/block_scout_web/assets/node_modules"
      - save_cache:
          key: v7-npm-install-{{ .Branch }}
          paths: "apps/block_scout_web/assets/node_modules"
      - save_cache:
          key: v7-npm-install
          paths: "apps/block_scout_web/assets/node_modules"

      - run: mix compile

      # Ensure NIF is compiled for libsecp256k1
      - run:
          command: make
          working_directory: "deps/libsecp256k1"

      # `deps` needs to be cached with `_build` because `_build` will symlink into `deps`

      - save_cache:
          key: v8-mix-compile-{{ checksum "OTP_VERSION.lock" }}-{{ checksum "ELIXIR_VERSION.lock" }}-{{ checksum "mix.lock" }}
          paths:
            - deps
            - _build
      - save_cache:
          key: v8-mix-compile-{{ checksum "OTP_VERSION.lock" }}-{{ checksum "ELIXIR_VERSION.lock" }}-{{ checksum "mix.exs" }}
          paths:
            - deps
            - _build
      - save_cache:
          key: v8-mix-compile-{{ checksum "OTP_VERSION.lock" }}-{{ checksum "ELIXIR_VERSION.lock" }}
          paths:
            - deps
            - _build

      - run:
          name: Build assets
          command: node node_modules/webpack/bin/webpack.js --mode development
          working_directory: "apps/block_scout_web/assets"

      - persist_to_workspace:
          root: .
          paths:
            - .circleci
            - .credo.exs
            - .dialyzer-ignore
            - .formatter.exs
            - .git
            - .gitignore
            - ELIXIR_VERSION.lock
            - Gemfile
            - Gemfile.lock
            - OTP_VERSION.lock
            - _build
            - apps
            - bin
            - config
            - deps
            - doc
            - mix.exs
            - mix.lock
            - appspec.yml
            - rel
  check_formatted:
    docker:
      # Ensure .tool-versions matches
      - image: circleci/elixir:1.9.1
        environment:
          MIX_ENV: test

    working_directory: ~/app

    steps:
      - attach_workspace:
          at: .

      - run: mix format --check-formatted
  credo:
    docker:
      # Ensure .tool-versions matches
      - image: circleci/elixir:1.9.1
        environment:
          MIX_ENV: test

    working_directory: ~/app

    steps:
      - attach_workspace:
          at: .

      - run: mix local.hex --force

      - run: mix credo
  deploy_aws:
    docker:
      # Ensure .tool-versions matches
      - image: circleci/python:2.7-stretch

    working_directory: ~/app

    steps:
      - attach_workspace:
          at: .

      - add_ssh_keys:
          fingerprints:
            - "c4:fd:a8:f8:48:a8:09:e5:3e:be:30:62:4d:6f:6f:36"

      - run:
          name: Deploy to AWS
          command: bin/deploy
  dialyzer:
    docker:
      # Ensure .tool-versions matches
      - image: circleci/elixir:1.9.1
        environment:
          MIX_ENV: test

    working_directory: ~/app

    steps:
      - attach_workspace:
          at: .

      - run: mix local.hex --force

      - restore_cache:
          keys:
            - v8-mix-dialyzer-{{ checksum "OTP_VERSION.lock" }}-{{ checksum "ELIXIR_VERSION.lock" }}-{{ checksum "mix.lock" }}
            - v8-mix-dialyzer-{{ checksum "OTP_VERSION.lock" }}-{{ checksum "ELIXIR_VERSION.lock" }}-{{ checksum "mix.exs" }}
            - v8-mix-dialyzer-{{ checksum "OTP_VERSION.lock" }}-{{ checksum "ELIXIR_VERSION.lock" }}

      - run:
          name: Unpack PLT cache
          command: |
            mkdir -p _build/test
            cp plts/dialyxir*.plt _build/test/ || true
            mkdir -p ~/.mix
            cp plts/dialyxir*.plt ~/.mix/ || true

      - run: mix dialyzer --plt

      - run:
          name: Pack PLT cache
          command: |
            mkdir -p plts
            cp _build/test/dialyxir*.plt plts/
            cp ~/.mix/dialyxir*.plt plts/

      - save_cache:
          key: v8-mix-dialyzer-{{ checksum "OTP_VERSION.lock" }}-{{ checksum "ELIXIR_VERSION.lock" }}-{{ checksum "mix.lock" }}
          paths:
            - plts
      - save_cache:
          key: v8-mix-dialyzer-{{ checksum "OTP_VERSION.lock" }}-{{ checksum "ELIXIR_VERSION.lock" }}-{{ checksum "mix.exs" }}
          paths:
            - plts
      - save_cache:
          key: v8-mix-dialyzer-{{ checksum "OTP_VERSION.lock" }}-{{ checksum "ELIXIR_VERSION.lock" }}
          paths:
            - plts

      - run: mix dialyzer --halt-exit-status
  eslint:
    docker:
      # Ensure .tool-versions matches
      - image: circleci/node:9.10.1

    working_directory: ~/app

    steps:
      - attach_workspace:
          at: .

      - run:
          name: ESLint
          command: ./node_modules/.bin/eslint --format=junit --output-file="test/eslint/junit.xml" js/**
          working_directory: apps/block_scout_web/assets

      - store_test_results:
          path: apps/block_scout_web/assets/test
  gettext:
    docker:
      # Ensure .tool-versions matches
      - image: circleci/elixir:1.9.1
        environment:
          MIX_ENV: test

    working_directory: ~/app

    steps:
      - attach_workspace:
          at: .

      - run: mix local.hex --force

      - run:
          name: Check for missed translations
          command: |
            mix gettext.extract --merge | tee stdout.txt
            ! grep "Wrote " stdout.txt
          working_directory: "apps/block_scout_web"

      - store_artifacts:
          path: apps/block_scout_web/priv/gettext
  jest:
    docker:
      # Ensure .tool-versions matches
      - image: circleci/node:9.10.1

    working_directory: ~/app

    steps:
      - attach_workspace:
          at: .

      - run:
          name: Jest
          command: ./node_modules/.bin/jest
          working_directory: apps/block_scout_web/assets
  release:
    docker:
      # Ensure .tool-versions matches
      - image: circleci/elixir:1.9.1
        environment:
          MIX_ENV: prod

    working_directory: ~/app

    steps:
      - attach_workspace:
          at: .

      - run: mix local.hex --force
      - run: mix local.rebar --force
      - run: MIX_ENV=prod mix release
      - run:
          name: Collecting artifacts
          command: |
            find -name 'blockscout.tar.gz' -exec sh -c 'mkdir -p ci_artifact && cp "$@" ci_artifact/ci_artifact_blockscout.tar.gz' _ {} +
          when: always

      - store_artifacts:
          name: Uploading CI artifacts
          path: ci_artifact/ci_artifact_blockscout.tar.gz
          destination: ci_artifact_blockscout.tar.gz
  sobelow:
    docker:
      # Ensure .tool-versions matches
      - image: circleci/elixir:1.9.1
        environment:
          MIX_ENV: test

    working_directory: ~/app

    steps:
      - attach_workspace:
          at: .

      - run: mix local.hex --force

      - run:
          name: Scan explorer for vulnerabilities
          command: mix sobelow --config
          working_directory: "apps/explorer"

      - run:
          name: Scan block_scout_web for vulnerabilities
          command: mix sobelow --config
          working_directory: "apps/block_scout_web"
  # test_geth_http_websocket:
  #   docker:
  #     # Ensure .tool-versions matches
  #     - image: circleci/elixir:1.9.1-node-browsers
  #       environment:
  #         MIX_ENV: test
  #         # match POSTGRES_PASSWORD for postgres image below
  #         PGPASSWORD: postgres
  #         # match POSTGRES_USER for postgres image below
  #         PGUSER: postgres
  #         ETHEREUM_JSONRPC_CASE: "EthereumJSONRPC.Case.Geth.HTTPWebSocket"
  #         ETHEREUM_JSONRPC_WEB_SOCKET_CASE: "EthereumJSONRPC.WebSocket.Case.Geth"
  #     - image: circleci/postgres:10.3-alpine
  #       environment:
  #         # Match apps/explorer/config/test.exs config :explorer, Explorer.Repo, database
  #         POSTGRES_DB: explorer_test
  #         # match PGPASSWORD for elixir image above
  #         POSTGRES_PASSWORD: postgres
  #         # match PGUSER for elixir image above
  #         POSTGRES_USER: postgres

  #   working_directory: ~/app

  #   steps:
  #     - attach_workspace:
  #         at: .

  #     - run:
  #         command: ./bin/install_chrome_headless.sh
  #         no_output_timeout: 2400

  #     - run: mix local.hex --force
  #     - run: mix local.rebar --force

  #     - run:
  #         name: Wait for DB
  #         command: dockerize -wait tcp://localhost:5432 -timeout 1m

  #     - run:
  #         name: mix test --exclude no_geth
  #         command: |
  #           # Don't submit coverage report for forks, but let the build succeed
  #           if [[ -z "$COVERALLS_REPO_TOKEN" ]]; then
  #             mix coveralls.html --exclude no_geth --parallel --umbrella
  #           else
  #             mix coveralls.circle --exclude no_geth --parallel --umbrella ||
  #               # if mix failed, then coveralls_merge won't run, so signal done here and return original exit status
  #               (retval=$? && curl -k https://coveralls.io/webhook?repo_token=$COVERALLS_REPO_TOKEN -d "payload[build_num]=$CIRCLE_WORKFLOW_WORKSPACE_ID&payload[status]=done" && return $retval)
  #           fi

  #     - store_artifacts:
  #         path: cover/excoveralls.html
  #     - store_test_results:
  #         path: _build/test/junit
  # test_geth_mox:
  #   docker:
  #     # Ensure .tool-versions matches
  #     - image: circleci/elixir:1.9.1-node-browsers
  #       environment:
  #         MIX_ENV: test
  #         # match POSTGRES_PASSWORD for postgres image below
  #         PGPASSWORD: postgres
  #         # match POSTGRES_USER for postgres image below
  #         PGUSER: postgres
  #         ETHEREUM_JSONRPC_CASE: "EthereumJSONRPC.Case.Geth.Mox"
  #         ETHEREUM_JSONRPC_WEB_SOCKET_CASE: "EthereumJSONRPC.WebSocket.Case.Mox"
  #     - image: circleci/postgres:10.3-alpine
  #       environment:
  #         # Match apps/explorer/config/test.exs config :explorer, Explorer.Repo, database
  #         POSTGRES_DB: explorer_test
  #         # match PGPASSWORD for elixir image above
  #         POSTGRES_PASSWORD: postgres
  #         # match PGUSER for elixir image above
  #         POSTGRES_USER: postgres

  #   working_directory: ~/app

  #   steps:
  #     - attach_workspace:
  #         at: .

  #     - run:
  #         command: ./bin/install_chrome_headless.sh
  #         no_output_timeout: 2400

  #     - run: mix local.hex --force
  #     - run: mix local.rebar --force

  #     - run:
  #         name: Wait for DB
  #         command: dockerize -wait tcp://localhost:5432 -timeout 1m

  #     - run:
  #         name: mix test --exclude no_geth
  #         command: |
  #           # Don't submit coverage report for forks, but let the build succeed
  #           if [[ -z "$COVERALLS_REPO_TOKEN" ]]; then
  #             mix coveralls.html --exclude no_geth --parallel --umbrella
  #           else
  #             mix coveralls.circle --exclude no_geth --parallel --umbrella ||
  #               # if mix failed, then coveralls_merge won't run, so signal done here and return original exit status
  #               (retval=$? && curl -k https://coveralls.io/webhook?repo_token=$COVERALLS_REPO_TOKEN -d "payload[build_num]=$CIRCLE_WORKFLOW_WORKSPACE_ID&payload[status]=done" && return $retval)
  #           fi

  #     - store_artifacts:
  #         path: cover/excoveralls.html
  #     - store_test_results:
  #         path: _build/test/junit
  test_parity_http_websocket:
    docker:
      # Ensure .tool-versions matches
      - image: circleci/elixir:1.9.1-node-browsers
        environment:
          MIX_ENV: test
          # match POSTGRES_PASSWORD for postgres image below
          PGPASSWORD: postgres
          # match POSTGRES_USER for postgres image below
          PGUSER: postgres
          ETHEREUM_JSONRPC_CASE: "EthereumJSONRPC.Case.Parity.HTTPWebSocket"
          ETHEREUM_JSONRPC_WEB_SOCKET_CASE: "EthereumJSONRPC.WebSocket.Case.Parity"
      - image: circleci/postgres:10.3-alpine
        environment:
          # Match apps/explorer/config/test.exs config :explorer, Explorer.Repo, database
          POSTGRES_DB: explorer_test
          # match PGPASSWORD for elixir image above
          POSTGRES_PASSWORD: postgres
          # match PGUSER for elixir image above
          POSTGRES_USER: postgres

    working_directory: ~/app

    steps:
      - attach_workspace:
          at: .

      - run:
          command: ./bin/install_chrome_headless.sh
          no_output_timeout: 2400

      - run: mix local.hex --force
      - run: mix local.rebar --force

      - run:
          name: Wait for DB
          command: dockerize -wait tcp://localhost:5432 -timeout 1m

      - run:
          name: mix test --exclude no_parity
          command: |
            # Don't submit coverage report for forks, but let the build succeed
            if [[ -z "$COVERALLS_REPO_TOKEN" ]]; then
              mix coveralls.html --exclude no_parity --parallel --umbrella
            else
              mix coveralls.circle --exclude no_parity --parallel --umbrella ||
                # if mix failed, then coveralls_merge won't run, so signal done here and return original exit status
                (retval=$? && curl -k https://coveralls.io/webhook?repo_token=$COVERALLS_REPO_TOKEN -d "payload[build_num]=$CIRCLE_WORKFLOW_WORKSPACE_ID&payload[status]=done" && return $retval)
            fi

      - store_artifacts:
          path: cover/excoveralls.html
      - store_test_results:
          path: _build/test/junit
  test_parity_mox:
    docker:
      # Ensure .tool-versions matches
      - image: circleci/elixir:1.9.1-node-browsers
        environment:
          MIX_ENV: test
          # match POSTGRES_PASSWORD for postgres image below
          PGPASSWORD: postgres
          # match POSTGRES_USER for postgres image below
          PGUSER: postgres
          ETHEREUM_JSONRPC_CASE: "EthereumJSONRPC.Case.Parity.Mox"
          ETHEREUM_JSONRPC_WEB_SOCKET_CASE: "EthereumJSONRPC.WebSocket.Case.Mox"
      - image: circleci/postgres:10.3-alpine
        environment:
          # Match apps/explorer/config/test.exs config :explorer, Explorer.Repo, database
          POSTGRES_DB: explorer_test
          # match PGPASSWORD for elixir image above
          POSTGRES_PASSWORD: postgres
          # match PGUSER for elixir image above
          POSTGRES_USER: postgres

    working_directory: ~/app

    steps:
      - attach_workspace:
          at: .

      - run:
          command: ./bin/install_chrome_headless.sh
          no_output_timeout: 2400

      - run: mix local.hex --force
      - run: mix local.rebar --force

      - run:
          name: Wait for DB
          command: dockerize -wait tcp://localhost:5432 -timeout 1m

      - run:
          name: mix test --exclude no_parity
          command: |
            # Don't submit coverage report for forks, but let the build succeed
            if [[ -z "$COVERALLS_REPO_TOKEN" ]]; then
              mix coveralls.html --exclude no_parity --parallel --umbrella
            else
              mix coveralls.circle --exclude no_parity --parallel --umbrella ||
                # if mix failed, then coveralls_merge won't run, so signal done here and return original exit status
                (retval=$? && curl -k https://coveralls.io/webhook?repo_token=$COVERALLS_REPO_TOKEN -d "payload[build_num]=$CIRCLE_WORKFLOW_WORKSPACE_ID&payload[status]=done" && return $retval)
            fi

      - store_artifacts:
          path: cover/excoveralls.html
      - store_test_results:
          path: _build/test/junit
  coveralls_merge:
    docker:
      # Ensure .tool-versions matches
      - image: circleci/elixir:1.9.1
        environment:
          MIX_ENV: test

    steps:
      - run:
          name: Tell coveralls.io build is done
          command: curl -k https://coveralls.io/webhook?repo_token=$COVERALLS_REPO_TOKEN -d "payload[build_num]=$CIRCLE_WORKFLOW_WORKSPACE_ID&payload[status]=done"
workflows:
  version: 2
  primary:
    jobs:
      - build
      - check_formatted:
          requires:
            - build
      # This unfortunately will only fire if all the tests pass because of how `requires` works
      - coveralls_merge:
          requires:
<<<<<<< HEAD
            - test_geth_mox
=======
            - test_parity_http_websocket
            - test_parity_mox
            # - test_geth_http_websocket
            # - test_geth_mox
>>>>>>> 7315441a
      - credo:
          requires:
            - build
      - deploy_aws:
          filters:
            branches:
              only:
                - production
                - staging
                - /deploy-[A-Za-z0-9]+$/
          requires:
            - check_formatted
            - credo
            - eslint
            - jest
            - sobelow
<<<<<<< HEAD
            # This makes these synchronous, instead of asynchronous
            - test_geth_http_websocket
            - test_geth_mox
=======
            - test_parity_http_websocket
            - test_parity_mox
            # - test_geth_http_websocket
            # - test_geth_mox
>>>>>>> 7315441a
      - dialyzer:
          requires:
            - build
      - eslint:
          requires:
            - build
      - gettext:
          requires:
            - build
      - jest:
          requires:
            - build
      - release:
          requires:
            - build
      - sobelow:
          requires:
            - build
      - test_parity_http_websocket:
          requires:
            - build
      - test_parity_mox:
          requires:
<<<<<<< HEAD
            # This makes these synchronous, instead of asynchronous
            - test_parity_http_websocket
      - test_geth_http_websocket:
          requires:
            # This makes these synchronous, instead of asynchronous
            - test_parity_mox
      - test_geth_mox:
          requires:
            # This makes these synchronous, instead of asynchronous
            - test_geth_http_websocket
=======
            - build
      # - test_geth_http_websocket:
      #     requires:
      #       - build
      # - test_geth_mox:
      #     requires:
      #       - build
>>>>>>> 7315441a
<|MERGE_RESOLUTION|>--- conflicted
+++ resolved
@@ -571,14 +571,10 @@
       # This unfortunately will only fire if all the tests pass because of how `requires` works
       - coveralls_merge:
           requires:
-<<<<<<< HEAD
-            - test_geth_mox
-=======
             - test_parity_http_websocket
             - test_parity_mox
             # - test_geth_http_websocket
             # - test_geth_mox
->>>>>>> 7315441a
       - credo:
           requires:
             - build
@@ -595,16 +591,10 @@
             - eslint
             - jest
             - sobelow
-<<<<<<< HEAD
-            # This makes these synchronous, instead of asynchronous
-            - test_geth_http_websocket
-            - test_geth_mox
-=======
             - test_parity_http_websocket
             - test_parity_mox
             # - test_geth_http_websocket
             # - test_geth_mox
->>>>>>> 7315441a
       - dialyzer:
           requires:
             - build
@@ -628,23 +618,10 @@
             - build
       - test_parity_mox:
           requires:
-<<<<<<< HEAD
-            # This makes these synchronous, instead of asynchronous
-            - test_parity_http_websocket
-      - test_geth_http_websocket:
-          requires:
-            # This makes these synchronous, instead of asynchronous
-            - test_parity_mox
-      - test_geth_mox:
-          requires:
-            # This makes these synchronous, instead of asynchronous
-            - test_geth_http_websocket
-=======
             - build
       # - test_geth_http_websocket:
       #     requires:
       #       - build
       # - test_geth_mox:
       #     requires:
-      #       - build
->>>>>>> 7315441a
+      #       - build