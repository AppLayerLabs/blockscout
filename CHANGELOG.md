# ChangeLog

## Current

### Features

- [#6542](https://github.com/blockscout/blockscout/pull/6542) - Init mixpanel and amplitude analytics
- [#6574](https://github.com/blockscout/blockscout/pull/6574), [#6601](https://github.com/blockscout/blockscout/pull/6601) - Allow and manage insecure HTTP connection to the archive node
- [#6433](https://github.com/blockscout/blockscout/pull/6433), [#6698](https://github.com/blockscout/blockscout/pull/6698) - Update error pagess
- [#6544](https://github.com/blockscout/blockscout/pull/6544) - API improvements
- [#5561](https://github.com/blockscout/blockscout/pull/5561), [#6523](https://github.com/blockscout/blockscout/pull/6523), [#6549](https://github.com/blockscout/blockscout/pull/6549) - Improve working with contracts implementations
- [#6401](https://github.com/blockscout/blockscout/pull/6401) - Add Sol2Uml contract visualization
- [#6481](https://github.com/blockscout/blockscout/pull/6481) - Smart contract verification improvements
- [#6444](https://github.com/blockscout/blockscout/pull/6444) - Add support for yul verification via rust microservice
- [#6440](https://github.com/blockscout/blockscout/pull/6440) - Add support for base64 encoded NFT metadata
- [#6407](https://github.com/blockscout/blockscout/pull/6407) - Indexed ratio for int txs fetching stage
- [#6324](https://github.com/blockscout/blockscout/pull/6324) - Add verified contracts list page
- [#6379](https://github.com/blockscout/blockscout/pull/6379), [#6429](https://github.com/blockscout/blockscout/pull/6429), [#6642](https://github.com/blockscout/blockscout/pull/6642), [#6677](https://github.com/blockscout/blockscout/pull/6677) - API v2 for frontend
- [#6351](https://github.com/blockscout/blockscout/pull/6351) - Enable forum link env var
- [#6316](https://github.com/blockscout/blockscout/pull/6316) - Copy public tags functionality to master
- [#6196](https://github.com/blockscout/blockscout/pull/6196) - INDEXER_CATCHUP_BLOCKS_BATCH_SIZE and INDEXER_CATCHUP_BLOCKS_CONCURRENCY env varaibles
- [#6187](https://github.com/blockscout/blockscout/pull/6187) - Filter by created time of verified contracts in listcontracts API endpoint
- [#6092](https://github.com/blockscout/blockscout/pull/6092) - Blockscout Account functionality
- [#6073](https://github.com/blockscout/blockscout/pull/6073) - Add vyper support for rust verifier microservice integration
- [#6111](https://github.com/blockscout/blockscout/pull/6111) - Add Prometheus metrics to indexer
- [#6168](https://github.com/blockscout/blockscout/pull/6168) - Token instance fetcher checks instance owner and updates current token balance
- [#6209](https://github.com/blockscout/blockscout/pull/6209) - Add metrics for block import stages, runners, steps
- [#6257](https://github.com/blockscout/blockscout/pull/6257), [#6276](https://github.com/blockscout/blockscout/pull/6276) - DISABLE_TOKEN_INSTANCE_FETCHER env variable
- [#6391](https://github.com/blockscout/blockscout/pull/6391), [#6427](https://github.com/blockscout/blockscout/pull/6427) - TokenTransfer token_id -> token_ids migration
- [#6443](https://github.com/blockscout/blockscout/pull/6443) - Drop internal transactions order index
- [#6450](https://github.com/blockscout/blockscout/pull/6450) - INDEXER_INTERNAL_TRANSACTIONS_BATCH_SIZE and INDEXER_INTERNAL_TRANSACTIONS_CONCURRENCY env variables
- [#6454](https://github.com/blockscout/blockscout/pull/6454) - INDEXER_RECEIPTS_BATCH_SIZE, INDEXER_RECEIPTS_CONCURRENCY, INDEXER_COIN_BALANCES_BATCH_SIZE, INDEXER_COIN_BALANCES_CONCURRENCY env variables
- [#6476](https://github.com/blockscout/blockscout/pull/6476), [#6484](https://github.com/blockscout/blockscout/pull/6484) - Update token balances indexes
- [#6510](https://github.com/blockscout/blockscout/pull/6510) - Set consensus: false for blocks on int transaction foreign_key_violation
- [#6565](https://github.com/blockscout/blockscout/pull/6565) - Set restart: :permanent for permanent fetchers
- [#6568](https://github.com/blockscout/blockscout/pull/6568) - Drop unfetched_token_balances index
- [#6583](https://github.com/blockscout/blockscout/pull/6583), [#6687](https://github.com/blockscout/blockscout/pull/6687) - Missing ranges collector
- [#6647](https://github.com/blockscout/blockscout/pull/6647) - Pending block operations update

### Fixes

<<<<<<< HEAD
- [#6699](https://github.com/blockscout/blockscout/pull/6699) - L1 tx fields fix for Goerli Optimism BedRock update
=======
- [#6676](https://github.com/blockscout/blockscout/pull/6676) - Fix `/smart-contracts` bugs in API v2
>>>>>>> c0c683e3
- [#6603](https://github.com/blockscout/blockscout/pull/6603) - Add to MM button explorer URL fix
- [#6512](https://github.com/blockscout/blockscout/pull/6512) - Allow gasUsed in failed internal txs; Leave error field for staticcall
- [#6532](https://github.com/blockscout/blockscout/pull/6532) - Fix index creation migration
- [#6473](https://github.com/blockscout/blockscout/pull/6473) - Fix state changes for contract creation transactions
- [#6475](https://github.com/blockscout/blockscout/pull/6475) - Fix token name with unicode graphemes shortening
- [#6420](https://github.com/blockscout/blockscout/pull/6420) - Fix address logs search
- [#6390](https://github.com/blockscout/blockscout/pull/6390), [#6502](https://github.com/blockscout/blockscout/pull/6502), [#6511](https://github.com/blockscout/blockscout/pull/6511) - Fix transactions responses in API v2
- [#6357](https://github.com/blockscout/blockscout/pull/6357), [#6409](https://github.com/blockscout/blockscout/pull/6409), [#6428](https://github.com/blockscout/blockscout/pull/6428) - Fix definitions of NETWORK_PATH, API_PATH, SOCKET_ROOT: process trailing slash
- [#6338](https://github.com/blockscout/blockscout/pull/6338) - Fix token search with space
- [#6329](https://github.com/blockscout/blockscout/pull/6329) - Prevent logger from truncating response from rust verifier service in case of an error
- [#6309](https://github.com/blockscout/blockscout/pull/6309) - Fix read contract bug and change address tx count
- [#6303](https://github.com/blockscout/blockscout/pull/6303) - Fix some UI bugs
- [#6243](https://github.com/blockscout/blockscout/pull/6243) - Fix freezes on `/blocks` page
- [#6162](https://github.com/blockscout/blockscout/pull/6162) - Extend token symbol type varchar(255) -> text
- [#6158](https://github.com/blockscout/blockscout/pull/6158) - Add missing clause for merge_twin_vyper_contract_with_changeset function
- [#6090](https://github.com/blockscout/blockscout/pull/6090) - Fix metadata fetching for ERC-1155 tokens instances
- [#6091](https://github.com/blockscout/blockscout/pull/6091) - Improve fetching media type for NFT
- [#6094](https://github.com/blockscout/blockscout/pull/6094) - Fix inconsistent behaviour of `getsourcecode` method
- [#6105](https://github.com/blockscout/blockscout/pull/6105) - Fix some token transfers broadcasting
- [#6106](https://github.com/blockscout/blockscout/pull/6106) - Fix 500 response on `/coin-balance` for empty address
- [#6118](https://github.com/blockscout/blockscout/pull/6118) - Fix unfetched token balances
- [#6163](https://github.com/blockscout/blockscout/pull/6163) - Fix rate limit logs
- [#6223](https://github.com/blockscout/blockscout/pull/6223) - Fix coin_id test
- [#6336](https://github.com/blockscout/blockscout/pull/6336) - Fix sending request on each key in token search
- [#6327](https://github.com/blockscout/blockscout/pull/6327) - Fix and refactor address logs page and search
- [#6449](https://github.com/blockscout/blockscout/pull/6449) - Search min_missing_block_number from zero
- [#6492](https://github.com/blockscout/blockscout/pull/6492) - Remove token instance owner fetching
- [#6536](https://github.com/blockscout/blockscout/pull/6536) - Fix internal transactions query
- [#6550](https://github.com/blockscout/blockscout/pull/6550) - Query token transfers before updating

### Chore

- [#6607](https://github.com/blockscout/blockscout/pull/6607) - Run e2e tests after PR review
- [#6606](https://github.com/blockscout/blockscout/pull/6606) - Add ARG SESSION_COOKIE_DOMAIN to Dockerfile
- [#6600](https://github.com/blockscout/blockscout/pull/6600) - Token stub icon
- [#6588](https://github.com/blockscout/blockscout/pull/6588) - Add latest image build for frontend-main with specific build-args
- [#6584](https://github.com/blockscout/blockscout/pull/6584) - Vacuum package-lock.json
- [#6581](https://github.com/blockscout/blockscout/pull/6581) - Dark mode switcher localStorage to cookie in order to support new UI
- [#6572](https://github.com/blockscout/blockscout/pull/6572) - pending_block_operations table: remove fetch_internal_transactions column
- [#6387](https://github.com/blockscout/blockscout/pull/6387) - Fix errors in docker-build and e2e-tests workflows
- [#6325](https://github.com/blockscout/blockscout/pull/6325) - Set http_only attribute of account authorization cookie to false
- [#6343](https://github.com/blockscout/blockscout/pull/6343) - Docker-compose persistent logs
- [#6240](https://github.com/blockscout/blockscout/pull/6240) - Elixir 1.14 support
- [#6204](https://github.com/blockscout/blockscout/pull/6204) - Refactor contract libs render, CONTRACT_VERIFICATION_MAX_LIBRARIES, refactor parsing integer env vars in config
- [#6195](https://github.com/blockscout/blockscout/pull/6195) - Docker compose configs improvements: Redis container name and persistent storage
- [#6192](https://github.com/blockscout/blockscout/pull/6192), [#6207](https://github.com/blockscout/blockscout/pull/6207) - Hide Indexing Internal Transactions message, if INDEXER_DISABLE_INTERNAL_TRANSACTIONS_FETCHER=true
- [#6183](https://github.com/blockscout/blockscout/pull/6183) - Transparent coin name definition
- [#6155](https://github.com/blockscout/blockscout/pull/6155), [#6189](https://github.com/blockscout/blockscout/pull/6189) - Refactor Ethereum JSON RPC variants
- [#6125](https://github.com/blockscout/blockscout/pull/6125) - Rename obsolete "parity" EthereumJSONRPC.Variant to "nethermind"
- [#6124](https://github.com/blockscout/blockscout/pull/6124) - Docker compose: add config for Erigon
- [#6061](https://github.com/blockscout/blockscout/pull/6061) - Discord badge and updated permalink

<details>
  <summary>Dependencies version bumps</summary>

- [#6053](https://github.com/blockscout/blockscout/pull/6053) - Bump jest-environment-jsdom from 29.0.1 to 29.0.2 in /apps/block_scout_web/assets
- [#6055](https://github.com/blockscout/blockscout/pull/6055) - Bump @babel/core from 7.18.13 to 7.19.0 in /apps/block_scout_web/assets
- [#6054](https://github.com/blockscout/blockscout/pull/6054) - Bump jest from 29.0.1 to 29.0.2 in /apps/block_scout_web/assets
- [#6056](https://github.com/blockscout/blockscout/pull/6056) - Bump @babel/preset-env from 7.18.10 to 7.19.0 in /apps/block_scout_web/assets
- [#6064](https://github.com/blockscout/blockscout/pull/6064) - Bump sweetalert2 from 11.4.29 to 11.4.31 in /apps/block_scout_web/assets
- [#6075](https://github.com/blockscout/blockscout/pull/6075) - Bump sweetalert2 from 11.4.31 to 11.4.32 in /apps/block_scout_web/assets
- [#6082](https://github.com/blockscout/blockscout/pull/6082) - Bump core-js from 3.25.0 to 3.25.1 in /apps/block_scout_web/assets
- [#6083](https://github.com/blockscout/blockscout/pull/6083) - Bump sass from 1.54.8 to 1.54.9 in /apps/block_scout_web/assets
- [#6095](https://github.com/blockscout/blockscout/pull/6095) - Bump jest-environment-jsdom from 29.0.2 to 29.0.3 in /apps/block_scout_web/assets
- [#6096](https://github.com/blockscout/blockscout/pull/6096) - Bump exvcr from 0.13.3 to 0.13.4
- [#6101](https://github.com/blockscout/blockscout/pull/6101) - Bump ueberauth from 0.10.1 to 0.10.2
- [#6102](https://github.com/blockscout/blockscout/pull/6102) - Bump eslint from 8.23.0 to 8.23.1 in /apps/block_scout_web/assets
- [#6098](https://github.com/blockscout/blockscout/pull/6098) - Bump ex_json_schema from 0.9.1 to 0.9.2
- [#6097](https://github.com/blockscout/blockscout/pull/6097) - Bump autoprefixer from 10.4.8 to 10.4.9 in /apps/block_scout_web/assets
- [#6099](https://github.com/blockscout/blockscout/pull/6099) - Bump jest from 29.0.2 to 29.0.3 in /apps/block_scout_web/assets
- [#6103](https://github.com/blockscout/blockscout/pull/6103) - Bump css-minimizer-webpack-plugin from 4.0.0 to 4.1.0 in /apps/block_scout_web/assets
- [#6108](https://github.com/blockscout/blockscout/pull/6108) - Bump autoprefixer from 10.4.9 to 10.4.10 in /apps/block_scout_web/assets
- [#6116](https://github.com/blockscout/blockscout/pull/6116) - Bump autoprefixer from 10.4.10 to 10.4.11 in /apps/block_scout_web/assets
- [#6114](https://github.com/blockscout/blockscout/pull/6114) - Bump @babel/core from 7.19.0 to 7.19.1 in /apps/block_scout_web/assets
- [#6113](https://github.com/blockscout/blockscout/pull/6113) - Bump ueberauth from 0.10.2 to 0.10.3
- [#6112](https://github.com/blockscout/blockscout/pull/6112) - Bump @babel/preset-env from 7.19.0 to 7.19.1 in /apps/block_scout_web/assets
- [#6115](https://github.com/blockscout/blockscout/pull/6115) - Bump web3 from 1.7.5 to 1.8.0 in /apps/block_scout_web/assets
- [#6117](https://github.com/blockscout/blockscout/pull/6117) - Bump sweetalert2 from 11.4.32 to 11.4.33 in /apps/block_scout_web/assets
- [#6119](https://github.com/blockscout/blockscout/pull/6119) - Bump scss-tokenizer from 0.3.0 to 0.4.3 in /apps/block_scout_web/assets
- [#6138](https://github.com/blockscout/blockscout/pull/6138) - Bump core-js from 3.25.1 to 3.25.2 in /apps/block_scout_web/assets
- [#6147](https://github.com/blockscout/blockscout/pull/6147) - Bump autoprefixer from 10.4.11 to 10.4.12 in /apps/block_scout_web/assets
- [#6151](https://github.com/blockscout/blockscout/pull/6151) - Bump sass from 1.54.9 to 1.55.0 in /apps/block_scout_web/assets
- [#6173](https://github.com/blockscout/blockscout/pull/6173) - Bump core-js from 3.25.2 to 3.25.3 in /apps/block_scout_web/assets
- [#6174](https://github.com/blockscout/blockscout/pull/6174) - Bump sweetalert2 from 11.4.33 to 11.4.34 in /apps/block_scout_web/assets
- [#6175](https://github.com/blockscout/blockscout/pull/6175) - Bump luxon from 3.0.3 to 3.0.4 in /apps/block_scout_web/assets
- [#6176](https://github.com/blockscout/blockscout/pull/6176) - Bump @babel/preset-env from 7.19.1 to 7.19.3 in /apps/block_scout_web/assets
- [#6177](https://github.com/blockscout/blockscout/pull/6177) - Bump @babel/core from 7.19.1 to 7.19.3 in /apps/block_scout_web/assets
- [#6178](https://github.com/blockscout/blockscout/pull/6178) - Bump eslint from 8.23.1 to 8.24.0 in /apps/block_scout_web/assets
- [#6184](https://github.com/blockscout/blockscout/pull/6184) - Bump jest from 29.0.3 to 29.1.1 in /apps/block_scout_web/assets
- [#6186](https://github.com/blockscout/blockscout/pull/6186) - Bump jest-environment-jsdom from 29.0.3 to 29.1.1 in /apps/block_scout_web/assets
- [#6185](https://github.com/blockscout/blockscout/pull/6185) - Bump sweetalert2 from 11.4.34 to 11.4.35 in /apps/block_scout_web/assets
- [#6146](https://github.com/blockscout/blockscout/pull/6146) - Bump websocket_client from 1.3.0 to 1.5.0
- [#6191](https://github.com/blockscout/blockscout/pull/6191) - Bump css-minimizer-webpack-plugin from 4.1.0 to 4.2.0 in /apps/block_scout_web/assets
- [#6199](https://github.com/blockscout/blockscout/pull/6199) - Bump redix from 1.1.5 to 1.2.0
- [#6213](https://github.com/blockscout/blockscout/pull/6213) - Bump sweetalert2 from 11.4.35 to 11.4.37 in /apps/block_scout_web/assets
- [#6214](https://github.com/blockscout/blockscout/pull/6214) - Bump jest-environment-jsdom from 29.1.1 to 29.1.2 in /apps/block_scout_web/assets
- [#6215](https://github.com/blockscout/blockscout/pull/6215) - Bump postcss from 8.4.16 to 8.4.17 in /apps/block_scout_web/assets
- [#6216](https://github.com/blockscout/blockscout/pull/6216) - Bump core-js from 3.25.3 to 3.25.5 in /apps/block_scout_web/assets
- [#6217](https://github.com/blockscout/blockscout/pull/6217) - Bump jest from 29.1.1 to 29.1.2 in /apps/block_scout_web/assets
- [#6229](https://github.com/blockscout/blockscout/pull/6229) - Bump sweetalert2 from 11.4.37 to 11.4.38 in /apps/block_scout_web/assets
- [#6232](https://github.com/blockscout/blockscout/pull/6232) - Bump css-minimizer-webpack-plugin from 4.2.0 to 4.2.1 in /apps/block_scout_web/assets
- [#6230](https://github.com/blockscout/blockscout/pull/6230) - Bump sass-loader from 13.0.2 to 13.1.0 in /apps/block_scout_web/assets
- [#6251](https://github.com/blockscout/blockscout/pull/6251) - Bump sweetalert2 from 11.4.38 to 11.5.1 in /apps/block_scout_web/assets
- [#6246](https://github.com/blockscout/blockscout/pull/6246) - Bump @babel/preset-env from 7.19.3 to 7.19.4 in /apps/block_scout_web/assets
- [#6247](https://github.com/blockscout/blockscout/pull/6247) - Bump ex_abi from 0.5.14 to 0.5.15
- [#6248](https://github.com/blockscout/blockscout/pull/6248) - Bump eslint from 8.24.0 to 8.25.0 in /apps/block_scout_web/assets
- [#6255](https://github.com/blockscout/blockscout/pull/6255) - Bump postcss from 8.4.17 to 8.4.18 in /apps/block_scout_web/assets
- [#6256](https://github.com/blockscout/blockscout/pull/6256) - Bump css-minimizer-webpack-plugin from 4.2.1 to 4.2.2 in /apps/block_scout_web/assets
- [#6258](https://github.com/blockscout/blockscout/pull/6258) - Bump jest from 29.1.2 to 29.2.0 in /apps/block_scout_web/assets
- [#6259](https://github.com/blockscout/blockscout/pull/6259) - Bump jest-environment-jsdom from 29.1.2 to 29.2.0 in /apps/block_scout_web/assets
- [#6253](https://github.com/blockscout/blockscout/pull/6253) - Bump eslint-plugin-promise from 6.0.1 to 6.1.0 in /apps/block_scout_web/assets
- [#6279](https://github.com/blockscout/blockscout/pull/6279) - Bump util from 0.12.4 to 0.12.5 in /apps/block_scout_web/assets
- [#6280](https://github.com/blockscout/blockscout/pull/6280) - Bump ex_rlp from 0.5.4 to 0.5.5
- [#6281](https://github.com/blockscout/blockscout/pull/6281) - Bump ex_abi from 0.5.15 to 0.5.16
- [#6283](https://github.com/blockscout/blockscout/pull/6283) - Bump spandex_datadog from 1.2.0 to 1.3.0
- [#6282](https://github.com/blockscout/blockscout/pull/6282) - Bump sweetalert2 from 11.5.1 to 11.5.2 in /apps/block_scout_web/assets
- [#6284](https://github.com/blockscout/blockscout/pull/6284) - Bump spandex_phoenix from 1.0.6 to 1.1.0
- [#6298](https://github.com/blockscout/blockscout/pull/6298) - Bump jest-environment-jsdom from 29.2.0 to 29.2.1 in /apps/block_scout_web/assets
- [#6297](https://github.com/blockscout/blockscout/pull/6297) - Bump jest from 29.2.0 to 29.2.1 in /apps/block_scout_web/assets
- [#6254](https://github.com/blockscout/blockscout/pull/6254) - Bump ex_doc from 0.28.5 to 0.28.6
- [#6314](https://github.com/blockscout/blockscout/pull/6314) - Bump @babel/core from 7.19.3 to 7.19.6 in /apps/block_scout_web/assets
- [#6313](https://github.com/blockscout/blockscout/pull/6313) - Bump ex_doc from 0.28.6 to 0.29.0
- [#6305](https://github.com/blockscout/blockscout/pull/6305) - Bump sweetalert2 from 11.5.2 to 11.6.0 in /apps/block_scout_web/assets
- [#6312](https://github.com/blockscout/blockscout/pull/6312) - Bump eslint-plugin-promise from 6.1.0 to 6.1.1 in /apps/block_scout_web/assets
- [#6318](https://github.com/blockscout/blockscout/pull/6318) - Bump spandex from 3.1.0 to 3.2.0
- [#6335](https://github.com/blockscout/blockscout/pull/6335) - Bump eslint from 8.25.0 to 8.26.0 in /apps/block_scout_web/assets
- [#6334](https://github.com/blockscout/blockscout/pull/6334) - Bump ex_cldr_numbers from 2.27.3 to 2.28.0
- [#6333](https://github.com/blockscout/blockscout/pull/6333) - Bump core-js from 3.25.5 to 3.26.0 in /apps/block_scout_web/assets
- [#6332](https://github.com/blockscout/blockscout/pull/6332) - Bump ex_cldr from 2.33.2 to 2.34.0
- [#6339](https://github.com/blockscout/blockscout/pull/6339) - Bump sweetalert2 from 11.6.0 to 11.6.2 in /apps/block_scout_web/assets
- [#6330](https://github.com/blockscout/blockscout/pull/6330) - Bump ex_cldr_units from 3.14.0 to 3.15.0
- [#6341](https://github.com/blockscout/blockscout/pull/6341) - Bump jest-environment-jsdom from 29.2.1 to 29.2.2 in /apps/block_scout_web/assets
- [#6342](https://github.com/blockscout/blockscout/pull/6342) - Bump jest from 29.2.1 to 29.2.2 in /apps/block_scout_web/assets
- [#6359](https://github.com/blockscout/blockscout/pull/6359) - Bump babel-loader from 8.2.5 to 9.0.0 in /apps/block_scout_web/assets
- [#6360](https://github.com/blockscout/blockscout/pull/6360) - Bump sweetalert2 from 11.6.2 to 11.6.4 in /apps/block_scout_web/assets
- [#6363](https://github.com/blockscout/blockscout/pull/6363) - Bump autoprefixer from 10.4.12 to 10.4.13 in /apps/block_scout_web/assets
- [#6364](https://github.com/blockscout/blockscout/pull/6364) - Bump ueberauth_auth0 from 2.0.0 to 2.1.0
- [#6372](https://github.com/blockscout/blockscout/pull/6372) - Bump babel-loader from 9.0.0 to 9.0.1 in /apps/block_scout_web/assets
- [#6374](https://github.com/blockscout/blockscout/pull/6374) - Bump plug_cowboy from 2.5.2 to 2.6.0
- [#6373](https://github.com/blockscout/blockscout/pull/6373) - Bump luxon from 3.0.4 to 3.1.0 in /apps/block_scout_web/assets
- [#6375](https://github.com/blockscout/blockscout/pull/6375) - Bump sweetalert2 from 11.6.4 to 11.6.5 in /apps/block_scout_web/assets
- [#6393](https://github.com/blockscout/blockscout/pull/6393) - Bump babel-loader from 9.0.1 to 9.1.0 in /apps/block_scout_web/assets
- [#6417](https://github.com/blockscout/blockscout/pull/6417) - Bump loader-utils from 2.0.2 to 2.0.3 in /apps/block_scout_web/assets
- [#6410](https://github.com/blockscout/blockscout/pull/6410) - Bump sweetalert2 from 11.6.5 to 11.6.7 in /apps/block_scout_web/assets
- [#6411](https://github.com/blockscout/blockscout/pull/6411) - Bump eslint from 8.26.0 to 8.27.0 in /apps/block_scout_web/assets
- [#6412](https://github.com/blockscout/blockscout/pull/6412) - Bump sass from 1.55.0 to 1.56.0 in /apps/block_scout_web/assets
- [#6413](https://github.com/blockscout/blockscout/pull/6413) - Bump jest-environment-jsdom from 29.2.2 to 29.3.0 in /apps/block_scout_web/assets
- [#6414](https://github.com/blockscout/blockscout/pull/6414) - Bump @babel/core from 7.19.6 to 7.20.2 in /apps/block_scout_web/assets
- [#6416](https://github.com/blockscout/blockscout/pull/6416) - Bump @babel/preset-env from 7.19.4 to 7.20.2 in /apps/block_scout_web/assets
- [#6419](https://github.com/blockscout/blockscout/pull/6419) - Bump jest from 29.2.2 to 29.3.1 in /apps/block_scout_web/assets
- [#6421](https://github.com/blockscout/blockscout/pull/6421) - Bump webpack from 5.74.0 to 5.75.0 in /apps/block_scout_web/assets
- [#6423](https://github.com/blockscout/blockscout/pull/6423) - Bump jest-environment-jsdom from 29.3.0 to 29.3.1 in /apps/block_scout_web/assets
- [#6424](https://github.com/blockscout/blockscout/pull/6424) - Bump floki from 0.33.1 to 0.34.0
- [#6422](https://github.com/blockscout/blockscout/pull/6422) - Bump sass from 1.56.0 to 1.56.1 in /apps/block_scout_web/assets
- [#6430](https://github.com/blockscout/blockscout/pull/6430) - Bump web3 from 1.8.0 to 1.8.1 in /apps/block_scout_web/assets
- [#6431](https://github.com/blockscout/blockscout/pull/6431) - Bump sweetalert2 from 11.6.7 to 11.6.8 in /apps/block_scout_web/assets
- [#6432](https://github.com/blockscout/blockscout/pull/6432) - Bump sass-loader from 13.1.0 to 13.2.0 in /apps/block_scout_web/assets
- [#6445](https://github.com/blockscout/blockscout/pull/6445) - Bump postcss from 8.4.18 to 8.4.19 in /apps/block_scout_web/assets
- [#6446](https://github.com/blockscout/blockscout/pull/6446) - Bump core-js from 3.26.0 to 3.26.1 in /apps/block_scout_web/assets
- [#6452](https://github.com/blockscout/blockscout/pull/6452) - Bump @fortawesome/fontawesome-free from 6.2.0 to 6.2.1 in /apps/block_scout_web/assets
- [#6456](https://github.com/blockscout/blockscout/pull/6456) - Bump loader-utils from 2.0.3 to 2.0.4 in /apps/block_scout_web/assets
- [#6462](https://github.com/blockscout/blockscout/pull/6462) - Bump chartjs-adapter-luxon from 1.2.0 to 1.2.1 in /apps/block_scout_web/assets
- [#6469](https://github.com/blockscout/blockscout/pull/6469) - Bump sweetalert2 from 11.6.8 to 11.6.9 in /apps/block_scout_web/assets
- [#6471](https://github.com/blockscout/blockscout/pull/6471) - Bump mini-css-extract-plugin from 2.6.1 to 2.7.0 in /apps/block_scout_web/assets
- [#6470](https://github.com/blockscout/blockscout/pull/6470) - Bump chart.js from 3.9.1 to 4.0.1 in /apps/block_scout_web/assets
- [#6472](https://github.com/blockscout/blockscout/pull/6472) - Bump webpack-cli from 4.10.0 to 5.0.0 in /apps/block_scout_web/assets
- [#6487](https://github.com/blockscout/blockscout/pull/6487) - Bump eslint from 8.27.0 to 8.28.0 in /apps/block_scout_web/assets
- [#6488](https://github.com/blockscout/blockscout/pull/6488) - Bump ex_doc from 0.29.0 to 0.29.1
- [#6491](https://github.com/blockscout/blockscout/pull/6491) - Bump minimatch from 3.0.4 to 3.0.8 in /apps/block_scout_web/assets
- [#6479](https://github.com/blockscout/blockscout/pull/6479) - Bump ecto_sql from 3.9.0 to 3.9.1
- [#6486](https://github.com/blockscout/blockscout/pull/6486) - Bump sweetalert2 from 11.6.9 to 11.6.10 in /apps/block_scout_web/assets
- [#6498](https://github.com/blockscout/blockscout/pull/6498) - Bump sweetalert2 from 11.6.10 to 11.6.13 in /apps/block_scout_web/assets
- [#6506](https://github.com/blockscout/blockscout/pull/6506) - Bump web3modal from 1.9.9 to 1.9.10 in /apps/block_scout_web/assets
- [#6505](https://github.com/blockscout/blockscout/pull/6505) - Bump highlight.js from 11.6.0 to 11.7.0 in /apps/block_scout_web/assets
- [#6504](https://github.com/blockscout/blockscout/pull/6504) - Bump sweetalert2 from 11.6.13 to 11.6.14 in /apps/block_scout_web/assets
- [#6507](https://github.com/blockscout/blockscout/pull/6507) - Bump remote_ip from 1.0.0 to 1.1.0
- [#6497](https://github.com/blockscout/blockscout/pull/6497) - Bump chartjs-adapter-luxon from 1.2.1 to 1.3.0 in /apps/block_scout_web/assets
- [#6519](https://github.com/blockscout/blockscout/pull/6519) - Bump photoswipe from 5.3.3 to 5.3.4 in /apps/block_scout_web/assets
- [#6520](https://github.com/blockscout/blockscout/pull/6520) - Bump @babel/core from 7.20.2 to 7.20.5 in /apps/block_scout_web/assets
- [#6527](https://github.com/blockscout/blockscout/pull/6527) - Bump luxon from 3.1.0 to 3.1.1 in /apps/block_scout_web/assets
- [#6526](https://github.com/blockscout/blockscout/pull/6526) - Bump mini-css-extract-plugin from 2.7.0 to 2.7.1 in /apps/block_scout_web/assets
- [#6533](https://github.com/blockscout/blockscout/pull/6533) - Bump postcss-loader from 7.0.1 to 7.0.2 in /apps/block_scout_web/assets
- [#6534](https://github.com/blockscout/blockscout/pull/6534) - Bump sweetalert2 from 11.6.14 to 11.6.15 in /apps/block_scout_web/assets
- [#6539](https://github.com/blockscout/blockscout/pull/6539) - Bump decode-uri-component from 0.2.0 to 0.2.2 in /apps/block_scout_web/assets
- [#6555](https://github.com/blockscout/blockscout/pull/6555) - Bump bignumber.js from 9.1.0 to 9.1.1 in /apps/block_scout_web/assets
- [#6557](https://github.com/blockscout/blockscout/pull/6557) - Bump webpack-cli from 5.0.0 to 5.0.1 in /apps/block_scout_web/assets
- [#6558](https://github.com/blockscout/blockscout/pull/6558) - Bump eslint from 8.28.0 to 8.29.0 in /apps/block_scout_web/assets
- [#6556](https://github.com/blockscout/blockscout/pull/6556) - Bump mini-css-extract-plugin from 2.7.1 to 2.7.2 in /apps/block_scout_web/assets
- [#6562](https://github.com/blockscout/blockscout/pull/6562) - Bump qs from 6.5.2 to 6.5.3 in /apps/block_scout_web/assets
- [#6577](https://github.com/blockscout/blockscout/pull/6577) - Bump postcss from 8.4.19 to 8.4.20 in /apps/block_scout_web/assets
- [#6578](https://github.com/blockscout/blockscout/pull/6578) - Bump sass from 1.56.1 to 1.56.2 in /apps/block_scout_web/assets

</details>

## 4.1.8-beta

### Features

- [#5968](https://github.com/blockscout/blockscout/pull/5968) - Add call type in the response of txlistinternal API method
- [#5860](https://github.com/blockscout/blockscout/pull/5860) - Integrate rust verifier micro-service ([blockscout-rs/verifier](https://github.com/blockscout/blockscout-rs/tree/main/verification))
- [#6001](https://github.com/blockscout/blockscout/pull/6001) - Add ETHEREUM_JSONRPC_DISABLE_ARCHIVE_BALANCES env var that filters requests and query node only if the block quantity is "latest"
- [#5944](https://github.com/blockscout/blockscout/pull/5944) - Add tab with state changes to transaction page

### Fixes

- [#6038](https://github.com/blockscout/blockscout/pull/6038) - Extend token name from string to text type
- [#6037](https://github.com/blockscout/blockscout/pull/6037) - Fix order of results in txlistinternal API endpoint
- [#6036](https://github.com/blockscout/blockscout/pull/6036) - Fix address checksum on transaction page
- [#6032](https://github.com/blockscout/blockscout/pull/6032) - Sort by address.hash column in accountlist API endpoint
- [#6017](https://github.com/blockscout/blockscout/pull/6017), [#6028](https://github.com/blockscout/blockscout/pull/6028) - Move "contract interaction" and "Add chain to MM" env vars to runtime
- [#6012](https://github.com/blockscout/blockscout/pull/6012) - Fix display of estimated addresses counter on the main page
- [#5978](https://github.com/blockscout/blockscout/pull/5978) - Allow timestamp param in the log of eth_getTransactionReceipt method
- [#5977](https://github.com/blockscout/blockscout/pull/5977) - Fix address overview.html.eex in case of nil implementation address hash
- [#5975](https://github.com/blockscout/blockscout/pull/5975) - Fix CSV export of internal transactions
- [#5957](https://github.com/blockscout/blockscout/pull/5957) - Server-side reCAPTCHA check for CSV export
- [#5954](https://github.com/blockscout/blockscout/pull/5954) - Fix ace editor appearance
- [#5942](https://github.com/blockscout/blockscout/pull/5942), [#5945](https://github.com/blockscout/blockscout/pull/5945) - Fix nightly solidity versions filtering UX
- [#5904](https://github.com/blockscout/blockscout/pull/5904) - Enhance health API endpoint: better parsing HEALTHY_BLOCKS_PERIOD and use it in the response
- [#5903](https://github.com/blockscout/blockscout/pull/5903) - Disable compile env validation
- [#5887](https://github.com/blockscout/blockscout/pull/5887) - Added missing environment variables to Makefile container params
- [#5850](https://github.com/blockscout/blockscout/pull/5850) - Fix too large postgres notifications
- [#5809](https://github.com/blockscout/blockscout/pull/5809) - Fix 404 on `/metadata` page
- [#5807](https://github.com/blockscout/blockscout/pull/5807) - Update Makefile migrate command due to release build
- [#5786](https://github.com/blockscout/blockscout/pull/5786) - Replace `current_path` with `Controller.current_full_path` in two controllers
- [#5948](https://github.com/blockscout/blockscout/pull/5948) - Fix unexpected messages in `CoinBalanceOnDemand`
- [#6013](https://github.com/blockscout/blockscout/pull/6013) - Fix ERC-1155 tokens fetching
- [#6043](https://github.com/blockscout/blockscout/pull/6043) - Fix token instance fetching
- [#6093](https://github.com/blockscout/blockscout/pull/6093) - Fix Indexer.Fetcher.TokenInstance for ERC-1155 tokens

### Chore

- [#5921](https://github.com/blockscout/blockscout/pull/5921) - Bump briefly from 25942fb to 1dd66ee
- [#6033](https://github.com/blockscout/blockscout/pull/6033) - Bump sass from 1.54.7 to 1.54.8 in /apps/block_scout_web/assets
- [#6046](https://github.com/blockscout/blockscout/pull/6046) - Bump credo from 1.6.6 to 1.6.7
- [#6045](https://github.com/blockscout/blockscout/pull/6045) - Re-use _btn_copy.html for raw trace page
- [#6035](https://github.com/blockscout/blockscout/pull/6035) - Hide copy btn if no raw trace
- [#6034](https://github.com/blockscout/blockscout/pull/6034) - Suppress empty sections in supported chain dropdown
- [#5939](https://github.com/blockscout/blockscout/pull/5939) - Bump sweetalert2 from 11.4.26 to 11.4.27 in /apps/block_scout_web/assets
- [#5938](https://github.com/blockscout/blockscout/pull/5938) - Bump xss from 1.0.13 to 1.0.14 in /apps/block_scout_web/assets
- [#5743](https://github.com/blockscout/blockscout/pull/5743) - Fixing tracer not found #5729
- [#5952](https://github.com/blockscout/blockscout/pull/5952) - Bump sweetalert2 from 11.4.27 to 11.4.28 in /apps/block_scout_web/assets
- [#5955](https://github.com/blockscout/blockscout/pull/5955) - Bump ex_doc from 0.28.4 to 0.28.5
- [#5956](https://github.com/blockscout/blockscout/pull/5956) - Bump bcrypt_elixir from 2.3.1 to 3.0.1
- [#5964](https://github.com/blockscout/blockscout/pull/5964) - Bump sweetalert2 from 11.4.28 to 11.4.29 in /apps/block_scout_web/assets
- [#5966](https://github.com/blockscout/blockscout/pull/5966) - Bump sass from 1.54.4 to 1.54.5 in /apps/block_scout_web/assets
- [#5967](https://github.com/blockscout/blockscout/pull/5967) - Bump @babel/core from 7.18.10 to 7.18.13 in /apps/block_scout_web/assets
- [#5973](https://github.com/blockscout/blockscout/pull/5973) - Bump prometheus from 4.9.0 to 4.9.1
- [#5974](https://github.com/blockscout/blockscout/pull/5974) - Bump cldr_utils from 2.19.0 to 2.19.1
- [#5884](https://github.com/blockscout/blockscout/pull/5884) - Bump nimble_csv from 1.1.0 to 1.2.0
- [#5984](https://github.com/blockscout/blockscout/pull/5984) - Bump jest from 28.1.3 to 29.0.0 in /apps/block_scout_web/assets
- [#5983](https://github.com/blockscout/blockscout/pull/5983) - Bump core-js from 3.24.1 to 3.25.0 in /apps/block_scout_web/assets
- [#5981](https://github.com/blockscout/blockscout/pull/5981) - Bump eslint-plugin-promise from 6.0.0 to 6.0.1 in /apps/block_scout_web/assets
- [#5982](https://github.com/blockscout/blockscout/pull/5982) - Bump jest-environment-jsdom from 28.1.3 to 29.0.0 in /apps/block_scout_web/assets
- [#5987](https://github.com/blockscout/blockscout/pull/5987) - Bump jest from 29.0.0 to 29.0.1 in /apps/block_scout_web/assets
- [#5988](https://github.com/blockscout/blockscout/pull/5988) - Bump jest-environment-jsdom from 29.0.0 to 29.0.1 in /apps/block_scout_web/assets
- [#5989](https://github.com/blockscout/blockscout/pull/5989) - Bump jquery from 3.6.0 to 3.6.1 in /apps/block_scout_web/assets
- [#5990](https://github.com/blockscout/blockscout/pull/5990) - Bump web3modal from 1.9.8 to 1.9.9 in /apps/block_scout_web/assets
- [#6004](https://github.com/blockscout/blockscout/pull/6004) - Bump luxon from 3.0.1 to 3.0.3 in /apps/block_scout_web/assets
- [#6005](https://github.com/blockscout/blockscout/pull/6005) - Bump ex_cldr from 2.33.1 to 2.33.2
- [#6006](https://github.com/blockscout/blockscout/pull/6006) - Bump eslint from 8.22.0 to 8.23.0 in /apps/block_scout_web/assets
- [#6015](https://github.com/blockscout/blockscout/pull/6015) - Bump @fortawesome/fontawesome-free from 6.1.2 to 6.2.0 in /apps/block_scout_web/assets
- [#6021](https://github.com/blockscout/blockscout/pull/6021) - Bump sass from 1.54.5 to 1.54.7 in /apps/block_scout_web/assets
- [#6018](https://github.com/blockscout/blockscout/pull/6018) - Update chromedriver version
- [#5836](https://github.com/blockscout/blockscout/pull/5836) - Bump comeonin from 4.1.2 to 5.3.3
- [#5869](https://github.com/blockscout/blockscout/pull/5869) - Bump reduce-reducers from 0.4.3 to 1.0.4 in /apps/block_scout_web/assets
- [#5919](https://github.com/blockscout/blockscout/pull/5919) - Bump floki from 0.32.1 to 0.33.1
- [#5930](https://github.com/blockscout/blockscout/pull/5930) - Bump eslint from 8.21.0 to 8.22.0 in /apps/block_scout_web/assets
- [#5845](https://github.com/blockscout/blockscout/pull/5845) - Bump autoprefixer from 10.4.2 to 10.4.8 in /apps/block_scout_web/assets
- [#5877](https://github.com/blockscout/blockscout/pull/5877) - Bump eslint from 8.17.0 to 8.21.0 in /apps/block_scout_web/assets
- [#5875](https://github.com/blockscout/blockscout/pull/5875) - Bump sass from 1.49.8 to 1.54.3 in /apps/block_scout_web/assets
- [#5873](https://github.com/blockscout/blockscout/pull/5873) - Bump highlight.js from 11.4.0 to 11.6.0 in /apps/block_scout_web/assets
- [#5870](https://github.com/blockscout/blockscout/pull/5870) - Bump spandex_ecto from 0.6.2 to 0.7.0
- [#5867](https://github.com/blockscout/blockscout/pull/5867) - Bump @babel/preset-env from 7.16.11 to 7.18.10 in /apps/block_scout_web/assets
- [#5876](https://github.com/blockscout/blockscout/pull/5876) - Bump bignumber.js from 9.0.2 to 9.1.0 in /apps/block_scout_web/assets
- [#5871](https://github.com/blockscout/blockscout/pull/5871) - Bump redux from 4.1.2 to 4.2.0 in /apps/block_scout_web/assets
- [#5868](https://github.com/blockscout/blockscout/pull/5868) - Bump ex_rlp from 0.5.3 to 0.5.4
- [#5874](https://github.com/blockscout/blockscout/pull/5874) - Bump core-js from 3.20.3 to 3.24.1 in /apps/block_scout_web/assets
- [#5882](https://github.com/blockscout/blockscout/pull/5882) - Bump math from 0.3.1 to 0.7.0
- [#5878](https://github.com/blockscout/blockscout/pull/5878) - Bump css-minimizer-webpack-plugin from 3.4.1 to 4.0.0 in /apps/block_scout_web/assets
- [#5883](https://github.com/blockscout/blockscout/pull/5883) - Bump postgrex from 0.15.10 to 0.15.13
- [#5885](https://github.com/blockscout/blockscout/pull/5885) - Bump hammer from 6.0.0 to 6.1.0
- [#5893](https://github.com/blockscout/blockscout/pull/5893) - Bump prometheus from 4.8.1 to 4.9.0
- [#5892](https://github.com/blockscout/blockscout/pull/5892) - Bump babel-loader from 8.2.3 to 8.2.5 in /apps/block_scout_web/assets
- [#5890](https://github.com/blockscout/blockscout/pull/5890) - Bump sweetalert2 from 11.3.10 to 11.4.26 in /apps/block_scout_web/assets
- [#5889](https://github.com/blockscout/blockscout/pull/5889) - Bump sass from 1.54.3 to 1.54.4 in /apps/block_scout_web/assets
- [#5894](https://github.com/blockscout/blockscout/pull/5894) - Bump jest from 27.4.7 to 28.1.3 in /apps/block_scout_web/assets
- [#5865](https://github.com/blockscout/blockscout/pull/5865) - Bump timex from 3.7.1 to 3.7.9
- [#5872](https://github.com/blockscout/blockscout/pull/5872) - Bump benchee from 0.13.2 to 0.99.0
- [#5895](https://github.com/blockscout/blockscout/pull/5895) - Bump wallaby from 0.29.1 to 0.30.1
- [#5905](https://github.com/blockscout/blockscout/pull/5905) - Bump absinthe from 1.6.5 to 1.6.8
- [#5881](https://github.com/blockscout/blockscout/pull/5881) - Bump dataloader from 1.0.9 to 1.0.10
- [#5909](https://github.com/blockscout/blockscout/pull/5909) - Bump junit_formatter from 3.3.0 to 3.3.1
- [#5912](https://github.com/blockscout/blockscout/pull/5912) - Bump credo from 1.6.4 to 1.6.6
- [#5911](https://github.com/blockscout/blockscout/pull/5911) - Bump absinthe_relay from 1.5.1 to 1.5.2
- [#5915](https://github.com/blockscout/blockscout/pull/5915) - Bump flow from 0.15.0 to 1.2.0
- [#5916](https://github.com/blockscout/blockscout/pull/5916) - Bump dialyxir from 1.1.0 to 1.2.0
- [#5910](https://github.com/blockscout/blockscout/pull/5910) - Bump benchee from 0.99.0 to 1.1.0
- [#5917](https://github.com/blockscout/blockscout/pull/5917) - Bump bypass from 1.0.0 to 2.1.0
- [#5920](https://github.com/blockscout/blockscout/pull/5920) - Bump spandex_datadog from 1.1.0 to 1.2.0
- [#5918](https://github.com/blockscout/blockscout/pull/5918) - Bump logger_file_backend from 0.0.12 to 0.0.13
- [#5863](https://github.com/blockscout/blockscout/pull/5863) - Update Poison hex package
- [#5861](https://github.com/blockscout/blockscout/pull/5861) - Add cache for docker build
- [#5859](https://github.com/blockscout/blockscout/pull/5859) - Update ex_cldr hex packages
- [#5858](https://github.com/blockscout/blockscout/pull/5858) - Update CHANGELOG; revert update of css-loader; rename fontawesome icons selectors
- [#5811](https://github.com/blockscout/blockscout/pull/5811) - Bump chartjs-adapter-luxon from 1.1.0 to 1.2.0 in /apps/block_scout_web/assets
- [#5814](https://github.com/blockscout/blockscout/pull/5814) - Bump webpack from 5.69.1 to 5.74.0 in /apps/block_scout_web/assets
- [#5812](https://github.com/blockscout/blockscout/pull/5812) - Bump mini-css-extract-plugin from 2.5.3 to 2.6.1 in /apps/block_scout_web/assets
- [#5819](https://github.com/blockscout/blockscout/pull/5819) - Bump xss from 1.0.10 to 1.0.13 in /apps/block_scout_web/assets
- [#5818](https://github.com/blockscout/blockscout/pull/5818) - Bump @fortawesome/fontawesome-free from 6.0.0-beta3 to 6.1.2 in /apps/block_scout_web/assets
- [#5821](https://github.com/blockscout/blockscout/pull/5821) - Bump spandex from 3.0.3 to 3.1.0
- [#5830](https://github.com/blockscout/blockscout/pull/5830) - Bump spandex_phoenix from 1.0.5 to 1.0.6
- [#5825](https://github.com/blockscout/blockscout/pull/5825) - Bump postcss from 8.4.6 to 8.4.16 in /apps/block_scout_web/assets
- [#5816](https://github.com/blockscout/blockscout/pull/5816) - Bump webpack-cli from 4.9.2 to 4.10.0 in /apps/block_scout_web/assets
- [#5822](https://github.com/blockscout/blockscout/pull/5822) - Bump chart.js from 3.7.0 to 3.9.1 in /apps/block_scout_web/assets
- [#5829](https://github.com/blockscout/blockscout/pull/5829) - Bump mox from 0.5.2 to 1.0.2
- [#5823](https://github.com/blockscout/blockscout/pull/5823) - Bump luxon from 2.4.0 to 3.0.1 in /apps/block_scout_web/assets
- [#5837](https://github.com/blockscout/blockscout/pull/5837) - Bump @walletconnect/web3-provider from 1.7.8 to 1.8.0 in /apps/block_scout_web/assets
- [#5840](https://github.com/blockscout/blockscout/pull/5840) - Bump web3modal from 1.9.5 to 1.9.8 in /apps/block_scout_web/assets
- [#5842](https://github.com/blockscout/blockscout/pull/5842) - Bump copy-webpack-plugin from 10.2.1 to 11.0.0 in /apps/block_scout_web/assets
- [#5835](https://github.com/blockscout/blockscout/pull/5835) - Bump tesla from 1.3.3 to 1.4.4
- [#5841](https://github.com/blockscout/blockscout/pull/5841) - Bump sass-loader from 12.6.0 to 13.0.2 in /apps/block_scout_web/assets
- [#5844](https://github.com/blockscout/blockscout/pull/5844) - Bump postcss-loader from 6.2.1 to 7.0.1 in /apps/block_scout_web/assets
- [#5838](https://github.com/blockscout/blockscout/pull/5838) - Bump path-parser from 4.2.0 to 6.1.0 in /apps/block_scout_web/assets
- [#5843](https://github.com/blockscout/blockscout/pull/5843) - Bump @tarekraafat/autocomplete.js from 10.2.6 to 10.2.7 in /apps/block_scout_web/assets
- [#5834](https://github.com/blockscout/blockscout/pull/5834) - Bump clipboard from 2.0.9 to 2.0.11 in /apps/block_scout_web/assets
- [#5827](https://github.com/blockscout/blockscout/pull/5827) - Bump @babel/core from 7.16.12 to 7.18.10 in /apps/block_scout_web/assets
- [#5851](https://github.com/blockscout/blockscout/pull/5851) - Bump exvcr from 0.13.2 to 0.13.3
- [#5824](https://github.com/blockscout/blockscout/pull/5824) - Bump ex_json_schema from 0.6.2 to 0.9.1
- [#5849](https://github.com/blockscout/blockscout/pull/5849) - Bump gettext 0.18.2 -> 0.20.0
- [#5806](https://github.com/blockscout/blockscout/pull/5806) - Update target Postgres version in Docker: 13 -> 14

## 4.1.7-beta

### Features

- [#5783](https://github.com/blockscout/blockscout/pull/5783) - Allow to setup multiple ranges of blocks to index

### Fixes

- [#5799](https://github.com/blockscout/blockscout/pull/5799) - Fix address_tokens_usd_sum function
- [#5798](https://github.com/blockscout/blockscout/pull/5798) - Copy explorer node_modules to result image
- [#5797](https://github.com/blockscout/blockscout/pull/5797) - Fix flickering token tooltip

### Chore

- [#5796](https://github.com/blockscout/blockscout/pull/5796) - Add job for e2e tests on every push to master + fix job "Merge 'master' to specific branch after release"

## 4.1.6-beta

### Features

- [#5739](https://github.com/blockscout/blockscout/pull/5739) - Erigon archive node support
- [#5732](https://github.com/blockscout/blockscout/pull/5732) - Manage testnet label (right to the navbar logo)
- [#5699](https://github.com/blockscout/blockscout/pull/5699) - Switch to basic (non-pro) API endpoint for Coingecko requests, if API key is not provided
- [#5542](https://github.com/blockscout/blockscout/pull/5542) - Add `jq` in docker image
- [#5345](https://github.com/blockscout/blockscout/pull/5345) - Graphql: add user-selected ordering to transactions for address query

### Fixes

- [#5768](https://github.com/blockscout/blockscout/pull/5768) - Outstanding rows limit for missing blocks query (catchup fetcher)
- [#5737](https://github.com/blockscout/blockscout/pull/5737), [#5772](https://github.com/blockscout/blockscout/pull/5772) - Fix double requests; Fix token balances dropdown view
- [#5723](https://github.com/blockscout/blockscout/pull/5723) - Add nil clause for Data.to_string/1
- [#5714](https://github.com/blockscout/blockscout/pull/5714) - Add clause for EthereumJSONRPC.Transaction.elixir_to_params/1 when gas_price is missing in the response
- [#5697](https://github.com/blockscout/blockscout/pull/5697) - Gas price oracle: ignore gas price rounding for values less than 0.01
- [#5690](https://github.com/blockscout/blockscout/pull/5690) - Allow special characters for password in DB URL parser
- [#5778](https://github.com/blockscout/blockscout/pull/5778) - Allow hyphen in database name

### Chore

- [#5787](https://github.com/blockscout/blockscout/pull/5787) - Add job for merging master to specific branch after release
- [#5788](https://github.com/blockscout/blockscout/pull/5788) - Update Docker image on every push to master branch
- [#5736](https://github.com/blockscout/blockscout/pull/5736) - Remove obsolete network selector
- [#5730](https://github.com/blockscout/blockscout/pull/5730) - Add primary keys for DB tables where they do not exist
- [#5703](https://github.com/blockscout/blockscout/pull/5703) - Remove bridged tokens functionality from Blockscout core
- [#5700](https://github.com/blockscout/blockscout/pull/5700) - Remove Staking dapp logic from Blockscout core
- [#5696](https://github.com/blockscout/blockscout/pull/5696) - Update .tool-versions
- [#5695](https://github.com/blockscout/blockscout/pull/5695) - Decimal hex package update 1.9 -> 2.0
- [#5684](https://github.com/blockscout/blockscout/pull/5684) - Block import timings logs

## 4.1.5-beta

### Features

- [#5667](https://github.com/blockscout/blockscout/pull/5667) - Address page: scroll to selected tab's data

### Fixes

- [#5680](https://github.com/blockscout/blockscout/pull/5680) - Fix broken token icons; Disable animation in lists; Fix doubled requests for some pages
- [#5671](https://github.com/blockscout/blockscout/pull/5671) - Fix double requests for token exchange rates; Disable fetching `btc_value` by default (add `EXCHANGE_RATES_FETCH_BTC_VALUE` env variable); Add `CACHE_EXCHANGE_RATES_PERIOD` env variable
- [#5676](https://github.com/blockscout/blockscout/pull/5676) - Fix wrong miner address shown for post EIP-1559 block for clique network

### Chore

- [#5679](https://github.com/blockscout/blockscout/pull/5679) - Optimize query in fetch_min_missing_block_cache function
- [#5674](https://github.com/blockscout/blockscout/pull/5674) - Disable token holder refreshing
- [#5661](https://github.com/blockscout/blockscout/pull/5661) - Fixes yaml syntax for boolean env variables in docker compose

## 4.1.4-beta

### Features

- [#5656](https://github.com/blockscout/blockscout/pull/5656) - Gas price oracle
- [#5613](https://github.com/blockscout/blockscout/pull/5613) - Exchange rates CoinMarketCap source module
- [#5588](https://github.com/blockscout/blockscout/pull/5588) - Add broadcasting of coin balance
- [#5560](https://github.com/blockscout/blockscout/pull/5560) - Manual fetch benefeciaries
- [#5479](https://github.com/blockscout/blockscout/pull/5479) - Remake of solidity verifier module; Verification UX improvements
- [#5540](https://github.com/blockscout/blockscout/pull/5540) - Tx page: scroll to selected tab's data

### Fixes

- [#5647](https://github.com/blockscout/blockscout/pull/5647) - Add handling for invalid Sourcify response
- [#5635](https://github.com/blockscout/blockscout/pull/5635) - Set CoinGecko source in exchange_rates_source function fix in case of token_bridge
- [#5629](https://github.com/blockscout/blockscout/pull/5629) - Fix empty coin balance for empty address
- [#5612](https://github.com/blockscout/blockscout/pull/5612) - Fix token transfers order
- [#5626](https://github.com/blockscout/blockscout/pull/5626) - Fix vyper compiler versions order
- [#5603](https://github.com/blockscout/blockscout/pull/5603) - Fix failing verification attempts
- [#5598](https://github.com/blockscout/blockscout/pull/5598) - Fix token dropdown
- [#5592](https://github.com/blockscout/blockscout/pull/5592) - Burn fees for legacy transactions
- [#5568](https://github.com/blockscout/blockscout/pull/5568) - Add regexp for ipfs checking
- [#5567](https://github.com/blockscout/blockscout/pull/5567) - Sanitize token name and symbol before insert into DB, display in the application
- [#5564](https://github.com/blockscout/blockscout/pull/5564) - Add fallback clauses to `string_to_..._hash` functions
- [#5538](https://github.com/blockscout/blockscout/pull/5538) - Fix internal transaction's tile bug

### Chore

- [#5660](https://github.com/blockscout/blockscout/pull/5660) - Display txs count chart by default, disable price chart by default, add chart titles
- [#5659](https://github.com/blockscout/blockscout/pull/5659) - Use chartjs-adapter-luxon instead chartjs-adapter-moment for charts
- [#5651](https://github.com/blockscout/blockscout/pull/5651), [#5657](https://github.com/blockscout/blockscout/pull/5657) - Gnosis chain rebranded theme and generalization of chart legend colors definition
- [#5640](https://github.com/blockscout/blockscout/pull/5640) - Clean up and fix tests, reduce amount of warnings
- [#5625](https://github.com/blockscout/blockscout/pull/5625) - Get rid of some redirects to checksummed address url
- [#5623](https://github.com/blockscout/blockscout/pull/5623) - Allow hyphen in DB password
- [#5543](https://github.com/blockscout/blockscout/pull/5543) - Increase max_restarts to 1_000 (from 3 by default) for explorer, block_scout_web supervisors
- [#5536](https://github.com/blockscout/blockscout/pull/5536) - NPM audit fix

## 4.1.3-beta

### Features

- [#5515](https://github.com/blockscout/blockscout/pull/5515) - Integrate ace editor to display contract sources
- [#5505](https://github.com/blockscout/blockscout/pull/5505) - Manage debug_traceTransaction JSON RPC method timeout
- [#5491](https://github.com/blockscout/blockscout/pull/5491) - Sequential blocks broadcast on the main page
- [#5312](https://github.com/blockscout/blockscout/pull/5312) - Add OpenZeppelin proxy storage slot
- [#5302](https://github.com/blockscout/blockscout/pull/5302) - Add specific tx receipt fields for the GoQuorum client
- [#5268](https://github.com/blockscout/blockscout/pull/5268), [#5313](https://github.com/blockscout/blockscout/pull/5313) - Contract names display improvement

### Fixes

- [#5528](https://github.com/blockscout/blockscout/pull/5528) - Token balances fetcher retry
- [#5524](https://github.com/blockscout/blockscout/pull/5524) - ContractState module resistance to unresponsive archive node
- [#5513](https://github.com/blockscout/blockscout/pull/5513) - Do not fill pending blocks ops with block numbers below TRACE_FIRST_BLOCK
- [#5508](https://github.com/blockscout/blockscout/pull/5508) - Hide indexing banner if we fetched internal transactions from TRACE_FIRST_BLOCK
- [#5504](https://github.com/blockscout/blockscout/pull/5504) - Extend TRACE_FIRST_BLOCK env var to geth variant
- [#5488](https://github.com/blockscout/blockscout/pull/5488) - Split long contract output to multiple lines
- [#5487](https://github.com/blockscout/blockscout/pull/5487) - Fix array displaying in decoded constructor args
- [#5482](https://github.com/blockscout/blockscout/pull/5482) - Fix for querying of the contract read functions
- [#5455](https://github.com/blockscout/blockscout/pull/5455) - Fix unverified_smart_contract function: add md5 of bytecode to the changeset
- [#5454](https://github.com/blockscout/blockscout/pull/5454) - Docker: Fix the qemu-x86_64 signal 11 error on Apple Silicon
- [#5443](https://github.com/blockscout/blockscout/pull/5443) - Geth: display tx revert reason
- [#5420](https://github.com/blockscout/blockscout/pull/5420) - Deduplicate addresses and coin balances before inserting to the DB
- [#5416](https://github.com/blockscout/blockscout/pull/5416) - Fix getsourcecode for EOA addresses
- [#5413](https://github.com/blockscout/blockscout/pull/5413) - Fix params encoding for read contracts methods
- [#5411](https://github.com/blockscout/blockscout/pull/5411) - Fix character_not_in_repertoire error for tx revert reason
- [#5410](https://github.com/blockscout/blockscout/pull/5410) - Handle exited realtime fetcher
- [#5383](https://github.com/blockscout/blockscout/pull/5383) - Fix reload transactions button
- [#5381](https://github.com/blockscout/blockscout/pull/5381), [#5397](https://github.com/blockscout/blockscout/pull/5397) - Fix exchange rate broadcast error
- [#5375](https://github.com/blockscout/blockscout/pull/5375) - Fix pending transactions fetcher
- [#5374](https://github.com/blockscout/blockscout/pull/5374) - Return all ERC-1155's token instances in tokenList api endpoint
- [#5342](https://github.com/blockscout/blockscout/pull/5342) - Fix 500 error on NF token page with nil metadata
- [#5319](https://github.com/blockscout/blockscout/pull/5319), [#5357](https://github.com/blockscout/blockscout/pull/5357), [#5425](https://github.com/blockscout/blockscout/pull/5425) - Empty blocks sanitizer performance improvement
- [#5310](https://github.com/blockscout/blockscout/pull/5310) - Fix flash on reload in dark mode
- [#5306](https://github.com/blockscout/blockscout/pull/5306) - Fix indexer bug
- [#5300](https://github.com/blockscout/blockscout/pull/5300), [#5305](https://github.com/blockscout/blockscout/pull/5305) - Token instance page: general video improvements
- [#5136](https://github.com/blockscout/blockscout/pull/5136) - Improve contract verification
- [#5285](https://github.com/blockscout/blockscout/pull/5285) - Fix verified smart-contract bytecode twins feature
- [#5269](https://github.com/blockscout/blockscout/pull/5269) - Address Page: Fix implementation address align
- [#5264](https://github.com/blockscout/blockscout/pull/5264) - Fix bug with 500 response on `partial` sourcify status
- [#5263](https://github.com/blockscout/blockscout/pull/5263) - Fix bug with name absence for contract
- [#5259](https://github.com/blockscout/blockscout/pull/5259) - Fix `coin-balances/by-day` bug
- [#5239](https://github.com/blockscout/blockscout/pull/5239) - Add accounting for block rewards in `getblockreward` api method

### Chore

- [#5506](https://github.com/blockscout/blockscout/pull/5506) - Refactor config files
- [#5480](https://github.com/blockscout/blockscout/pull/5480) - Remove duplicate of balances_params_to_address_params function
- [#5473](https://github.com/blockscout/blockscout/pull/5473) - Refactor daily coin balances fetcher
- [#5458](https://github.com/blockscout/blockscout/pull/5458) - Decrease min safe polling period for realtime fetcher
- [#5456](https://github.com/blockscout/blockscout/pull/5456) - Ignore arbitrary block details fields for custom Ethereum clients
- [#5450](https://github.com/blockscout/blockscout/pull/5450) - Logging error in publishing of smart-contract
- [#5433](https://github.com/blockscout/blockscout/pull/5433) - Caching modules refactoring
- [#5419](https://github.com/blockscout/blockscout/pull/5419) - Add check if address exists for some api methods
- [#5408](https://github.com/blockscout/blockscout/pull/5408) - Update websocket_client hex package
- [#5407](https://github.com/blockscout/blockscout/pull/5407) - Update hackney, certifi, tzdata
- [#5369](https://github.com/blockscout/blockscout/pull/5369) - Manage indexer memory limit
- [#5368](https://github.com/blockscout/blockscout/pull/5368) - Refactoring from SourcifyFilePathBackfiller
- [#5367](https://github.com/blockscout/blockscout/pull/5367) - Resolve Prototype Pollution in minimist dependency
- [#5366](https://github.com/blockscout/blockscout/pull/5366) - Fix Vyper smart-contract verification form tooltips
- [#5348](https://github.com/blockscout/blockscout/pull/5348) - Block data for Avalanche: pass blockExtraData param
- [#5341](https://github.com/blockscout/blockscout/pull/5341) - Remove unused broadcasts
- [#5318](https://github.com/blockscout/blockscout/pull/5318) - Eliminate Jquery import from chart-loader.js
- [#5317](https://github.com/blockscout/blockscout/pull/5317) - NPM audit
- [#5303](https://github.com/blockscout/blockscout/pull/5303) - Besu: revertReason support in trace
- [#5301](https://github.com/blockscout/blockscout/pull/5301) - Allow specific block keys for sgb/ava
- [#5295](https://github.com/blockscout/blockscout/pull/5295) - CI pipeline: build and push Docker image to Docker Hub on every release
- [#5290](https://github.com/blockscout/blockscout/pull/5290) - Bump ex_doc from 0.25.2 to 0.28.2
- [#5289](https://github.com/blockscout/blockscout/pull/5289) - Bump ex_abi from 1.5.9 to 1.5.11
- [#5288](https://github.com/blockscout/blockscout/pull/5288) - Makefile: find exact container by name
- [#5287](https://github.com/blockscout/blockscout/pull/5287) - Docker: modify native token symbol
- [#5286](https://github.com/blockscout/blockscout/pull/5286) - Change namespace for one of the SmartContractViewTest test
- [#5260](https://github.com/blockscout/blockscout/pull/5260) - Makefile release task to prerelease and release task
- [#5082](https://github.com/blockscout/blockscout/pull/5082) - Elixir 1.12 -> 1.13

## 4.1.2-beta

### Features

- [#5232](https://github.com/blockscout/blockscout/pull/5232) - Contract Read Page: Add functions overloading support
- [#5220](https://github.com/blockscout/blockscout/pull/5220) - Add info about proxy contracts to api methods response
- [#5200](https://github.com/blockscout/blockscout/pull/5200) - Docker-compose configuration
- [#5105](https://github.com/blockscout/blockscout/pull/5105) - Redesign token page
- [#5016](https://github.com/blockscout/blockscout/pull/5016) - Add view for internal transactions error
- [#4690](https://github.com/blockscout/blockscout/pull/4690) - Improve pagination: introduce pagination with random access to pages; Integrate it to the Transactions List page

### Fixes

- [#5248](https://github.com/blockscout/blockscout/pull/5248) - Speedup query for getting verified smart-contract bytecode twin
- [#5241](https://github.com/blockscout/blockscout/pull/5241) - Fix DB hostname Regex pattern
- [#5216](https://github.com/blockscout/blockscout/pull/5216) - Add token-transfers-toggle.js to the `block_transaction/index.html.eex`
- [#5212](https://github.com/blockscout/blockscout/pull/5212) - Fix `gas_used` value bug
- [#5197](https://github.com/blockscout/blockscout/pull/5197) - Fix contract functions outputs
- [#5196](https://github.com/blockscout/blockscout/pull/5196) - Various Docker setup fixes
- [#5192](https://github.com/blockscout/blockscout/pull/5192) - Fix DATABASE_URL config parser
- [#5191](https://github.com/blockscout/blockscout/pull/5191) - Add empty view for new addresses
- [#5184](https://github.com/blockscout/blockscout/pull/5184) - eth_call method: remove from param from the request, if it is null
- [#5172](https://github.com/blockscout/blockscout/pull/5172), [#5182](https://github.com/blockscout/blockscout/pull/5182) - Reduced the size of js bundles
- [#5169](https://github.com/blockscout/blockscout/pull/5169) - Fix several UI bugs; Add tooltip to the prev/next block buttons
- [#5166](https://github.com/blockscout/blockscout/pull/5166), [#5198](https://github.com/blockscout/blockscout/pull/5198) - Fix contracts verification bugs
- [#5160](https://github.com/blockscout/blockscout/pull/5160) - Fix blocks validated hint
- [#5155](https://github.com/blockscout/blockscout/pull/5155) - Fix get_implementation_abi_from_proxy/2 implementation
- [#5154](https://github.com/blockscout/blockscout/pull/5154) - Fix token counters bug
- [#4862](https://github.com/blockscout/blockscout/pull/4862) - Fix internal transactions pagination

### Chore

- [#5230](https://github.com/blockscout/blockscout/pull/5230) - Contract verification forms refactoring
- [#5227](https://github.com/blockscout/blockscout/pull/5227) - Major update of css-loader npm package
- [#5226](https://github.com/blockscout/blockscout/pull/5226) - Update mini-css-extract-plugin, css-minimizer-webpack-plugin packages
- [#5224](https://github.com/blockscout/blockscout/pull/5224) - Webpack config refactoring
- [#5223](https://github.com/blockscout/blockscout/pull/5223) - Migrate fontawesome 5 -> 6
- [#5202](https://github.com/blockscout/blockscout/pull/5202), [#5229](https://github.com/blockscout/blockscout/pull/5229) - Docker setup Makefile release/publish tasks
- [#5195](https://github.com/blockscout/blockscout/pull/5195) - Add Berlin, London to the list of default EVM versions
- [#5190](https://github.com/blockscout/blockscout/pull/5190) - Set 8545 as default port everywhere except Ganache JSON RPC variant
- [#5189](https://github.com/blockscout/blockscout/pull/5189) - ENV var to manage pending transactions fetcher switching off
- [#5171](https://github.com/blockscout/blockscout/pull/5171) - Replace lodash NPM package with tiny lodash modules
- [#5170](https://github.com/blockscout/blockscout/pull/5170) - Token price row name fix
- [#5153](https://github.com/blockscout/blockscout/pull/5153) - Discord link instead of Gitter
- [#5142](https://github.com/blockscout/blockscout/pull/5142) - Updated some outdated npm packages
- [#5140](https://github.com/blockscout/blockscout/pull/5140) - Babel minor and core-js major updates
- [#5139](https://github.com/blockscout/blockscout/pull/5139) - Eslint major update
- [#5138](https://github.com/blockscout/blockscout/pull/5138) - Webpack minor update
- [#5119](https://github.com/blockscout/blockscout/pull/5119) - Inventory controller refactoring
- [#5118](https://github.com/blockscout/blockscout/pull/5118) - Fix top navigation template

## 4.1.1-beta

### Features

- [#5090](https://github.com/blockscout/blockscout/pull/5090) - Allotted rate limit by IP
- [#5080](https://github.com/blockscout/blockscout/pull/5080) - Allotted rate limit by a global API key

### Fixes

- [#5085](https://github.com/blockscout/blockscout/pull/5085) - Fix wallet style
- [#5088](https://github.com/blockscout/blockscout/pull/5088) - Store address transactions/token transfers in the DB
- [#5071](https://github.com/blockscout/blockscout/pull/5071) - Fix write page contract tuple input
- [#5066](https://github.com/blockscout/blockscout/pull/5066) - Fix read contract page bug
- [#5034](https://github.com/blockscout/blockscout/pull/5034) - Fix broken functions input at transaction page
- [#5025](https://github.com/blockscout/blockscout/pull/5025) - Add standard input JSON files validation
- [#5051](https://github.com/blockscout/blockscout/pull/5051) - Fix 500 response when ABI method was parsed as nil

### Chore

- [#5092](https://github.com/blockscout/blockscout/pull/5092) - Resolve vulnerable follow-redirects npm dep in ./apps/explorer
- [#5091](https://github.com/blockscout/blockscout/pull/5091) - Refactor search page template
- [#5081](https://github.com/blockscout/blockscout/pull/5081) - Add internal transactions fetcher disabled? config parameter
- [#5063](https://github.com/blockscout/blockscout/pull/5063) - Resolve moderate NPM vulnerabilities with npm audit tool
- [#5053](https://github.com/blockscout/blockscout/pull/5053) - Update ex_keccak lib

## 4.1.0-beta

### Features

- [#5030](https://github.com/blockscout/blockscout/pull/5030) - API rate limiting
- [#4924](https://github.com/blockscout/blockscout/pull/4924) - Add daily bytecode verifcation to prevent metamorphic contracts vulnerablity
- [#4908](https://github.com/blockscout/blockscout/pull/4908) - Add verification via standard JSON input
- [#5004](https://github.com/blockscout/blockscout/pull/5004) - Add ability to set up a separate DB endpoint for the API endpoints
- [#4989](https://github.com/blockscout/blockscout/pull/4989), [#4991](https://github.com/blockscout/blockscout/pull/4991) - Bridged tokens list API endpoint
- [#4931](https://github.com/blockscout/blockscout/pull/4931) - Web3 modal with Wallet Connect for Write contract page and Staking Dapp

### Fixes

- [#5045](https://github.com/blockscout/blockscout/pull/5045) - Contracts interaction improvements
- [#5032](https://github.com/blockscout/blockscout/pull/5032) - Fix token transfer csv export
- [#5020](https://github.com/blockscout/blockscout/pull/5020) - Token instance image display imrovement
- [#5019](https://github.com/blockscout/blockscout/pull/5019) - Fix fetch_last_token_balance function termination
- [#5011](https://github.com/blockscout/blockscout/pull/5011) - Fix `0x0` implementation address
- [#5008](https://github.com/blockscout/blockscout/pull/5008) - Extend decimals cap in format_according_to_decimals up to 24
- [#5005](https://github.com/blockscout/blockscout/pull/5005) - Fix falsy appearance `Connection Lost` warning on reload/switch page
- [#5003](https://github.com/blockscout/blockscout/pull/5003) - API router refactoring
- [#4992](https://github.com/blockscout/blockscout/pull/4992) - Fix `type` field in transactions after enabling 1559
- [#4979](https://github.com/blockscout/blockscout/pull/4979), [#4993](https://github.com/blockscout/blockscout/pull/4993) - Store total gas_used in addresses table
- [#4977](https://github.com/blockscout/blockscout/pull/4977) - Export token transfers on address: include transfers on contract itself
- [#4976](https://github.com/blockscout/blockscout/pull/4976) - Handle :econnrefused in pending transactions fetcher
- [#4965](https://github.com/blockscout/blockscout/pull/4965) - Fix search field appearance on medium size screens
- [#4945](https://github.com/blockscout/blockscout/pull/4945) - Fix `Verify & Publish` button link
- [#4938](https://github.com/blockscout/blockscout/pull/4938) - Fix displaying of nested arrays for contracts read
- [#4888](https://github.com/blockscout/blockscout/pull/4888) - Fix fetch_top_tokens method: add nulls last for token holders desc order
- [#4867](https://github.com/blockscout/blockscout/pull/4867) - Fix bug in quering contracts method and improve contracts interactions

### Chore

- [#5047](https://github.com/blockscout/blockscout/pull/5047) - At contract write use wei precision
- [#5023](https://github.com/blockscout/blockscout/pull/5023) - Capability to leave an empty logo
- [#5018](https://github.com/blockscout/blockscout/pull/5018) - Resolve npm vulnerabilities via npm audix fix
- [#5014](https://github.com/blockscout/blockscout/pull/5014) - Separate FIRST_BLOCK and TRACE_FIRST_BLOCK option for blocks import and tracing methods
- [#4998](https://github.com/blockscout/blockscout/pull/4998) - API endpoints logger
- [#4983](https://github.com/blockscout/blockscout/pull/4983), [#5038](https://github.com/blockscout/blockscout/pull/5038) - Fix contract verification tests
- [#4861](https://github.com/blockscout/blockscout/pull/4861) - Add separate column for token icons

## 4.0.0-beta

### Features

- [#4807](https://github.com/blockscout/blockscout/pull/4807) - Added support for BeaconProxy pattern
- [#4777](https://github.com/blockscout/blockscout/pull/4777), [#4791](https://github.com/blockscout/blockscout/pull/4791), [#4799](https://github.com/blockscout/blockscout/pull/4799), [#4847](https://github.com/blockscout/blockscout/pull/4847) - Added decoding revert reason
- [#4776](https://github.com/blockscout/blockscout/pull/4776) - Added view for unsuccessfully fetched values from read functions
- [#4761](https://github.com/blockscout/blockscout/pull/4761) - ERC-1155 support
- [#4739](https://github.com/blockscout/blockscout/pull/4739) - Improve logs and inputs decoding
- [#4747](https://github.com/blockscout/blockscout/pull/4747) - Advanced CSV export
- [#4745](https://github.com/blockscout/blockscout/pull/4745) - Vyper contracts verification
- [#4699](https://github.com/blockscout/blockscout/pull/4699), [#4793](https://github.com/blockscout/blockscout/pull/4793), [#4820](https://github.com/blockscout/blockscout/pull/4820), [#4827](https://github.com/blockscout/blockscout/pull/4827) - Address page facelifting
- [#4667](https://github.com/blockscout/blockscout/pull/4667) - Transaction Page: Add expand/collapse button for long contract method data
- [#4641](https://github.com/blockscout/blockscout/pull/4641), [#4733](https://github.com/blockscout/blockscout/pull/4733) - Improve Read Contract page logic
- [#4660](https://github.com/blockscout/blockscout/pull/4660) - Save Sourcify path instead of filename
- [#4656](https://github.com/blockscout/blockscout/pull/4656) - Open in Tenderly button
- [#4655](https://github.com/blockscout/blockscout/pull/4655), [#4676](https://github.com/blockscout/blockscout/pull/4676) - EIP-3091 support
- [#4621](https://github.com/blockscout/blockscout/pull/4621) - Add beacon contract address slot for proxy
- [#4625](https://github.com/blockscout/blockscout/pull/4625) - Contract address page: Add implementation link to the overview of proxy contracts
- [#4624](https://github.com/blockscout/blockscout/pull/4624) - Support HTML tags in alert message
- [#4608](https://github.com/blockscout/blockscout/pull/4608), [#4622](https://github.com/blockscout/blockscout/pull/4622) - Block Details page: Improved style of transactions button
- [#4596](https://github.com/blockscout/blockscout/pull/4596), [#4681](https://github.com/blockscout/blockscout/pull/4681), [#4693](https://github.com/blockscout/blockscout/pull/4693) - Display token icon for bridged with Mainnet tokens or identicons for other tokens
- [#4520](https://github.com/blockscout/blockscout/pull/4520) - Add support for EIP-1559
- [#4593](https://github.com/blockscout/blockscout/pull/4593) - Add status in `Position` pane for txs have no block
- [#4579](https://github.com/blockscout/blockscout/pull/4579) - Write contract page: Resize inputs; Improve multiplier selector

### Fixes

- [#4857](https://github.com/blockscout/blockscout/pull/4857) - Fix `tx/raw-trace` Internal Server Error
- [#4854](https://github.com/blockscout/blockscout/pull/4854) - Fix infinite gas usage count loading
- [#4853](https://github.com/blockscout/blockscout/pull/4853) - Allow custom optimizations runs for contract verifications via API
- [#4840](https://github.com/blockscout/blockscout/pull/4840) - Replace Enum.dedup with Enum.uniq where actually uniq items are expected
- [#4835](https://github.com/blockscout/blockscout/pull/4835) - Fix view for broken token icons
- [#4830](https://github.com/blockscout/blockscout/pull/4830) - Speed up txs per day chart data collection
- [#4818](https://github.com/blockscout/blockscout/pull/4818) - Fix for extract_omni_bridged_token_metadata_wrapper method
- [#4812](https://github.com/blockscout/blockscout/pull/4812), [#4815](https://github.com/blockscout/blockscout/pull/4815) - Check if exists custom_cap property of extended token object before access it
- [#4810](https://github.com/blockscout/blockscout/pull/4810) - Show `nil` block.size as `N/A bytes`
- [#4806](https://github.com/blockscout/blockscout/pull/4806) - Get token type for token balance update if it is empty
- [#4802](https://github.com/blockscout/blockscout/pull/4802) - Fix floating tooltip on the main page
- [#4801](https://github.com/blockscout/blockscout/pull/4801) - Added clauses and tests for get_total_staked_and_ordered/1
- [#4798](https://github.com/blockscout/blockscout/pull/4798) - Token instance View contract icon Safari fix
- [#4796](https://github.com/blockscout/blockscout/pull/4796) - Fix nil.timestamp issue
- [#4764](https://github.com/blockscout/blockscout/pull/4764) - Add cleaning of substrings of `require` messages from parsed constructor arguments
- [#4778](https://github.com/blockscout/blockscout/pull/4778) - Migrate :optimization_runs field type: `int4 -> int8` in `smart_contracts` table
- [#4768](https://github.com/blockscout/blockscout/pull/4768) - Block Details page: handle zero division
- [#4751](https://github.com/blockscout/blockscout/pull/4751) - Change text and link for `trade STAKE` button
- [#4746](https://github.com/blockscout/blockscout/pull/4746) - Fix comparison of decimal value
- [#4711](https://github.com/blockscout/blockscout/pull/4711) - Add trimming to the contract functions inputs
- [#4729](https://github.com/blockscout/blockscout/pull/4729) - Fix bugs with fees in cases of txs with `gas price = 0`
- [#4725](https://github.com/blockscout/blockscout/pull/4725) - Fix hardcoded coin name on transaction's and block's page
- [#4724](https://github.com/blockscout/blockscout/pull/4724), [#4842](https://github.com/blockscout/blockscout/pull/4841) - Sanitizer of "empty" blocks
- [#4717](https://github.com/blockscout/blockscout/pull/4717) - Contract verification fix: check only success creation tx
- [#4713](https://github.com/blockscout/blockscout/pull/4713) - Search input field: sanitize input
- [#4703](https://github.com/blockscout/blockscout/pull/4703) - Block Details page: Fix pagination on the Transactions tab
- [#4686](https://github.com/blockscout/blockscout/pull/4686) - Block page: check gas limit value before division
- [#4678](https://github.com/blockscout/blockscout/pull/4678) - Internal transactions indexer: fix issue of some pending transactions never become confirmed
- [#4668](https://github.com/blockscout/blockscout/pull/4668) - Fix css for dark theme
- [#4654](https://github.com/blockscout/blockscout/pull/4654) - AddressView: Change `@burn_address` to string `0x0000000000000000000000000000000000000000`
- [#4626](https://github.com/blockscout/blockscout/pull/4626) - Refine view of popup for reverted tx
- [#4640](https://github.com/blockscout/blockscout/pull/4640) - Token page: fixes in mobile view
- [#4612](https://github.com/blockscout/blockscout/pull/4612) - Hide error selector in the contract's functions list
- [#4615](https://github.com/blockscout/blockscout/pull/4615) - Fix broken style for `View more transfers` button
- [#4592](https://github.com/blockscout/blockscout/pull/4592) - Add `type` field for `receive` and `fallback` entities of a Smart Contract
- [#4601](https://github.com/blockscout/blockscout/pull/4601) - Fix endless Fetching tokens... message on empty addresses
- [#4591](https://github.com/blockscout/blockscout/pull/4591) - Add step and min value for txValue input field
- [#4589](https://github.com/blockscout/blockscout/pull/4589) - Fix solid outputs on contract read page
- [#4586](https://github.com/blockscout/blockscout/pull/4586) - Fix floating tooltips on the token transfer family blocks
- [#4587](https://github.com/blockscout/blockscout/pull/4587) - Enable navbar menu on Search results page
- [#4582](https://github.com/blockscout/blockscout/pull/4582) - Fix NaN input on write contract page

### Chore

- [#4876](https://github.com/blockscout/blockscout/pull/4876) - Add missing columns updates when INSERT ... ON CONFLICT DO UPDATE ... happens
- [#4872](https://github.com/blockscout/blockscout/pull/4872) - Set explicit ascending order by hash in acquire transactions query of internal transactions import
- [#4871](https://github.com/blockscout/blockscout/pull/4871) - Remove cumulative gas used update duplicate
- [#4860](https://github.com/blockscout/blockscout/pull/4860) - Node 16 support
- [#4828](https://github.com/blockscout/blockscout/pull/4828) - Logging for txs/day chart
- [#4823](https://github.com/blockscout/blockscout/pull/4823) - Various error handlers with unresponsive JSON RPC endpoint
- [#4821](https://github.com/blockscout/blockscout/pull/4821) - Block Details page: Remove crossing at the Burnt Fee line
- [#4819](https://github.com/blockscout/blockscout/pull/4819) - Add config for GasUsage Cache
- [#4781](https://github.com/blockscout/blockscout/pull/4781) - PGAnalyze index suggestions
- [#4735](https://github.com/blockscout/blockscout/pull/4735) - Code clean up: Remove clauses for outdated ganache bugs
- [#4726](https://github.com/blockscout/blockscout/pull/4726) - Update chart.js
- [#4707](https://github.com/blockscout/blockscout/pull/4707) - Top navigation: Move Accounts tab to Tokens
- [#4704](https://github.com/blockscout/blockscout/pull/4704) - Update to Erlang/OTP 24
- [#4682](https://github.com/blockscout/blockscout/pull/4682) - Update all possible outdated mix dependencies
- [#4663](https://github.com/blockscout/blockscout/pull/4663) - Migrate to Elixir 1.12.x
- [#4661](https://github.com/blockscout/blockscout/pull/4661) - Update NPM packages to resolve vulnerabilities
- [#4649](https://github.com/blockscout/blockscout/pull/4649) - 1559 Transaction Page: Convert Burnt Fee to ether and add price in USD
- [#4646](https://github.com/blockscout/blockscout/pull/4646) - Transaction page: Rename burned to burnt
- [#4611](https://github.com/blockscout/blockscout/pull/4611) - Ability to hide miner in block views

## 3.7.3-beta

### Features

- [#4569](https://github.com/blockscout/blockscout/pull/4569) - Smart-Contract: remove comment with the submission date
- [#4568](https://github.com/blockscout/blockscout/pull/4568) - TX page: Token transfer and minting section improvements
- [#4540](https://github.com/blockscout/blockscout/pull/4540) - Allign copy buttons for `Block Details` and `Transaction Details` pages
- [#4528](https://github.com/blockscout/blockscout/pull/4528) - Block Details page: rework view
- [#4531](https://github.com/blockscout/blockscout/pull/4531) - Add Arbitrum support
- [#4524](https://github.com/blockscout/blockscout/pull/4524) - Add index position of transaction in the block
- [#4489](https://github.com/blockscout/blockscout/pull/4489) - Search results page
- [#4475](https://github.com/blockscout/blockscout/pull/4475) - Tx page facelifting
- [#4452](https://github.com/blockscout/blockscout/pull/4452) - Add names for smart-conrtact's function response

### Fixes

- [#4553](https://github.com/blockscout/blockscout/pull/4553) - Indexer performance update: skip genesis block in requesting of trace_block API endpoint
- [#4544](https://github.com/blockscout/blockscout/pull/4544) - Indexer performance update: Add skip_metadata flag for token if indexer failed to get any of [name, symbol, decimals, totalSupply]
- [#4542](https://github.com/blockscout/blockscout/pull/4542) - Indexer performance update: Deduplicate tokens in the indexer token transfers transformer
- [#4535](https://github.com/blockscout/blockscout/pull/4535) - Indexer performance update:: Eliminate multiple updates of the same token while parsing mint/burn token transfers batch
- [#4527](https://github.com/blockscout/blockscout/pull/4527) - Indexer performance update: refactor coin balance daily fetcher
- [#4525](https://github.com/blockscout/blockscout/pull/4525) - Uncataloged token transfers query performance improvement
- [#4513](https://github.com/blockscout/blockscout/pull/4513) - Fix installation with custom default path: add NETWORK_PATH variable to the current_path
- [#4500](https://github.com/blockscout/blockscout/pull/4500) - `/tokens/{addressHash}/instance/{id}/token-transfers`: fix incorrect next page url
- [#4493](https://github.com/blockscout/blockscout/pull/4493) - Contract's code page: handle null contracts_creation_transaction
- [#4488](https://github.com/blockscout/blockscout/pull/4488) - Tx page: handle empty to_address
- [#4483](https://github.com/blockscout/blockscout/pull/4483) - Fix copy-paste typo in `token_transfers_counter.ex`
- [#4473](https://github.com/blockscout/blockscout/pull/4473), [#4481](https://github.com/blockscout/blockscout/pull/4481) - Search autocomplete: fix for address/block/tx hash
- [#4472](https://github.com/blockscout/blockscout/pull/4472) - Search autocomplete: fix Cannot read property toLowerCase of undefined
- [#4456](https://github.com/blockscout/blockscout/pull/4456) - URL encoding for NFT media files URLs
- [#4453](https://github.com/blockscout/blockscout/pull/4453) - Unescape characters for string output type in the contract response
- [#4401](https://github.com/blockscout/blockscout/pull/4401) - Fix displaying of token holders with the same amount

### Chore

- [#4550](https://github.com/blockscout/blockscout/pull/4550) - Update con_cache package to 1.0
- [#4523](https://github.com/blockscout/blockscout/pull/4523) - Change order of transations in block's view
- [#4521](https://github.com/blockscout/blockscout/pull/4521) - Rewrite transaction page tooltips
- [#4516](https://github.com/blockscout/blockscout/pull/4516) - Add DB migrations step into Docker start script
- [#4497](https://github.com/blockscout/blockscout/pull/4497) - Handle error in fetch_validators_list method
- [#4444](https://github.com/blockscout/blockscout/pull/4444) - Main page performance cumulative update
- [#4439](https://github.com/blockscout/blockscout/pull/4439), - [#4465](https://github.com/blockscout/blockscout/pull/4465) - Fix revert response in contract's output

## 3.7.2-beta

### Features

- [#4424](https://github.com/blockscout/blockscout/pull/4424) - Display search results categories
- [#4423](https://github.com/blockscout/blockscout/pull/4423) - Add creation time of contract in the results of the search
- [#4391](https://github.com/blockscout/blockscout/pull/4391) - Add batched transactions on the `address/{addressHash}/transactions` page
- [#4353](https://github.com/blockscout/blockscout/pull/4353) - Added live-reload on the token holders page

### Fixes

- [#4437](https://github.com/blockscout/blockscout/pull/4437) - Fix `PendingTransactionsSanitizer` for non-consensus blocks
- [#4430](https://github.com/blockscout/blockscout/pull/4430) - Fix current token balance on-demand fetcher
- [#4429](https://github.com/blockscout/blockscout/pull/4429), [#4431](https://github.com/blockscout/blockscout/pull/4431) - Fix 500 response on `/tokens/{addressHash}/token-holders?type=JSON` when total supply is zero
- [#4419](https://github.com/blockscout/blockscout/pull/4419) - Order contracts in the search by inserted_at in descending order
- [#4418](https://github.com/blockscout/blockscout/pull/4418) - Fix empty search results for the full-word search criteria
- [#4406](https://github.com/blockscout/blockscout/pull/4406) - Fix internal server error on the validator's txs page
- [#4360](https://github.com/blockscout/blockscout/pull/4360) - Fix false-pending transactions in reorg blocks
- [#4388](https://github.com/blockscout/blockscout/pull/4388) - Fix internal server error on contract page for insctances without sourcify envs
- [#4385](https://github.com/blockscout/blockscout/pull/4385) - Fix html template for transaction's input; Add copy text for tuples

### Chore

- [#4400](https://github.com/blockscout/blockscout/pull/4400) - Add "Token ID" label onto `tokens/.../instance/.../token-transfers` page
- [#4398](https://github.com/blockscout/blockscout/pull/4398) - Speed up the transactions loading on the front-end
- [#4384](https://github.com/blockscout/blockscout/pull/4384) - Fix Elixir version in `.tool-versions`
- [#4382](https://github.com/blockscout/blockscout/pull/4382) - Replace awesomplete with autocomplete.js
- [#4371](https://github.com/blockscout/blockscout/pull/4371) - Place search outside of burger in mobile view
- [#4355](https://github.com/blockscout/blockscout/pull/4355) - Do not redirect to 404 page with empty string in the search field

## 3.7.1-beta

### Features

- [#4331](https://github.com/blockscout/blockscout/pull/4331) - Added support for partially verified contracts via [Sourcify](https://sourcify.dev)
- [#4323](https://github.com/blockscout/blockscout/pull/4323) - Renamed Contract Byte Code, add Contract Creation Code on contract's page
- [#4312](https://github.com/blockscout/blockscout/pull/4312) - Display pending transactions on address page
- [#4299](https://github.com/blockscout/blockscout/pull/4299) - Added [Sourcify](https://sourcify.dev) verification API endpoint
- [#4267](https://github.com/blockscout/blockscout/pull/4267) - Extend verification through [Sourcify](https://sourcify.dev) smart-contract verification: fetch smart contract metadata from Sourcify repo if it has been already verified there
- [#4241](https://github.com/blockscout/blockscout/pull/4241) - Reload transactions on the main page without reloading of the whole page
- [#4218](https://github.com/blockscout/blockscout/pull/4218) - Hide long arrays in smart-contracts
- [#4205](https://github.com/blockscout/blockscout/pull/4205) - Total transactions fees per day API endpoint
- [#4158](https://github.com/blockscout/blockscout/pull/4158) - Calculate total fee per day
- [#4067](https://github.com/blockscout/blockscout/pull/4067) - Display LP tokens USD value and custom metadata in tokens dropdown at address page

### Fixes

- [#4351](https://github.com/blockscout/blockscout/pull/4351) - Support effectiveGasPrice property in tx receipt (Geth specific)
- [#4346](https://github.com/blockscout/blockscout/pull/4346) - Fix internal server error on raw-trace transaction page
- [#4345](https://github.com/blockscout/blockscout/pull/4345) - Fix bug on validator's address transactions page(Support effectiveGasPrice property in receipt (geth specific))
- [#4342](https://github.com/blockscout/blockscout/pull/4342) - Remove dropped/replaced txs from address transactions page
- [#4320](https://github.com/blockscout/blockscout/pull/4320) - Fix absence of imported smart-contracts' source code in `getsourcecode` API method
- [#4274](https://github.com/blockscout/blockscout/pull/4302) - Fix search token-autocomplete
- [#4316](https://github.com/blockscout/blockscout/pull/4316) - Fix `/decompiled-contracts` bug
- [#4310](https://github.com/blockscout/blockscout/pull/4310) - Fix logo URL redirection, set font-family defaults for chart.js
- [#4308](https://github.com/blockscout/blockscout/pull/4308) - Fix internal server error on contract verification options page
- [#4307](https://github.com/blockscout/blockscout/pull/4307) - Fix for composing IPFS URLs for NFTs images
- [#4306](https://github.com/blockscout/blockscout/pull/4306) - Check token instance images MIME types
- [#4295](https://github.com/blockscout/blockscout/pull/4295) - Mobile view fix: transaction tile tx hash overflow
- [#4294](https://github.com/blockscout/blockscout/pull/4294) - User wont be able to open verification pages for verified smart-contract
- [#4240](https://github.com/blockscout/blockscout/pull/4240) - `[]` is accepted in write contract page
- [#4236](https://github.com/blockscout/blockscout/pull/4236), [#4242](https://github.com/blockscout/blockscout/pull/4242) - Fix typo, constructor instead of contructor
- [#4167](https://github.com/blockscout/blockscout/pull/4167) - Deduplicate block numbers in acquire_blocks function
- [#4149](https://github.com/blockscout/blockscout/pull/4149) - Exclude smart_contract_additional_sources from JSON encoding in address schema
- [#4137](https://github.com/blockscout/blockscout/pull/4137) - Get token balance query improvement
- [#4129](https://github.com/blockscout/blockscout/pull/4129) - Speedup procedure of finding missing block numbers for catchup fetcher
- [#4038](https://github.com/blockscout/blockscout/pull/4038) - Add clause for abi_decode_address_output/1 when is_nil(address)
- [#3989](https://github.com/blockscout/blockscout/pull/3989), [4061](https://github.com/blockscout/blockscout/pull/4061) - Fixed bug that sometimes lead to incorrect ordering of token transfers
- [#3946](https://github.com/blockscout/blockscout/pull/3946) - Get NFT metadata from URIs with status_code 301
- [#3888](https://github.com/blockscout/blockscout/pull/3888) - EIP-1967 contract proxy pattern detection fix

### Chore

- [#4315](https://github.com/blockscout/blockscout/pull/4315) - Replace node_modules/ with ~ in app.scss
- [#4314](https://github.com/blockscout/blockscout/pull/4314) - Set infinite timeout for fetch_min_missing_block_cache method DB query
- [#4300](https://github.com/blockscout/blockscout/pull/4300) - Remove clear_build.sh script
- [#4268](https://github.com/blockscout/blockscout/pull/4268) - Migration to Chart.js 3.0
- [#4253](https://github.com/blockscout/blockscout/pull/4253) - Elixir 1.11.4, npm audit fix
- [#4231](https://github.com/blockscout/blockscout/pull/4231) - Transactions stats: get min/max blocks in one query
- [#4157](https://github.com/blockscout/blockscout/pull/4157) - Fix internal docs generation
- [#4127](https://github.com/blockscout/blockscout/pull/4127) - Update ex_keccak package
- [#4063](https://github.com/blockscout/blockscout/pull/4063) - Do not display 4bytes signature in the tx tile for contract creation
- [#3934](https://github.com/blockscout/blockscout/pull/3934) - Update nimble_csv package
- [#3902](https://github.com/blockscout/blockscout/pull/3902) - Increase number of left symbols in short address view
- [#3894](https://github.com/blockscout/blockscout/pull/3894) - Refactoring: replace inline style display: none with d-none class
- [#3893](https://github.com/blockscout/blockscout/pull/3893) - Add left/right paddings in tx tile
- [#3870](https://github.com/blockscout/blockscout/pull/3870) - Manage token balance on-demand fetcher threshold via env var

## 3.7.0-beta

### Features

- [#3858](https://github.com/blockscout/blockscout/pull/3858) - Integration with Sourcify
- [#3834](https://github.com/blockscout/blockscout/pull/3834) - Method name in tx tile
- [#3792](https://github.com/blockscout/blockscout/pull/3792) - Cancel pending transaction
- [#3786](https://github.com/blockscout/blockscout/pull/3786) - Read contract: enable methods with StateMutability: pure
- [#3758](https://github.com/blockscout/blockscout/pull/3758) - Add pool metadata display/change to Staking DApp
- [#3750](https://github.com/blockscout/blockscout/pull/3750) - getblocknobytime block module API endpoint

### Fixes

- [#3835](https://github.com/blockscout/blockscout/pull/3835) - Fix getTokenHolders API endpoint pagination
- [#3787](https://github.com/blockscout/blockscout/pull/3787) - Improve tokens list elements display
- [#3785](https://github.com/blockscout/blockscout/pull/3785) - Fix for write contract functionality: false and 0 boolean inputs are parsed as true
- [#3783](https://github.com/blockscout/blockscout/pull/3783) - Fix number of block confirmations
- [#3773](https://github.com/blockscout/blockscout/pull/3773) - Inventory pagination query performance improvement
- [#3767](https://github.com/blockscout/blockscout/pull/3767) - Decoded contract method input tuple reader fix
- [#3748](https://github.com/blockscout/blockscout/pull/3748) - Skip null topics in eth_getLogs API endpoint

### Chore

- [#3831](https://github.com/blockscout/blockscout/pull/3831) - Process type field in eth_getTransactionReceipt response
- [#3802](https://github.com/blockscout/blockscout/pull/3802) - Extend Become a Candidate popup in Staking DApp
- [#3801](https://github.com/blockscout/blockscout/pull/3801) - Poison package update
- [#3799](https://github.com/blockscout/blockscout/pull/3799) - Update credo, dialyxir mix packages
- [#3789](https://github.com/blockscout/blockscout/pull/3789) - Update repo organization
- [#3788](https://github.com/blockscout/blockscout/pull/3788) - Update fontawesome NPM package

## 3.6.0-beta

### Features

- [#3743](https://github.com/blockscout/blockscout/pull/3743) - Minimal proxy pattern support (EIP-1167)
- [#3722](https://github.com/blockscout/blockscout/pull/3722) - Allow double quotes for (u)int arrays inputs during contract interaction
- [#3694](https://github.com/blockscout/blockscout/pull/3694) - LP tokens total liquidity
- [#3676](https://github.com/blockscout/blockscout/pull/3676) - Bridged tokens TLV in USD
- [#3674](https://github.com/blockscout/blockscout/pull/3674) - Display Sushiswap pools data
- [#3637](https://github.com/blockscout/blockscout/pull/3637) - getsourcecode API endpoint: show data for unverified contract from verified contract with the same bytecode
- [#3631](https://github.com/blockscout/blockscout/pull/3631) - Tokens search
- [#3631](https://github.com/blockscout/blockscout/pull/3631) - BSC OMNI bridge support
- [#3603](https://github.com/blockscout/blockscout/pull/3603) - Display method output parameter name at contract read page
- [#3597](https://github.com/blockscout/blockscout/pull/3597) - Show APY for delegators in Staking DApp
- [#3584](https://github.com/blockscout/blockscout/pull/3584) - Token holders API endpoint
- [#3564](https://github.com/blockscout/blockscout/pull/3564) - Staking welcome message

### Fixes

- [#3742](https://github.com/blockscout/blockscout/pull/3742) - Fix Sushiswap LP tokens custom metadata fetcher: bytes(n) symbol and name support
- [#3741](https://github.com/blockscout/blockscout/pull/3741) - Contract reader fix when there are multiple input params including an array type
- [#3735](https://github.com/blockscout/blockscout/pull/3735) - Token balance on demand fetcher memory leak fix
- [#3732](https://github.com/blockscout/blockscout/pull/3732) - POSDAO: fix snapshotting and remove temporary code
- [#3731](https://github.com/blockscout/blockscout/pull/3731) - Handle bad gateway at pending transactions fetcher
- [#3730](https://github.com/blockscout/blockscout/pull/3730) - Set default period for average block time counter refresh interval
- [#3729](https://github.com/blockscout/blockscout/pull/3729) - Token on-demand balance fetcher: handle nil balance
- [#3728](https://github.com/blockscout/blockscout/pull/3728) - Coinprice api endpoint: handle nil rates
- [#3723](https://github.com/blockscout/blockscout/pull/3723) - Fix losing digits at value conversion back from WEI
- [#3715](https://github.com/blockscout/blockscout/pull/3715) - Pending transactions sanitizer process
- [#3710](https://github.com/blockscout/blockscout/pull/3710) - Missing @destination in bridged-tokens template
- [#3707](https://github.com/blockscout/blockscout/pull/3707) - Fetch bridged token price by address of foreign token, not by symbol
- [#3686](https://github.com/blockscout/blockscout/pull/3686) - BSC bridged tokens detection fix
- [#3683](https://github.com/blockscout/blockscout/pull/3683) - Token instance image IPFS link display fix
- [#3655](https://github.com/blockscout/blockscout/pull/3655) - Handle absence of readAll function in some old/legacy browsers
- [#3634](https://github.com/blockscout/blockscout/pull/3634) - Fix transaction decoding view: support tuple types
- [#3623](https://github.com/blockscout/blockscout/pull/3623) - Ignore unrecognized messages in bridge counter processes
- [#3622](https://github.com/blockscout/blockscout/pull/3622) - Contract reader: fix int type output Ignore unrecognized messages in bridge counter processes
- [#3621](https://github.com/blockscout/blockscout/pull/3621) - Contract reader: :binary input/output fix
- [#3620](https://github.com/blockscout/blockscout/pull/3620) - Ignore unfamiliar messages by Explorer.Staking.ContractState module
- [#3611](https://github.com/blockscout/blockscout/pull/3611) - Fix logo size
- [#3600](https://github.com/blockscout/blockscout/pull/3600) - Prevent update validator metadata with empty name from contract
- [#3592](https://github.com/blockscout/blockscout/pull/3592), [#3601](https://github.com/blockscout/blockscout/pull/3601), [#3607](https://github.com/blockscout/blockscout/pull/3607) - Contract interaction: fix nested tuples in the output view, add formatting
- [#3583](https://github.com/blockscout/blockscout/pull/3583) - Reduce RPC requests and DB changes by Staking DApp
- [#3577](https://github.com/blockscout/blockscout/pull/3577) - Eliminate GraphiQL page XSS attack

### Chore

- [#3745](https://github.com/blockscout/blockscout/pull/3745) - Refactor and optimize Staking DApp
- [#3744](https://github.com/blockscout/blockscout/pull/3744) - Update Mix packages: timex, hackney, tzdata certifi
- [#3736](https://github.com/blockscout/blockscout/pull/3736), [#3739](https://github.com/blockscout/blockscout/pull/3739) - Contract writer: Fix sending a transaction with tuple input type
- [#3719](https://github.com/blockscout/blockscout/pull/3719) - Rename ethprice API endpoint
- [#3717](https://github.com/blockscout/blockscout/pull/3717) - Update alpine-elixir-phoenix 1.11.3
- [#3714](https://github.com/blockscout/blockscout/pull/3714) - Application announcements management: whole explorer, staking dapp
- [#3712](https://github.com/blockscout/blockscout/pull/3712) - POSDAO refactoring: use pool ID instead of staking address
- [#3709](https://github.com/blockscout/blockscout/pull/3709) - Fix 413 Request Entity Too Large returned from single request batch
- [#3708](https://github.com/blockscout/blockscout/pull/3708) - NPM 6 -> 7
- [#3701](https://github.com/blockscout/blockscout/pull/3701) - Increase LP tokens calc process re-check interval
- [#3700](https://github.com/blockscout/blockscout/pull/3700) - Update tool versions
- [#3697](https://github.com/blockscout/blockscout/pull/3697) - Update hackney dependency
- [#3696](https://github.com/blockscout/blockscout/pull/3696) - Table loader fix
- [#3688](https://github.com/blockscout/blockscout/pull/3688) - Reorganize staking buttons
- [#3687](https://github.com/blockscout/blockscout/pull/3687) - Miscellaneous minor fixes
- [#3667](https://github.com/blockscout/blockscout/pull/3667) - Store bridged token price in the DB
- [#3662](https://github.com/blockscout/blockscout/pull/3662) - Order bridged tokens in descending order by tokens holder for Omni bridge cap calculation
- [#3659](https://github.com/blockscout/blockscout/pull/3659) - Staking Dapp new buttons: swap, bridge
- [#3645](https://github.com/blockscout/blockscout/pull/3645) - Change Twitter handle
- [#3644](https://github.com/blockscout/blockscout/pull/3644) - Correct exchange rate for SURF.finance token
- [#3618](https://github.com/blockscout/blockscout/pull/3618) - Contracts verification up to 10 libraries
- [#3616](https://github.com/blockscout/blockscout/pull/3616) - POSDAO refactoring: use zero address instead of staker address for certain cases
- [#3612](https://github.com/blockscout/blockscout/pull/3612) - POSDAO refactoring: use 'getDelegatorPools' getter instead of 'getStakerPools' in Staking DApp
- [#3585](https://github.com/blockscout/blockscout/pull/3585) - Add autoswitching from eth_subscribe to eth_blockNumber in Staking DApp
- [#3574](https://github.com/blockscout/blockscout/pull/3574) - Correct UNI token price
- [#3569](https://github.com/blockscout/blockscout/pull/3569) - Allow re-define cache period vars at runtime
- [#3567](https://github.com/blockscout/blockscout/pull/3567) - Force to show filter at the page where filtered items list is empty
- [#3565](https://github.com/blockscout/blockscout/pull/3565) - Staking dapp: unhealthy state alert message

## 3.5.1-beta

### Features

- [#3558](https://github.com/blockscout/blockscout/pull/3558) - Focus to search field with a forward slash key
- [#3541](https://github.com/blockscout/blockscout/pull/3541) - Staking dapp stats: total number of delegators, total staked amount
- [#3540](https://github.com/blockscout/blockscout/pull/3540) - Apply DarkForest custom theme to NFT instances

### Fixes

- [#3551](https://github.com/blockscout/blockscout/pull/3551) - Fix contract's method's output of tuple type

### Chore

- [#3557](https://github.com/blockscout/blockscout/pull/3557) - Single Staking menu
- [#3540](https://github.com/blockscout/blockscout/pull/3540), [#3545](https://github.com/blockscout/blockscout/pull/3545) - Support different versions of DarkForest (0.4 - 0.5)

## 3.5.0-beta

### Features

- [#3536](https://github.com/blockscout/blockscout/pull/3536) - Revert reason in the result of contract's method call
- [#3532](https://github.com/blockscout/blockscout/pull/3532) - Contract interaction: an easy setting of precision for integer input
- [#3531](https://github.com/blockscout/blockscout/pull/3531) - Allow double quotes in input data of contract methods
- [#3515](https://github.com/blockscout/blockscout/pull/3515) - CRC total balance
- [#3513](https://github.com/blockscout/blockscout/pull/3513) - Allow square brackets for an array input data in contracts interaction
- [#3480](https://github.com/blockscout/blockscout/pull/3480) - Add support of Autonity client
- [#3470](https://github.com/blockscout/blockscout/pull/3470) - Display sum of tokens' USD value at tokens holder's address page
- [#3462](https://github.com/blockscout/blockscout/pull/3462) - Display price for bridged tokens

### Fixes

- [#3535](https://github.com/blockscout/blockscout/pull/3535) - Improve speed of tokens dropdown loading at owner address page
- [#3530](https://github.com/blockscout/blockscout/pull/3530) - Allow trailing/leading whitespaces for inputs for contract read methods
- [#3526](https://github.com/blockscout/blockscout/pull/3526) - Order staking pools
- [#3525](https://github.com/blockscout/blockscout/pull/3525), [#3533](https://github.com/blockscout/blockscout/pull/3533) - Address token balance on demand fetcher
- [#3514](https://github.com/blockscout/blockscout/pull/3514) - Read contract: fix internal server error
- [#3513](https://github.com/blockscout/blockscout/pull/3513) - Fix input data processing for method call (array type of data)
- [#3509](https://github.com/blockscout/blockscout/pull/3509) - Fix QR code tooltip appearance in mobile view
- [#3507](https://github.com/blockscout/blockscout/pull/3507), [#3510](https://github.com/blockscout/blockscout/pull/3510) - Fix left margin of balance card in mobile view
- [#3506](https://github.com/blockscout/blockscout/pull/3506) - Fix token transfer's tile styles: prevent overlapping of long names
- [#3505](https://github.com/blockscout/blockscout/pull/3505) - Fix Staking DApp first loading
- [#3433](https://github.com/blockscout/blockscout/pull/3433) - Token balances and rewards tables deadlocks elimination
- [#3494](https://github.com/blockscout/blockscout/pull/3494), [#3497](https://github.com/blockscout/blockscout/pull/3497), [#3504](https://github.com/blockscout/blockscout/pull/3504), [#3517](https://github.com/blockscout/blockscout/pull/3517) - Contracts interaction: fix method call with array[] inputs
- [#3494](https://github.com/blockscout/blockscout/pull/3494), [#3495](https://github.com/blockscout/blockscout/pull/3495) - Contracts interaction: fix tuple output display
- [#3479](https://github.com/blockscout/blockscout/pull/3479) - Fix working with big numbers in Staking DApp
- [#3477](https://github.com/blockscout/blockscout/pull/3477) - Contracts interaction: fix broken call of GnosisProxy contract methods with parameters
- [#3477](https://github.com/blockscout/blockscout/pull/3477) - Contracts interaction: fix broken call of fallback function
- [#3476](https://github.com/blockscout/blockscout/pull/3476) - Fix contract verification of precompiled contracts
- [#3467](https://github.com/blockscout/blockscout/pull/3467) - Fix Firefox styles
- [#3464](https://github.com/blockscout/blockscout/pull/3464) - Fix display of token transfers list at token page (fix unique identifier of a tile)

- [#3457](https://github.com/blockscout/blockscout/pull/3457) - Fix endless block invalidation issue
- [#3457](https://github.com/blockscout/blockscout/pull/3457) - Fix doubled total transferred/minted/burnt tokens on transaction's page if block has reorg
- [#3457](https://github.com/blockscout/blockscout/pull/3457) - Fix doubled token transfer on block's page if block has reorg

### Chore

- [#3500](https://github.com/blockscout/blockscout/pull/3500) - Update solc version in explorer folder
- [#3498](https://github.com/blockscout/blockscout/pull/3498) - Make Staking DApp work with transferAndCall function
- [#3496](https://github.com/blockscout/blockscout/pull/3496) - Rollback websocket_client module to 1.3.0
- [#3489](https://github.com/blockscout/blockscout/pull/3489) - Migrate to Webpack@5
- [#3487](https://github.com/blockscout/blockscout/pull/3487) - Docker setup update to be compatible with Erlang OTP 23
- [#3484](https://github.com/blockscout/blockscout/pull/3484) - Elixir upgrade to 11.2
- [#3483](https://github.com/blockscout/blockscout/pull/3483) - Update outdated dependencies
- [#3483](https://github.com/blockscout/blockscout/pull/3483) - Migrate to Erlang/OTP 23
- [#3468](https://github.com/blockscout/blockscout/pull/3468) - Do not check supported networks on application loading page
- [#3467](https://github.com/blockscout/blockscout/pull/3467) - NodeJS engine upgrade up to 14
- [#3460](https://github.com/blockscout/blockscout/pull/3460) - Update Staking DApp scripts due to MetaMask breaking changes

## 3.4.0-beta

### Features

- [#3442](https://github.com/blockscout/blockscout/pull/3442) - Constructor arguments autodetection in API verify endpoint
- [#3435](https://github.com/blockscout/blockscout/pull/3435) - Token transfers counter cache
- [#3420](https://github.com/blockscout/blockscout/pull/3420) - Enable read/write proxy tabs for Gnosis safe proxy contract
- [#3411](https://github.com/blockscout/blockscout/pull/3411) - Circles UBI theme
- [#3406](https://github.com/blockscout/blockscout/pull/3406), [#3409](https://github.com/blockscout/blockscout/pull/3409) - Adding mp4 files support for NFTs
- [#3398](https://github.com/blockscout/blockscout/pull/3398) - Collect and display gas usage per day at the main page
- [#3385](https://github.com/blockscout/blockscout/pull/3385), [#3397](https://github.com/blockscout/blockscout/pull/3397) - Total gas usage at the main page
- [#3384](https://github.com/blockscout/blockscout/pull/3384), [#3386](https://github.com/blockscout/blockscout/pull/3386) - Address total gas usage
- [#3377](https://github.com/blockscout/blockscout/pull/3377) - Add links to contract libraries
- [#2292](https://github.com/blockscout/blockscout/pull/2292), [#3356](https://github.com/blockscout/blockscout/pull/3356), [#3359](https://github.com/blockscout/blockscout/pull/3359), [#3360](https://github.com/blockscout/blockscout/pull/3360), [#3365](https://github.com/blockscout/blockscout/pull/3365) - Add Web UI for POSDAO Staking DApp
- [#3354](https://github.com/blockscout/blockscout/pull/3354) - Tx hash in EOA coin balance history
- [#3333](https://github.com/blockscout/blockscout/pull/3333), [#3337](https://github.com/blockscout/blockscout/pull/3337), [#3393](https://github.com/blockscout/blockscout/pull/3393) - Dark forest contract custom theme
- [#3330](https://github.com/blockscout/blockscout/pull/3330) - Caching of address transactions counter, remove query 10_000 rows limit

### Fixes

- [#3449](https://github.com/blockscout/blockscout/pull/3449) - Correct avg time calculation
- [#3443](https://github.com/blockscout/blockscout/pull/3443) - Improve blocks handling in Staking DApp
- [#3440](https://github.com/blockscout/blockscout/pull/3440) - Rewrite missing blocks range query
- [#3439](https://github.com/blockscout/blockscout/pull/3439) - Dark mode color fixes (search, charts)
- [#3437](https://github.com/blockscout/blockscout/pull/3437) - Fix Postgres Docker container
- [#3428](https://github.com/blockscout/blockscout/pull/3428) - Fix address tokens search
- [#3424](https://github.com/blockscout/blockscout/pull/3424) - Fix display of long NFT IDs
- [#3422](https://github.com/blockscout/blockscout/pull/3422) - Fix contract reader: tuple type
- [#3408](https://github.com/blockscout/blockscout/pull/3408) - Fix (total) difficulty display
- [#3401](https://github.com/blockscout/blockscout/pull/3401), [#3432](https://github.com/blockscout/blockscout/pull/3432) - Fix procedure of marking internal transactions as failed
- [#3400](https://github.com/blockscout/blockscout/pull/3400) - Add :last_block_number realtime chain event
- [#3399](https://github.com/blockscout/blockscout/pull/3399) - Fix Token transfers CSV export
- [#3396](https://github.com/blockscout/blockscout/pull/3396) - Handle exchange rates request throttled
- [#3382](https://github.com/blockscout/blockscout/pull/3382) - Check ets table exists for known tokens
- [#3376](https://github.com/blockscout/blockscout/pull/3376) - Fix contract nested inputs
- [#3375](https://github.com/blockscout/blockscout/pull/3375) - Prevent terminating of tokens/contracts process
- [#3374](https://github.com/blockscout/blockscout/pull/3374) - Fix find block timestamp query
- [#3373](https://github.com/blockscout/blockscout/pull/3373) - Fix horizontal scroll in Tokens table
- [#3370](https://github.com/blockscout/blockscout/pull/3370) - Improve contracts verification: refine constructor arguments extractor
- [#3368](https://github.com/blockscout/blockscout/pull/3368) - Fix Verify contract loading button width
- [#3357](https://github.com/blockscout/blockscout/pull/3357) - Fix token transfer realtime fetcher
- [#3353](https://github.com/blockscout/blockscout/pull/3353) - Fix xDai buttons hover color
- [#3352](https://github.com/blockscout/blockscout/pull/3352) - Fix dark body background
- [#3350](https://github.com/blockscout/blockscout/pull/3350) - Fix tokens list pagination
- [#3347](https://github.com/blockscout/blockscout/pull/3347) - Contract interaction: fix encoding of bytes output
- [#3346](https://github.com/blockscout/blockscout/pull/3346), [#3351](https://github.com/blockscout/blockscout/pull/3351) - Fix inventory tab pagination
- [#3344](https://github.com/blockscout/blockscout/pull/3344) - Fix logs search on address page
- [#3342](https://github.com/blockscout/blockscout/pull/3342) - Fix mobile styles for contract code tab
- [#3341](https://github.com/blockscout/blockscout/pull/3341) - Change Solc binary downloader path to official primary supported path
- [#3339](https://github.com/blockscout/blockscout/pull/3339) - Repair websocket subscription
- [#3329](https://github.com/blockscout/blockscout/pull/3329) - Fix pagination for bridged tokens list page
- [#3335](https://github.com/blockscout/blockscout/pull/3335) - MarketCap calculation: check that ETS tables exist before inserting new data or lookup from the table

### Chore

- [#5240](https://github.com/blockscout/blockscout/pull/5240) - Managing invalidation of address coin balance cache
- [#3450](https://github.com/blockscout/blockscout/pull/3450) - Replace window.web3 with window.ethereum
- [#3446](https://github.com/blockscout/blockscout/pull/3446), [#3448](https://github.com/blockscout/blockscout/pull/3448) - Set infinity timeout and increase cache invalidation period for counters
- [#3431](https://github.com/blockscout/blockscout/pull/3431) - Standardize token name definition, if name is empty
- [#3421](https://github.com/blockscout/blockscout/pull/3421) - Functions to enable GnosisSafe app link
- [#3414](https://github.com/blockscout/blockscout/pull/3414) - Manage lis of other explorers in the footer via env var
- [#3407](https://github.com/blockscout/blockscout/pull/3407) - Add EthereumJSONRPC.HTTP.HTTPoison.json_rpc function clause when URL is null
- [#3405](https://github.com/blockscout/blockscout/pull/3405) - N/A instead of 0 for market cap if it is not fetched
- [#3404](https://github.com/blockscout/blockscout/pull/3404) - DISABLE_KNOWN_TOKENS env var
- [#3403](https://github.com/blockscout/blockscout/pull/3403) - Refactor Coingecko interaction
- [#3394](https://github.com/blockscout/blockscout/pull/3394) - Actualize docker vars list
- [#3372](https://github.com/blockscout/blockscout/pull/3372), [#3380](https://github.com/blockscout/blockscout/pull/3380) - Improve all lists header container
- [#3371](https://github.com/blockscout/blockscout/pull/3371) - Eliminate dark background except Dark forest theme
- [#3366](https://github.com/blockscout/blockscout/pull/3366) - Stabilize tests execution in Github Actions CI
- [#3343](https://github.com/blockscout/blockscout/pull/3343) - Make (Bridged) Tokens' list page's header more compact

## 3.3.3-beta

### Features

- [#3320](https://github.com/blockscout/blockscout/pull/3320) - Bridged tokens from AMB extensions support
- [#3311](https://github.com/blockscout/blockscout/pull/3311) - List of addresses with restricted access option
- [#3293](https://github.com/blockscout/blockscout/pull/3293) - Composite market cap for xDai: TokenBridge + OmniBridge
- [#3282](https://github.com/blockscout/blockscout/pull/3282), [#3318](https://github.com/blockscout/blockscout/pull/3318) - Import bridged tokens custom metadata
- [#3281](https://github.com/blockscout/blockscout/pull/3281) - Write contract: display currently connected address
- [#3279](https://github.com/blockscout/blockscout/pull/3279) - NFT instance: link to the app
- [#3278](https://github.com/blockscout/blockscout/pull/3278) - Support of fetching of NFT metadata from IPFS
- [#3273](https://github.com/blockscout/blockscout/pull/3273) - Update token metadata at burn/mint events
- [#3268](https://github.com/blockscout/blockscout/pull/3268) - Token total supply on-demand fetcher
- [#3261](https://github.com/blockscout/blockscout/pull/3261) - Bridged tokens table

### Fixes

- [#3323](https://github.com/blockscout/blockscout/pull/3323) - Fix logs list API endpoint response
- [#3319](https://github.com/blockscout/blockscout/pull/3319) - Eliminate horizontal scroll
- [#3314](https://github.com/blockscout/blockscout/pull/3314) - Handle nil values from response of CoinGecko price API
- [#3313](https://github.com/blockscout/blockscout/pull/3313) - Fix xDai styles: invisible tokens on address
- [#3312](https://github.com/blockscout/blockscout/pull/3312) - Replace symbol for some tokens to be able to find price in CoinGecko for OmniBridge balance
- [#3307](https://github.com/blockscout/blockscout/pull/3307) - Replace "latest" compiler version with the actual one
- [#3303](https://github.com/blockscout/blockscout/pull/3303) - Address contract twins feature performance
- [#3295](https://github.com/blockscout/blockscout/pull/3295) - Token instance: check if external_url is not null before trimming
- [#3291](https://github.com/blockscout/blockscout/pull/3291) - Support unlimited number of external rewards in block
- [#3290](https://github.com/blockscout/blockscout/pull/3290) - Eliminate protocol Jason.Encoder not implemented for... error
- [#3284](https://github.com/blockscout/blockscout/pull/3284) - Fix fetch_coin_balance query: coin balance delta
- [#3276](https://github.com/blockscout/blockscout/pull/3276) - Bridged tokens status/metadata fetcher refactoring
- [#3264](https://github.com/blockscout/blockscout/pull/3264) - Fix encoding of address output if function input exists
- [#3259](https://github.com/blockscout/blockscout/pull/3259), [#3269](https://github.com/blockscout/blockscout/pull/3269) - Contract interaction: array input type parsing fix
- [#3257](https://github.com/blockscout/blockscout/pull/3257) - Contracts read/write: method_id instead function_name as a key
- [#3256](https://github.com/blockscout/blockscout/pull/3256) - Fix for invisible validator address at block page and wrong alert text color at xDai

### Chore

- [#3327](https://github.com/blockscout/blockscout/pull/3327) - Handle various indexer fetchers errors in setup with non-archive node
- [#3325](https://github.com/blockscout/blockscout/pull/3325) - Dark theme improvements
- [#3316](https://github.com/blockscout/blockscout/pull/3316), [#3317](https://github.com/blockscout/blockscout/pull/3317) - xDai smile logo
- [#3315](https://github.com/blockscout/blockscout/pull/3315) - Environment variable to disable Bridge market cap updater
- [#3308](https://github.com/blockscout/blockscout/pull/3308) - Fixate latest stable release of Elixir, Node, Postgres
- [#3297](https://github.com/blockscout/blockscout/pull/3297) - Actualize names of default chains
- [#3285](https://github.com/blockscout/blockscout/pull/3285) - Switch to RPC endpoint polling if ETHEREUM_JSONRPC_WS_URL is an empty string
- [#3274](https://github.com/blockscout/blockscout/pull/3274) - Replace underscore with hyphen in routes
- [#3260](https://github.com/blockscout/blockscout/pull/3260) - Update NPM dependencies to fix known vulnerabilities
- [#3258](https://github.com/blockscout/blockscout/pull/3258) - Token transfer: check that block exists before retrieving timestamp

## 3.3.2-beta

### Features

- [#3252](https://github.com/blockscout/blockscout/pull/3252) - Gas price at the main page
- [#3239](https://github.com/blockscout/blockscout/pull/3239) - Hide address page tabs if no items
- [#3236](https://github.com/blockscout/blockscout/pull/3236) - Easy verification of contracts which has verified twins (the same bytecode)
- [#3227](https://github.com/blockscout/blockscout/pull/3227) - Distinguishing of bridged tokens
- [#3224](https://github.com/blockscout/blockscout/pull/3224) - Top tokens page

### Fixes

- [#3249](https://github.com/blockscout/blockscout/pull/3249) - Fix incorrect ABI decoding of address in tuple output
- [#3237](https://github.com/blockscout/blockscout/pull/3237) - Refine contract method signature detection for read/write feature
- [#3235](https://github.com/blockscout/blockscout/pull/3235) - Fix coin supply api edpoint
- [#3233](https://github.com/blockscout/blockscout/pull/3233) - Fix for the contract verifiaction for solc 0.5 family with experimental features enabled
- [#3231](https://github.com/blockscout/blockscout/pull/3231) - Improve search: unlimited number of searching results
- [#3231](https://github.com/blockscout/blockscout/pull/3231) - Improve search: allow search with space
- [#3231](https://github.com/blockscout/blockscout/pull/3231) - Improve search: order by token holders in descending order and token/contract name is ascending order
- [#3226](https://github.com/blockscout/blockscout/pull/3226) - Fix notifier query for live update of token transfers
- [#3220](https://github.com/blockscout/blockscout/pull/3220) - Allow interaction with navbar menu at block-not-found page

### Chore

- [#3326](https://github.com/blockscout/blockscout/pull/3326) - Chart smooth lines
- [#3250](https://github.com/blockscout/blockscout/pull/3250) - Eliminate occurrences of obsolete env variable ETHEREUM_JSONRPC_JSON_RPC_TRANSPORT
- [#3240](https://github.com/blockscout/blockscout/pull/3240), [#3251](https://github.com/blockscout/blockscout/pull/3251) - various CSS imroving
- [f3a720](https://github.com/blockscout/blockscout/commit/2dd909c10a79b0bf4b7541a486be114152f3a720) - Make wobserver optional

## 3.3.1-beta

### Features

- [#3216](https://github.com/blockscout/blockscout/pull/3216) - Display new token transfers at token page and address page without refreshing the page
- [#3199](https://github.com/blockscout/blockscout/pull/3199) - Show compilation error at contract verification
- [#3193](https://github.com/blockscout/blockscout/pull/3193) - Raw trace copy button
- [#3184](https://github.com/blockscout/blockscout/pull/3184) - Apps navbar menu item
- [#3145](https://github.com/blockscout/blockscout/pull/3145) - Pending txs per address API endpoint

### Fixes

- [#3219](https://github.com/blockscout/blockscout/pull/3219) - Fix revert reason message detection
- [#3215](https://github.com/blockscout/blockscout/pull/3215) - Coveralls in CI through Github Actions
- [#3214](https://github.com/blockscout/blockscout/pull/3214) - Fix current token balances fetcher
- [#3143](https://github.com/blockscout/blockscout/pull/3143) - Fix "Connection lost..." error at address page
- [#3209](https://github.com/blockscout/blockscout/pull/3209) - GraphQL: fix internal server error at request of internal transactions at address
- [#3207](https://github.com/blockscout/blockscout/pull/3207) - Fix read contract bytes array type output
- [#3203](https://github.com/blockscout/blockscout/pull/3203) - Improve "get mined blocks" query performance
- [#3202](https://github.com/blockscout/blockscout/pull/3202) - Fix contracts verification with experimental features enabled
- [#3201](https://github.com/blockscout/blockscout/pull/3201) - Connect to Metamask button
- [#3192](https://github.com/blockscout/blockscout/pull/3192) - Dropdown menu doesn't open at "not found" page
- [#3190](https://github.com/blockscout/blockscout/pull/3190) - Contract log/method decoded view improvements: eliminate horizontal scroll, remove excess borders, whitespaces
- [#3185](https://github.com/blockscout/blockscout/pull/3185) - Transaction page: decoding logs from nested contracts calls
- [#3182](https://github.com/blockscout/blockscout/pull/3182) - Besu: support revertReason key in eth_getTransactionReceipt endpoint
- [#3178](https://github.com/blockscout/blockscout/pull/3178) - Fix permanent fetching tokens...  when read/write proxy tab is active
- [#3178](https://github.com/blockscout/blockscout/pull/3178) - Fix unavailable navbar menu when read/write proxy tab is active

### Chore

- [#3212](https://github.com/blockscout/blockscout/pull/3212) - GitHub actions CI config
- [#3210](https://github.com/blockscout/blockscout/pull/3210) - Update Phoenix up to 1.4.17
- [#3206](https://github.com/blockscout/blockscout/pull/3206) - Update Elixir version: 1.10.2 -> 1.10.3
- [#3204](https://github.com/blockscout/blockscout/pull/3204) - GraphQL Absinthe related packages update up to stable versions
- [#3180](https://github.com/blockscout/blockscout/pull/3180) - Return correct status in verify API endpoint if contract verified
- [#3180](https://github.com/blockscout/blockscout/pull/3180) - Remove Kovan from the list of default chains

## 3.3.0-beta

### Features

- [#3174](https://github.com/blockscout/blockscout/pull/3174) - EIP-1967 support: transparent proxy pattern
- [#3173](https://github.com/blockscout/blockscout/pull/3173) - Display implementation address at read/write proxy tabs
- [#3171](https://github.com/blockscout/blockscout/pull/3171) - Import accounts/contracts/balances from Geth genesis.json
- [#3161](https://github.com/blockscout/blockscout/pull/3161) - Write proxy contracts feature
- [#3160](https://github.com/blockscout/blockscout/pull/3160) - Write contracts feature
- [#3157](https://github.com/blockscout/blockscout/pull/3157) - Read methods of implementation on proxy contract

### Fixes

- [#3168](https://github.com/blockscout/blockscout/pull/3168) - Eliminate internal server error at /accounts page with token-bridge type of supply and inexistent bridge contracts
- [#3169](https://github.com/blockscout/blockscout/pull/3169) - Fix for verification of contracts defined in genesis block

### Chore

## 3.2.0-beta

### Features

- [#3154](https://github.com/blockscout/blockscout/pull/3154) - Support of Hyperledger Besu client
- [#3153](https://github.com/blockscout/blockscout/pull/3153) - Proxy contracts: logs decoding using implementation ABI
- [#3153](https://github.com/blockscout/blockscout/pull/3153) - Proxy contracts: methods decoding using implementation ABI
- [#3149](https://github.com/blockscout/blockscout/pull/3149) - Display and store revert reason of tx on demand at transaction details page and at gettxinfo API endpoint.

### Fixes

### Chore

- [#3152](https://github.com/blockscout/blockscout/pull/3152) - Fix contract compilation tests for old versions of compiler

## 3.1.3-beta

### Features

- [#3125](https://github.com/blockscout/blockscout/pull/3125)  - Availability to configure a number of days to consider at coin balance history chart via environment variable

### Fixes

- [#3146](https://github.com/blockscout/blockscout/pull/3146) - Fix coin balance history page: order of items, fix if no balance changes
- [#3142](https://github.com/blockscout/blockscout/pull/3142) - Speed-up last coin balance timestamp query (coin balance history page performance improvement)
- [#3140](https://github.com/blockscout/blockscout/pull/3140) - Fix performance of the balance changing history list loading
- [#3133](https://github.com/blockscout/blockscout/pull/3133) - Take into account FIRST_BLOCK in trace_ReplayBlockTransactions requests
- [#3132](https://github.com/blockscout/blockscout/pull/3132) - Fix performance of coin supply API endpoints
- [#3130](https://github.com/blockscout/blockscout/pull/3130) - Take into account FIRST_BLOCK for block rewards fetching
- [#3128](https://github.com/blockscout/blockscout/pull/3128) - Token instance metadata retriever refinement: add processing of token metadata if only image URL is passed to token URI
- [#3126](https://github.com/blockscout/blockscout/pull/3126) - Fetch balance only for blocks which are greater or equal block with FIRST_BLOCK number
- [#3125](https://github.com/blockscout/blockscout/pull/3125) - Fix performance of coin balance history chart
- [#3122](https://github.com/blockscout/blockscout/pull/3122) - Exclude balance percentage calculation for burn address on accounts page
- [#3121](https://github.com/blockscout/blockscout/pull/3121) - Geth: handle response from eth_getblockbyhash JSON RPC method without totalDifficulty (uncle blocks)
- [#3119](https://github.com/blockscout/blockscout/pull/3119), [#3120](https://github.com/blockscout/blockscout/pull/3120) - Fix performance of Inventory tab loading for ERC-721 tokens
- [#3114](https://github.com/blockscout/blockscout/pull/3114) - Fix performance of "Blocks validated" page
- [#3112](https://github.com/blockscout/blockscout/pull/3112) - Fix verification of contracts, compiled with nightly builds of solc compiler
- [#3112](https://github.com/blockscout/blockscout/pull/3112) - Check compiler version at contract verification
- [#3106](https://github.com/blockscout/blockscout/pull/3106) - Fix verification of contracts with `immutable` declaration
- [#3106](https://github.com/blockscout/blockscout/pull/3106), [#3115](https://github.com/blockscout/blockscout/pull/3115) - Fix verification of contracts, created from factory (from internal transaction)

### Chore

- [#3137](https://github.com/blockscout/blockscout/pull/3137) - RSK Papyrus Release v2.0.1 hardfork: cumulativeDifficulty
- [#3134](https://github.com/blockscout/blockscout/pull/3134) - Get last value of fetched coinsupply API endpoint from DB if cache is empty
- [#3124](https://github.com/blockscout/blockscout/pull/3124) - Display upper border for tx speed if the value cannot be calculated

## 3.1.2-beta

### Features

- [#3089](https://github.com/blockscout/blockscout/pull/3089) - CoinGecko API coin id environment variable
- [#3069](https://github.com/blockscout/blockscout/pull/3069) - Make a link to address page on decoded constructor argument of address type
- [#3067](https://github.com/blockscout/blockscout/pull/3067) - Show proper title of the tile or container for token burnings/mintings instead of "Token Transfer"
- [#3066](https://github.com/blockscout/blockscout/pull/3066) - ERC-721 token instance page: link to token added
- [#3065](https://github.com/blockscout/blockscout/pull/3065) - Transactions history chart

### Fixes

- [#3097](https://github.com/blockscout/blockscout/pull/3097) - Fix contract reader decoding
- [#3095](https://github.com/blockscout/blockscout/pull/3095) - Fix constructor arguments decoding
- [#3092](https://github.com/blockscout/blockscout/pull/3092) - Contract verification: constructor arguments search search refinement
- [#3077](https://github.com/blockscout/blockscout/pull/3077) - Finally speedup pending tx list
- [#3076](https://github.com/blockscout/blockscout/pull/3076) - Speedup tx list query on address page: check if an address has a reward, check if this is actual payout key of the validator - beneficiary, return only mined txs in tx list query
- [#3071](https://github.com/blockscout/blockscout/pull/3071) - Speedup list of token transfers per token query
- [#3070](https://github.com/blockscout/blockscout/pull/3070) - Index creation to blazingly speedup token holders query
- [#3064](https://github.com/blockscout/blockscout/pull/3064) - Automatically define Block reward contract address in TokenBridge supply module
- [#3061](https://github.com/blockscout/blockscout/pull/3061) - Fix verification of contracts with error messages in require in parent contract
- [#2756](https://github.com/blockscout/blockscout/pull/2756) - Improve subquery joins

### Chore

- [#3100](https://github.com/blockscout/blockscout/pull/3100) - Update npm packages
- [#3099](https://github.com/blockscout/blockscout/pull/3099) - Remove pending txs cache
- [#3093](https://github.com/blockscout/blockscout/pull/3093) - Extend list of env vars for Docker setup
- [#3084](https://github.com/blockscout/blockscout/pull/3084) - Bump Elixir version 1.10.2
- [#3079](https://github.com/blockscout/blockscout/pull/3079) - Extend optionality of websockets to Geth

## 3.1.1-beta

### Features

- [#3058](https://github.com/blockscout/blockscout/pull/3058) - Searching by verified contract name

### Fixes

- [#3053](https://github.com/blockscout/blockscout/pull/3053) - Fix ABI decoding in contracts methods, logs (migrate to ex_abi 0.3.0)
- [#3044](https://github.com/blockscout/blockscout/pull/3044) - Prevent division by zero on /accounts page
- [#3043](https://github.com/blockscout/blockscout/pull/3043) - Extract host name for split couple of indexer and web app
- [#3042](https://github.com/blockscout/blockscout/pull/3042) - Speedup pending txs list query
- [#2944](https://github.com/blockscout/blockscout/pull/2944), [#3046](https://github.com/blockscout/blockscout/pull/3046) - Split js logic into multiple files

## 3.1.0-beta

### Features

- [#3013](https://github.com/blockscout/blockscout/pull/3013), [#3026](https://github.com/blockscout/blockscout/pull/3026), [#3031](https://github.com/blockscout/blockscout/pull/3031) - Raw trace of transaction on-demand
- [#3000](https://github.com/blockscout/blockscout/pull/3000) - Get rid of storing of first trace for all types of transactions for Parity variant
- [#2875](https://github.com/blockscout/blockscout/pull/2875) - Save contract code from Parity genesis file
- [#2834](https://github.com/blockscout/blockscout/pull/2834), [#3009](https://github.com/blockscout/blockscout/pull/3009), [#3014](https://github.com/blockscout/blockscout/pull/3014), [#3033](https://github.com/blockscout/blockscout/pull/3033) - always redirect to checksummed hash

### Fixes

- [#3037](https://github.com/blockscout/blockscout/pull/3037) - Make buttons color at verification page consistent
- [#3034](https://github.com/blockscout/blockscout/pull/3034) - Support stateMutability=view to define reading functions in smart-contracts
- [#3029](https://github.com/blockscout/blockscout/pull/3029) - Fix transactions and blocks appearance on the main page
- [#3028](https://github.com/blockscout/blockscout/pull/3028) - Decrease polling period value for realtime fetcher
- [#3027](https://github.com/blockscout/blockscout/pull/3027) - Rescue for SUPPORTED_CHAINS env var parsing
- [#3025](https://github.com/blockscout/blockscout/pull/3025) - Fix splitting of indexer/web components setup
- [#3024](https://github.com/blockscout/blockscout/pull/3024) - Fix pool size default value in config
- [#3021](https://github.com/blockscout/blockscout/pull/3021), [#3022](https://github.com/blockscout/blockscout/pull/3022) - Refine dev/test config
- [#3016](https://github.com/blockscout/blockscout/pull/3016), [#3017](https://github.com/blockscout/blockscout/pull/3017) - Fix token instance QR code data
- [#3012](https://github.com/blockscout/blockscout/pull/3012) - Speedup token transfers list query
- [#3011](https://github.com/blockscout/blockscout/pull/3011) - Revert realtime fetcher small skips feature
- [#3007](https://github.com/blockscout/blockscout/pull/3007) - Fix copy UTF8 tx input action
- [#2996](https://github.com/blockscout/blockscout/pull/2996) - Fix awesomplete lib loading in Firefox
- [#2993](https://github.com/blockscout/blockscout/pull/2993) - Fix path definition for contract verification endpoint
- [#2990](https://github.com/blockscout/blockscout/pull/2990) - Fix import of Parity spec file
- [#2989](https://github.com/blockscout/blockscout/pull/2989) - Introduce API_PATH env var
- [#2988](https://github.com/blockscout/blockscout/pull/2988) - Fix web manifest accessibility
- [#2967](https://github.com/blockscout/blockscout/pull/2967) - Fix styles loading for firefox
- [#2950](https://github.com/blockscout/blockscout/pull/2950) - Add `creationMethod` to `EthereumJSONRPC.Parity.Trace.Action.entry_to_elixir`
- [#2897](https://github.com/blockscout/blockscout/pull/2897) - remove duplicate indexes
- [#2883](https://github.com/blockscout/blockscout/pull/2883) - Fix long contracts names

### Chore

- [#3032](https://github.com/blockscout/blockscout/pull/3032) - Remove indexing status alert for Ganache variant
- [#3030](https://github.com/blockscout/blockscout/pull/3030) - Remove default websockets URL from config
- [#2995](https://github.com/blockscout/blockscout/pull/2995) - Support API_PATH env var in Docker file

## 3.0.0-beta

### Features

- [#2835](https://github.com/blockscout/blockscout/pull/2835), [#2871](https://github.com/blockscout/blockscout/pull/2871), [#2872](https://github.com/blockscout/blockscout/pull/2872), [#2886](https://github.com/blockscout/blockscout/pull/2886), [#2925](https://github.com/blockscout/blockscout/pull/2925), [#2936](https://github.com/blockscout/blockscout/pull/2936), [#2949](https://github.com/blockscout/blockscout/pull/2949), [#2940](https://github.com/blockscout/blockscout/pull/2940), [#2958](https://github.com/blockscout/blockscout/pull/2958) - Add "block_hash" to logs, token_transfers and internal transactions and "pending blocks operations" approach
- [#2975](https://github.com/blockscout/blockscout/pull/2975) - Refine UX of contracts verification
- [#2926](https://github.com/blockscout/blockscout/pull/2926) - API endpoint: sum balances except burnt address
- [#2918](https://github.com/blockscout/blockscout/pull/2918) - Add tokenID for tokentx API action explicitly

### Fixes

- [#2969](https://github.com/blockscout/blockscout/pull/2969) - Fix contract constructor require msg appearance in constructor arguments encoded view
- [#2964](https://github.com/blockscout/blockscout/pull/2964) - Fix bug in skipping of constructor arguments in contract verification
- [#2961](https://github.com/blockscout/blockscout/pull/2961) - Add a guard that addresses is enum in `values` function in `read contract` page
- [#2960](https://github.com/blockscout/blockscout/pull/2960) - Add BLOCKSCOUT_HOST to docker setup
- [#2956](https://github.com/blockscout/blockscout/pull/2956) - Add support of 0.6.x version of compiler
- [#2955](https://github.com/blockscout/blockscout/pull/2955) - Move socket path to env
- [#2938](https://github.com/blockscout/blockscout/pull/2938) - utf8 copy tx input tooltip
- [#2934](https://github.com/blockscout/blockscout/pull/2934) - RSK release 1.2.0 breaking changes support
- [#2933](https://github.com/blockscout/blockscout/pull/2933) - Get rid of deadlock in the query to address_current_token_balance table
- [#2932](https://github.com/blockscout/blockscout/pull/2932) - fix duplicate websocket connection
- [#2928](https://github.com/blockscout/blockscout/pull/2928) - Speedup pending block ops int txs to fetch query
- [#2924](https://github.com/blockscout/blockscout/pull/2924) - Speedup address to logs query
- [#2915](https://github.com/blockscout/blockscout/pull/2915) - Speedup of blocks_without_reward_query
- [#2914](https://github.com/blockscout/blockscout/pull/2914) - Reduce execution time of stream_unfetched_token_instances query
- [#2910](https://github.com/blockscout/blockscout/pull/2910) - Reorganize queries and indexes for internal_transactions table
- [#2908](https://github.com/blockscout/blockscout/pull/2908) - Fix performance of address page
- [#2906](https://github.com/blockscout/blockscout/pull/2906) - fix address sum cache
- [#2902](https://github.com/blockscout/blockscout/pull/2902) - Offset in blocks retrieval for average block time
- [#2900](https://github.com/blockscout/blockscout/pull/2900) - check fetched instance metadata in multiple places
- [#2899](https://github.com/blockscout/blockscout/pull/2899) - fix empty buffered task
- [#2887](https://github.com/blockscout/blockscout/pull/2887) - increase chart loading speed

### Chore

- [#2959](https://github.com/blockscout/blockscout/pull/2959) - Remove logs from test folder too in the cleaning script
- [#2954](https://github.com/blockscout/blockscout/pull/2954) - Upgrade absinthe and ecto deps
- [#2947](https://github.com/blockscout/blockscout/pull/2947) - Upgrade Circle CI postgres Docker image
- [#2946](https://github.com/blockscout/blockscout/pull/2946) - Fix vulnerable NPM deps
- [#2942](https://github.com/blockscout/blockscout/pull/2942) - Actualize Docker setup
- [#2896](https://github.com/blockscout/blockscout/pull/2896) - Disable Parity websockets tests
- [#2873](https://github.com/blockscout/blockscout/pull/2873) - bump elixir to 1.9.4

## 2.1.1-beta

### Features

- [#2862](https://github.com/blockscout/blockscout/pull/2862) - Coin total supply from DB API endpoint
- [#2857](https://github.com/blockscout/blockscout/pull/2857) - Extend getsourcecode API view with new output fields
- [#2822](https://github.com/blockscout/blockscout/pull/2822) - Estimated address count on the main page, if cache is empty
- [#2821](https://github.com/blockscout/blockscout/pull/2821) - add autodetection of constructor arguments
- [#2825](https://github.com/blockscout/blockscout/pull/2825) - separate token transfers and transactions
- [#2787](https://github.com/blockscout/blockscout/pull/2787) - async fetching of address counters
- [#2791](https://github.com/blockscout/blockscout/pull/2791) - add ipc client
- [#2449](https://github.com/blockscout/blockscout/pull/2449) - add ability to send notification events through postgres notify

### Fixes

- [#2864](https://github.com/blockscout/blockscout/pull/2864) - add token instance metadata type check
- [#2855](https://github.com/blockscout/blockscout/pull/2855) - Fix favicons load
- [#2854](https://github.com/blockscout/blockscout/pull/2854) - Fix all npm vulnerabilities
- [#2851](https://github.com/blockscout/blockscout/pull/2851) - Fix paths for front assets
- [#2843](https://github.com/blockscout/blockscout/pull/2843) - fix realtime fetcher small skips feature
- [#2841](https://github.com/blockscout/blockscout/pull/2841) - LUKSO dashboard height fix
- [#2837](https://github.com/blockscout/blockscout/pull/2837) - fix txlist ordering issue
- [#2830](https://github.com/blockscout/blockscout/pull/2830) - Fix wrong color of contract icon on xDai chain
- [#2829](https://github.com/blockscout/blockscout/pull/2829) - Fix for stuck gas limit label and value
- [#2828](https://github.com/blockscout/blockscout/pull/2828) - Fix for script that clears compilation/launching assets
- [#2800](https://github.com/blockscout/blockscout/pull/2800) - return not found for not verified contract for token read_contract
- [#2806](https://github.com/blockscout/blockscout/pull/2806) - Fix blocks fetching on the main page
- [#2803](https://github.com/blockscout/blockscout/pull/2803) - Fix block validator custom tooltip
- [#2748](https://github.com/blockscout/blockscout/pull/2748) - Rewrite token updater
- [#2704](https://github.com/blockscout/blockscout/pull/2704) - refetch null values in token balances
- [#2690](https://github.com/blockscout/blockscout/pull/2690) - do not stich json rpc config into module for net version cache

### Chore

- [#2878](https://github.com/blockscout/blockscout/pull/2878) - Decrease loaders showing delay on the main page
- [#2859](https://github.com/blockscout/blockscout/pull/2859) - Add eth_blockNumber API endpoint to eth_rpc section
- [#2846](https://github.com/blockscout/blockscout/pull/2846) - Remove networks images preload
- [#2845](https://github.com/blockscout/blockscout/pull/2845) - Set outline none for nav dropdown item in mobile view (fix for Safari)
- [#2844](https://github.com/blockscout/blockscout/pull/2844) - Extend external reward types up to 20
- [#2827](https://github.com/blockscout/blockscout/pull/2827) - Node js 12.13.0 (latest LTS release) support
- [#2818](https://github.com/blockscout/blockscout/pull/2818) - allow hiding marketcap percentage
- [#2817](https://github.com/blockscout/blockscout/pull/2817) - move docker integration documentation to blockscout docs
- [#2808](https://github.com/blockscout/blockscout/pull/2808) - Add tooltip for tx input
- [#2807](https://github.com/blockscout/blockscout/pull/2807) - 422 page
- [#2805](https://github.com/blockscout/blockscout/pull/2805) - Update supported chains default option
- [#2801](https://github.com/blockscout/blockscout/pull/2801) - remove unused clause in address_to_unique_tokens query

## 2.1.0-beta

### Features

- [#2776](https://github.com/blockscout/blockscout/pull/2776) - fetch token counters async
- [#2772](https://github.com/blockscout/blockscout/pull/2772) - add token instance images to the token inventory tab
- [#2733](https://github.com/blockscout/blockscout/pull/2733) - Add cache for first page of uncles
- [#2735](https://github.com/blockscout/blockscout/pull/2735) - Add pending transactions cache
- [#2726](https://github.com/blockscout/blockscout/pull/2726) - Remove internal_transaction block_number setting from blocks runner
- [#2717](https://github.com/blockscout/blockscout/pull/2717) - Improve speed of nonconsensus data removal
- [#2679](https://github.com/blockscout/blockscout/pull/2679) - added fixed height for card chain blocks and card chain transactions
- [#2678](https://github.com/blockscout/blockscout/pull/2678) - fixed dashboard banner height bug
- [#2672](https://github.com/blockscout/blockscout/pull/2672) - added new theme for xUSDT
- [#2667](https://github.com/blockscout/blockscout/pull/2667) - Add ETS-based cache for accounts page
- [#2666](https://github.com/blockscout/blockscout/pull/2666) - fetch token counters in parallel
- [#2665](https://github.com/blockscout/blockscout/pull/2665) - new menu layout for mobile devices
- [#2663](https://github.com/blockscout/blockscout/pull/2663) - Fetch address counters in parallel
- [#2642](https://github.com/blockscout/blockscout/pull/2642) - add ERC721 coin instance page
- [#2762](https://github.com/blockscout/blockscout/pull/2762) - on-fly fetching of token instances
- [#2470](https://github.com/blockscout/blockscout/pull/2470) - Allow Realtime Fetcher to wait for small skips

### Fixes

- [#4325](https://github.com/blockscout/blockscout/pull/4325) - Fix search on `/tokens` page
- [#2793](https://github.com/blockscout/blockscout/pull/2793) - Hide "We are indexing this chain right now. Some of the counts may be inaccurate" banner if no txs in blockchain
- [#2779](https://github.com/blockscout/blockscout/pull/2779) - fix fetching `latin1` encoded data
- [#2799](https://github.com/blockscout/blockscout/pull/2799) - fix catchup fetcher for empty node and db
- [#2783](https://github.com/blockscout/blockscout/pull/2783) - Fix stuck value and ticker on the token page
- [#2781](https://github.com/blockscout/blockscout/pull/2781) - optimize txlist json rpc
- [#2777](https://github.com/blockscout/blockscout/pull/2777) - Remove duplicate blocks from changes_list before import
- [#2770](https://github.com/blockscout/blockscout/pull/2770) - do not re-fetch token instances without uris
- [#2769](https://github.com/blockscout/blockscout/pull/2769) - optimize token token transfers query
- [#2768](https://github.com/blockscout/blockscout/pull/2768) - Remove nonconsensus blocks from cache after internal transactions importing
- [#2761](https://github.com/blockscout/blockscout/pull/2761) - add indexes for token instances fetching queries
- [#2767](https://github.com/blockscout/blockscout/pull/2767) - fix websocket subscriptions with token instances
- [#2765](https://github.com/blockscout/blockscout/pull/2765) - fixed width issue for cards in mobile view for Transaction Details page
- [#2755](https://github.com/blockscout/blockscout/pull/2755) - various token instance fetcher fixes
- [#2753](https://github.com/blockscout/blockscout/pull/2753) - fix nft token instance images
- [#2750](https://github.com/blockscout/blockscout/pull/2750) - fixed contract buttons color for NFT token instance on each theme
- [#2746](https://github.com/blockscout/blockscout/pull/2746) - fixed wrong alignment in logs decoded view
- [#2745](https://github.com/blockscout/blockscout/pull/2745) - optimize addresses page
- [#2742](https://github.com/blockscout/blockscout/pull/2742) -
fixed menu hovers in dark mode desktop view
- [#2737](https://github.com/blockscout/blockscout/pull/2737) - switched hardcoded subnetwork value to elixir expression for mobile menu
- [#2736](https://github.com/blockscout/blockscout/pull/2736) - do not update cache if no blocks were inserted
- [#2731](https://github.com/blockscout/blockscout/pull/2731) - fix library verification
- [#2718](https://github.com/blockscout/blockscout/pull/2718) - Include all addresses taking part in transactions in wallets' addresses counter
- [#2709](https://github.com/blockscout/blockscout/pull/2709) - Fix stuck label and value for uncle block height
- [#2707](https://github.com/blockscout/blockscout/pull/2707) - fix for dashboard banner chart legend items
- [#2706](https://github.com/blockscout/blockscout/pull/2706) - fix empty total_supply in coin gecko response
- [#2701](https://github.com/blockscout/blockscout/pull/2701) - Exclude nonconsensus blocks from avg block time calculation by default
- [#2696](https://github.com/blockscout/blockscout/pull/2696) - do not update fetched_coin_balance with nil
- [#2693](https://github.com/blockscout/blockscout/pull/2693) - remove non consensus internal transactions
- [#2691](https://github.com/blockscout/blockscout/pull/2691) - fix exchange rate websocket update for Rootstock
- [#2688](https://github.com/blockscout/blockscout/pull/2688) - fix try it out section
- [#2687](https://github.com/blockscout/blockscout/pull/2687) - remove non-consensus token transfers, logs when inserting new consensus blocks
- [#2684](https://github.com/blockscout/blockscout/pull/2684) - do not filter pending logs
- [#2682](https://github.com/blockscout/blockscout/pull/2682) - Use Task.start instead of Task.async in caches
- [#2671](https://github.com/blockscout/blockscout/pull/2671) - fixed buttons color at smart contract section
- [#2660](https://github.com/blockscout/blockscout/pull/2660) - set correct last value for coin balances chart data
- [#2619](https://github.com/blockscout/blockscout/pull/2619) - Enforce DB transaction's order to prevent deadlocks
- [#2738](https://github.com/blockscout/blockscout/pull/2738) - do not fail block `internal_transactions_indexed_at` field update

### Chore

- [#2797](https://github.com/blockscout/blockscout/pull/2797) - Return old style menu
- [#2796](https://github.com/blockscout/blockscout/pull/2796) - Optimize all images with ImageOptim
- [#2794](https://github.com/blockscout/blockscout/pull/2786) - update hosted versions in readme
- [#2789](https://github.com/blockscout/blockscout/pull/2786) - remove projects table in readme, link to docs version
- [#2786](https://github.com/blockscout/blockscout/pull/2786) - updated docs links, removed docs folder
- [#2752](https://github.com/blockscout/blockscout/pull/2752) - allow enabling internal transactions for simple token transfers txs
- [#2749](https://github.com/blockscout/blockscout/pull/2749) - fix opt 22.1 support
- [#2744](https://github.com/blockscout/blockscout/pull/2744) - Disable Geth tests in CI
- [#2724](https://github.com/blockscout/blockscout/pull/2724) - fix ci by commenting a line in hackney library
- [#2708](https://github.com/blockscout/blockscout/pull/2708) - add log index to logs view
- [#2723](https://github.com/blockscout/blockscout/pull/2723) - get rid of ex_json_schema warnings
- [#2740](https://github.com/blockscout/blockscout/pull/2740) - add verify contract rpc doc

## 2.0.4-beta

### Features

- [#2636](https://github.com/blockscout/blockscout/pull/2636) - Execute all address' transactions page queries in parallel
- [#2596](https://github.com/blockscout/blockscout/pull/2596) - support AuRa's empty step reward type
- [#2588](https://github.com/blockscout/blockscout/pull/2588) - add verification submission comment
- [#2505](https://github.com/blockscout/blockscout/pull/2505) - support POA Network emission rewards
- [#2581](https://github.com/blockscout/blockscout/pull/2581) - Add generic Map-like Cache behaviour and implementation
- [#2561](https://github.com/blockscout/blockscout/pull/2561) - Add token's type to the response of tokenlist method
- [#2555](https://github.com/blockscout/blockscout/pull/2555) - find and show decoding candidates for logs
- [#2499](https://github.com/blockscout/blockscout/pull/2499) - import emission reward ranges
- [#2497](https://github.com/blockscout/blockscout/pull/2497) - Add generic Ordered Cache behaviour and implementation

### Fixes

- [#2659](https://github.com/blockscout/blockscout/pull/2659) - Multipurpose front-end part update
- [#2640](https://github.com/blockscout/blockscout/pull/2640) - SVG network icons
- [#2635](https://github.com/blockscout/blockscout/pull/2635) - optimize ERC721 inventory query
- [#2626](https://github.com/blockscout/blockscout/pull/2626) - Fixing 2 Mobile UI Issues
- [#2623](https://github.com/blockscout/blockscout/pull/2623) - fix a blinking test
- [#2616](https://github.com/blockscout/blockscout/pull/2616) - deduplicate coin history records by delta
- [#2613](https://github.com/blockscout/blockscout/pull/2613) - fix getminedblocks rpc endpoint
- [#2612](https://github.com/blockscout/blockscout/pull/2612) - Add cache updating independently from Indexer
- [#2610](https://github.com/blockscout/blockscout/pull/2610) - use CoinGecko instead of CoinMarketcap for exchange rates
- [#2592](https://github.com/blockscout/blockscout/pull/2592) - process new metadata format for whisper
- [#2591](https://github.com/blockscout/blockscout/pull/2591) - Fix url error in API page
- [#2572](https://github.com/blockscout/blockscout/pull/2572) - Ease non-critical css
- [#2570](https://github.com/blockscout/blockscout/pull/2570) - Network icons preload
- [#2569](https://github.com/blockscout/blockscout/pull/2569) - do not fetch emission rewards for transactions csv exporter
- [#2568](https://github.com/blockscout/blockscout/pull/2568) - filter pending token transfers
- [#2564](https://github.com/blockscout/blockscout/pull/2564) - fix first page button for uncles and reorgs
- [#2563](https://github.com/blockscout/blockscout/pull/2563) - Fix view less transfers button
- [#2538](https://github.com/blockscout/blockscout/pull/2538) - fetch the last not empty coin balance records
- [#2468](https://github.com/blockscout/blockscout/pull/2468) - fix confirmations for non consensus blocks

### Chore

- [#2662](https://github.com/blockscout/blockscout/pull/2662) - fetch coin gecko id based on the coin symbol
- [#2646](https://github.com/blockscout/blockscout/pull/2646) - Added Xerom to list of Additional Chains using BlockScout
- [#2634](https://github.com/blockscout/blockscout/pull/2634) - add Lukso to networks dropdown
- [#2617](https://github.com/blockscout/blockscout/pull/2617) - skip cache update if there are no blocks inserted
- [#2611](https://github.com/blockscout/blockscout/pull/2611) - fix js dependency vulnerabilities
- [#2594](https://github.com/blockscout/blockscout/pull/2594) - do not start genesis data fetching periodically
- [#2590](https://github.com/blockscout/blockscout/pull/2590) - restore backward compatablity with old releases
- [#2577](https://github.com/blockscout/blockscout/pull/2577) - Need recompile column in the env vars table
- [#2574](https://github.com/blockscout/blockscout/pull/2574) - limit request body in json rpc error
- [#2566](https://github.com/blockscout/blockscout/pull/2566) - upgrade absinthe phoenix

## 2.0.3-beta

### Features

- [#2433](https://github.com/blockscout/blockscout/pull/2433) - Add a functionality to try Eth RPC methods in the documentation
- [#2529](https://github.com/blockscout/blockscout/pull/2529) - show both eth value and token transfers on transaction overview page
- [#2376](https://github.com/blockscout/blockscout/pull/2376) - Split API and WebApp routes
- [#2477](https://github.com/blockscout/blockscout/pull/2477) - aggregate token transfers on transaction page
- [#2458](https://github.com/blockscout/blockscout/pull/2458) - Add LAST_BLOCK var to add ability indexing in the range of blocks
- [#2456](https://github.com/blockscout/blockscout/pull/2456) - fetch pending transactions for geth
- [#2403](https://github.com/blockscout/blockscout/pull/2403) - Return gasPrice field at the result of gettxinfo method

### Fixes

- [#2562](https://github.com/blockscout/blockscout/pull/2562) - Fix dark theme flickering
- [#2560](https://github.com/blockscout/blockscout/pull/2560) - fix slash before not empty path in docs
- [#2559](https://github.com/blockscout/blockscout/pull/2559) - fix rsk total supply for empty exchange rate
- [#2553](https://github.com/blockscout/blockscout/pull/2553) - Dark theme import to the end of sass
- [#2550](https://github.com/blockscout/blockscout/pull/2550) - correctly encode decimal values for frontend
- [#2549](https://github.com/blockscout/blockscout/pull/2549) - Fix wrong colour of tooltip
- [#2548](https://github.com/blockscout/blockscout/pull/2548) - CSS preload support in Firefox
- [#2547](https://github.com/blockscout/blockscout/pull/2547) - do not show eth value if it's zero on the transaction overview page
- [#2543](https://github.com/blockscout/blockscout/pull/2543) - do not hide search input during logs search
- [#2524](https://github.com/blockscout/blockscout/pull/2524) - fix dark theme validator data styles
- [#2532](https://github.com/blockscout/blockscout/pull/2532) - don't show empty token transfers on the transaction overview page
- [#2528](https://github.com/blockscout/blockscout/pull/2528) - fix coin history chart data
- [#2520](https://github.com/blockscout/blockscout/pull/2520) - Hide loading message when fetching is failed
- [#2523](https://github.com/blockscout/blockscout/pull/2523) - Avoid importing internal_transactions of pending transactions
- [#2519](https://github.com/blockscout/blockscout/pull/2519) - enable `First` page button in pagination
- [#2518](https://github.com/blockscout/blockscout/pull/2518) - create suggested indexes
- [#2517](https://github.com/blockscout/blockscout/pull/2517) - remove duplicate indexes
- [#2515](https://github.com/blockscout/blockscout/pull/2515) - do not aggregate NFT token transfers
- [#2514](https://github.com/blockscout/blockscout/pull/2514) - Isolating of staking dapp css && extracting of non-critical css
- [#2512](https://github.com/blockscout/blockscout/pull/2512) - alert link fix
- [#2509](https://github.com/blockscout/blockscout/pull/2509) - value-ticker gaps fix
- [#2508](https://github.com/blockscout/blockscout/pull/2508) - logs view columns fix
- [#2506](https://github.com/blockscout/blockscout/pull/2506) - fix two active tab in the top menu
- [#2503](https://github.com/blockscout/blockscout/pull/2503) - Mitigate autocompletion library influence to page loading performance
- [#2502](https://github.com/blockscout/blockscout/pull/2502) - increase reward task timeout
- [#2463](https://github.com/blockscout/blockscout/pull/2463) - dark theme fixes
- [#2496](https://github.com/blockscout/blockscout/pull/2496) - fix docker build
- [#2495](https://github.com/blockscout/blockscout/pull/2495) - fix logs for indexed chain
- [#2459](https://github.com/blockscout/blockscout/pull/2459) - fix top addresses query
- [#2425](https://github.com/blockscout/blockscout/pull/2425) - Force to show address view for checksummed address even if it is not in DB
- [#2551](https://github.com/blockscout/blockscout/pull/2551) - Correctly handle dynamically created Bootstrap tooltips

### Chore

- [#2554](https://github.com/blockscout/blockscout/pull/2554) - remove extra slash for endpoint url in docs
- [#2552](https://github.com/blockscout/blockscout/pull/2552) - remove brackets for token holders percentage
- [#2507](https://github.com/blockscout/blockscout/pull/2507) - update minor version of ecto, ex_machina, phoenix_live_reload
- [#2516](https://github.com/blockscout/blockscout/pull/2516) - update absinthe plug from fork
- [#2473](https://github.com/blockscout/blockscout/pull/2473) - get rid of cldr warnings
- [#2402](https://github.com/blockscout/blockscout/pull/2402) - bump otp version to 22.0
- [#2492](https://github.com/blockscout/blockscout/pull/2492) - hide decoded row if event is not decoded
- [#2490](https://github.com/blockscout/blockscout/pull/2490) - enable credo duplicated code check
- [#2432](https://github.com/blockscout/blockscout/pull/2432) - bump credo version
- [#2457](https://github.com/blockscout/blockscout/pull/2457) - update mix.lock
- [#2435](https://github.com/blockscout/blockscout/pull/2435) - Replace deprecated extract-text-webpack-plugin with mini-css-extract-plugin
- [#2450](https://github.com/blockscout/blockscout/pull/2450) - Fix clearance of logs and node_modules folders in clearing script
- [#2434](https://github.com/blockscout/blockscout/pull/2434) - get rid of timex warnings
- [#2402](https://github.com/blockscout/blockscout/pull/2402) - bump otp version to 22.0
- [#2373](https://github.com/blockscout/blockscout/pull/2373) - Add script to validate internal_transactions constraint for large DBs

## 2.0.2-beta

### Features

- [#2412](https://github.com/blockscout/blockscout/pull/2412) - dark theme
- [#2399](https://github.com/blockscout/blockscout/pull/2399) - decode verified smart contract's logs
- [#2391](https://github.com/blockscout/blockscout/pull/2391) - Controllers Improvements
- [#2379](https://github.com/blockscout/blockscout/pull/2379) - Disable network selector when is empty
- [#2374](https://github.com/blockscout/blockscout/pull/2374) - decode constructor arguments for verified smart contracts
- [#2366](https://github.com/blockscout/blockscout/pull/2366) - paginate eth logs
- [#2360](https://github.com/blockscout/blockscout/pull/2360) - add default evm version to smart contract verification
- [#2352](https://github.com/blockscout/blockscout/pull/2352) - Fetch rewards in parallel with transactions
- [#2294](https://github.com/blockscout/blockscout/pull/2294) - add healthy block period checking endpoint
- [#2324](https://github.com/blockscout/blockscout/pull/2324) - set timeout for loading message on the main page

### Fixes

- [#2421](https://github.com/blockscout/blockscout/pull/2421) - Fix hiding of loader for txs on the main page
- [#2420](https://github.com/blockscout/blockscout/pull/2420) - fetch data from cache in healthy endpoint
- [#2416](https://github.com/blockscout/blockscout/pull/2416) - Fix "page not found" handling in the router
- [#2413](https://github.com/blockscout/blockscout/pull/2413) - remove outer tables for decoded data
- [#2410](https://github.com/blockscout/blockscout/pull/2410) - preload smart contract for logs decoding
- [#2405](https://github.com/blockscout/blockscout/pull/2405) - added templates for table loader and tile loader
- [#2398](https://github.com/blockscout/blockscout/pull/2398) - show only one decoded candidate
- [#2389](https://github.com/blockscout/blockscout/pull/2389) - Reduce Lodash lib size (86% of lib methods are not used)
- [#2388](https://github.com/blockscout/blockscout/pull/2388) - add create2 support to geth's js tracer
- [#2387](https://github.com/blockscout/blockscout/pull/2387) - fix not existing keys in transaction json rpc
- [#2378](https://github.com/blockscout/blockscout/pull/2378) - Page performance: exclude moment.js localization files except EN, remove unused css
- [#2368](https://github.com/blockscout/blockscout/pull/2368) - add two columns of smart contract info
- [#2375](https://github.com/blockscout/blockscout/pull/2375) - Update created_contract_code_indexed_at on transaction import conflict
- [#2346](https://github.com/blockscout/blockscout/pull/2346) - Avoid fetching internal transactions of blocks that still need refetching
- [#2350](https://github.com/blockscout/blockscout/pull/2350) - fix invalid User agent headers
- [#2345](https://github.com/blockscout/blockscout/pull/2345) - do not override existing market records
- [#2337](https://github.com/blockscout/blockscout/pull/2337) - set url params for prod explicitly
- [#2341](https://github.com/blockscout/blockscout/pull/2341) - fix transaction input json encoding
- [#2311](https://github.com/blockscout/blockscout/pull/2311) - fix market history overriding with zeroes
- [#2310](https://github.com/blockscout/blockscout/pull/2310) - parse url for api docs
- [#2299](https://github.com/blockscout/blockscout/pull/2299) - fix interpolation in error message
- [#2303](https://github.com/blockscout/blockscout/pull/2303) - fix transaction csv download link
- [#2304](https://github.com/blockscout/blockscout/pull/2304) - footer grid fix for md resolution
- [#2291](https://github.com/blockscout/blockscout/pull/2291) - dashboard fix for md resolution, transactions load fix, block info row fix, addresses page issue, check mark issue
- [#2326](https://github.com/blockscout/blockscout/pull/2326) - fix nested constructor arguments

### Chore

- [#2422](https://github.com/blockscout/blockscout/pull/2422) - check if address_id is binary in token_transfers_csv endpoint
- [#2418](https://github.com/blockscout/blockscout/pull/2418) - Remove parentheses in market cap percentage
- [#2401](https://github.com/blockscout/blockscout/pull/2401) - add ENV vars to manage updating period of average block time and market history cache
- [#2363](https://github.com/blockscout/blockscout/pull/2363) - add parameters example for eth rpc
- [#2342](https://github.com/blockscout/blockscout/pull/2342) - Upgrade Postgres image version in Docker setup
- [#2325](https://github.com/blockscout/blockscout/pull/2325) - Reduce function input to address' hash only where possible
- [#2323](https://github.com/blockscout/blockscout/pull/2323) - Group Explorer caches
- [#2305](https://github.com/blockscout/blockscout/pull/2305) - Improve Address controllers
- [#2302](https://github.com/blockscout/blockscout/pull/2302) - fix names for xDai source
- [#2289](https://github.com/blockscout/blockscout/pull/2289) - Optional websockets for dev environment
- [#2307](https://github.com/blockscout/blockscout/pull/2307) - add GoJoy to README
- [#2293](https://github.com/blockscout/blockscout/pull/2293) - remove request idle timeout configuration
- [#2255](https://github.com/blockscout/blockscout/pull/2255) - bump elixir version to 1.9.0

## 2.0.1-beta

### Features

- [#2283](https://github.com/blockscout/blockscout/pull/2283) - Add transactions cache
- [#2182](https://github.com/blockscout/blockscout/pull/2182) - add market history cache
- [#2109](https://github.com/blockscout/blockscout/pull/2109) - use bigger updates instead of `Multi` transactions in BlocksTransactionsMismatch
- [#2075](https://github.com/blockscout/blockscout/pull/2075) - add blocks cache
- [#2151](https://github.com/blockscout/blockscout/pull/2151) - hide dropdown menu then other networks list is empty
- [#2191](https://github.com/blockscout/blockscout/pull/2191) - allow to configure token metadata update interval
- [#2146](https://github.com/blockscout/blockscout/pull/2146) - feat: add eth_getLogs rpc endpoint
- [#2216](https://github.com/blockscout/blockscout/pull/2216) - Improve token's controllers by avoiding unnecessary preloads
- [#2235](https://github.com/blockscout/blockscout/pull/2235) - save and show additional validation fields to smart contract
- [#2190](https://github.com/blockscout/blockscout/pull/2190) - show all token transfers
- [#2193](https://github.com/blockscout/blockscout/pull/2193) - feat: add BLOCKSCOUT_HOST, and use it in API docs
- [#2266](https://github.com/blockscout/blockscout/pull/2266) - allow excluding uncles from average block time calculation

### Fixes

- [#2290](https://github.com/blockscout/blockscout/pull/2290) - Add eth_get_balance.json to AddressView's render
- [#2286](https://github.com/blockscout/blockscout/pull/2286) - banner stats issues on sm resolutions, transactions title issue
- [#2284](https://github.com/blockscout/blockscout/pull/2284) - add 404 status for not existing pages
- [#2244](https://github.com/blockscout/blockscout/pull/2244) - fix internal transactions failing to be indexed because of constraint
- [#2281](https://github.com/blockscout/blockscout/pull/2281) - typo issues, dropdown issues
- [#2278](https://github.com/blockscout/blockscout/pull/2278) - increase threshold for scientific notation
- [#2275](https://github.com/blockscout/blockscout/pull/2275) - Description for networks selector
- [#2263](https://github.com/blockscout/blockscout/pull/2263) - added an ability to close network selector on outside click
- [#2257](https://github.com/blockscout/blockscout/pull/2257) - 'download csv' button added to different tabs
- [#2242](https://github.com/blockscout/blockscout/pull/2242) - added styles for 'download csv' button
- [#2261](https://github.com/blockscout/blockscout/pull/2261) - header logo aligned to the center properly
- [#2254](https://github.com/blockscout/blockscout/pull/2254) - search length issue, tile link wrapping issue
- [#2238](https://github.com/blockscout/blockscout/pull/2238) - header content alignment issue, hide navbar on outside click
- [#2229](https://github.com/blockscout/blockscout/pull/2229) - gap issue between qr and copy button in token transfers, top cards width and height issue
- [#2201](https://github.com/blockscout/blockscout/pull/2201) - footer columns fix
- [#2179](https://github.com/blockscout/blockscout/pull/2179) - fix docker build error
- [#2165](https://github.com/blockscout/blockscout/pull/2165) - sort blocks by timestamp when calculating average block time
- [#2175](https://github.com/blockscout/blockscout/pull/2175) - fix coinmarketcap response errors
- [#2164](https://github.com/blockscout/blockscout/pull/2164) - fix large numbers in balance view card
- [#2155](https://github.com/blockscout/blockscout/pull/2155) - fix pending transaction query
- [#2183](https://github.com/blockscout/blockscout/pull/2183) - tile content aligning for mobile resolution fix, dai logo fix
- [#2162](https://github.com/blockscout/blockscout/pull/2162) - contract creation tile color changed
- [#2144](https://github.com/blockscout/blockscout/pull/2144) - 'page not found' images path fixed for goerli
- [#2142](https://github.com/blockscout/blockscout/pull/2142) - Removed posdao theme and logo, added 'page not found' image for goerli
- [#2138](https://github.com/blockscout/blockscout/pull/2138) - badge colors issue, api titles issue
- [#2129](https://github.com/blockscout/blockscout/pull/2129) - Fix for width of explorer elements
- [#2121](https://github.com/blockscout/blockscout/pull/2121) - Binding of 404 page
- [#2120](https://github.com/blockscout/blockscout/pull/2120) - footer links and socials focus color issue
- [#2113](https://github.com/blockscout/blockscout/pull/2113) - renewed logos for rsk, dai, blockscout; themes color changes for lukso; error images for lukso
- [#2112](https://github.com/blockscout/blockscout/pull/2112) - themes color improvements, dropdown color issue
- [#2110](https://github.com/blockscout/blockscout/pull/2110) - themes colors issues, ui issues
- [#2103](https://github.com/blockscout/blockscout/pull/2103) - ui issues for all themes
- [#2090](https://github.com/blockscout/blockscout/pull/2090) - updated some ETC theme colors
- [#2096](https://github.com/blockscout/blockscout/pull/2096) - RSK theme fixes
- [#2093](https://github.com/blockscout/blockscout/pull/2093) - detect token transfer type for deprecated erc721 spec
- [#2111](https://github.com/blockscout/blockscout/pull/2111) - improve address transaction controller
- [#2108](https://github.com/blockscout/blockscout/pull/2108) - fix uncle fetching without full transactions
- [#2128](https://github.com/blockscout/blockscout/pull/2128) - add new function clause for uncle errors
- [#2123](https://github.com/blockscout/blockscout/pull/2123) - fix coins percentage view
- [#2119](https://github.com/blockscout/blockscout/pull/2119) - fix map logging
- [#2130](https://github.com/blockscout/blockscout/pull/2130) - fix navigation
- [#2148](https://github.com/blockscout/blockscout/pull/2148) - filter pending logs
- [#2147](https://github.com/blockscout/blockscout/pull/2147) - add rsk format of checksum
- [#2149](https://github.com/blockscout/blockscout/pull/2149) - remove pending transaction count
- [#2177](https://github.com/blockscout/blockscout/pull/2177) - remove duplicate entries from UncleBlock's Fetcher
- [#2169](https://github.com/blockscout/blockscout/pull/2169) - add more validator reward types for xDai
- [#2173](https://github.com/blockscout/blockscout/pull/2173) - handle correctly empty transactions
- [#2174](https://github.com/blockscout/blockscout/pull/2174) - fix reward channel joining
- [#2186](https://github.com/blockscout/blockscout/pull/2186) - fix net version test
- [#2196](https://github.com/blockscout/blockscout/pull/2196) - Nethermind client fixes
- [#2237](https://github.com/blockscout/blockscout/pull/2237) - fix rsk total_supply
- [#2198](https://github.com/blockscout/blockscout/pull/2198) - reduce transaction status and error constraint
- [#2167](https://github.com/blockscout/blockscout/pull/2167) - feat: document eth rpc api mimicking endpoints
- [#2225](https://github.com/blockscout/blockscout/pull/2225) - fix metadata decoding in Solidity 0.5.9 smart contract verification
- [#2204](https://github.com/blockscout/blockscout/pull/2204) - fix large contract verification
- [#2258](https://github.com/blockscout/blockscout/pull/2258) - reduce BlocksTransactionsMismatch memory footprint
- [#2247](https://github.com/blockscout/blockscout/pull/2247) - hide logs search if there are no logs
- [#2248](https://github.com/blockscout/blockscout/pull/2248) - sort block after query execution for average block time
- [#2249](https://github.com/blockscout/blockscout/pull/2249) - More transaction controllers improvements
- [#2267](https://github.com/blockscout/blockscout/pull/2267) - Modify implementation of `where_transaction_has_multiple_internal_transactions`
- [#2270](https://github.com/blockscout/blockscout/pull/2270) - Remove duplicate params in `Indexer.Fetcher.TokenBalance`
- [#2268](https://github.com/blockscout/blockscout/pull/2268) - remove not existing assigns in html code
- [#2276](https://github.com/blockscout/blockscout/pull/2276) - remove port in docs

### Chore

- [#2127](https://github.com/blockscout/blockscout/pull/2127) - use previouse chromedriver version
- [#2118](https://github.com/blockscout/blockscout/pull/2118) - show only the last decompiled contract
- [#2255](https://github.com/blockscout/blockscout/pull/2255) - upgrade elixir version to 1.9.0
- [#2256](https://github.com/blockscout/blockscout/pull/2256) - use the latest version of chromedriver

## 2.0.0-beta

### Features

- [#2044](https://github.com/blockscout/blockscout/pull/2044) - New network selector.
- [#2091](https://github.com/blockscout/blockscout/pull/2091) - Added "Question" modal.
- [#1963](https://github.com/blockscout/blockscout/pull/1963), [#1959](https://github.com/blockscout/blockscout/pull/1959), [#1948](https://github.com/blockscout/blockscout/pull/1948), [#1936](https://github.com/blockscout/blockscout/pull/1936), [#1925](https://github.com/blockscout/blockscout/pull/1925), [#1922](https://github.com/blockscout/blockscout/pull/1922), [#1903](https://github.com/blockscout/blockscout/pull/1903), [#1874](https://github.com/blockscout/blockscout/pull/1874), [#1895](https://github.com/blockscout/blockscout/pull/1895), [#2031](https://github.com/blockscout/blockscout/pull/2031), [#2073](https://github.com/blockscout/blockscout/pull/2073), [#2074](https://github.com/blockscout/blockscout/pull/2074),  - added new themes and logos for poa, eth, rinkeby, goerli, ropsten, kovan, sokol, xdai, etc, rsk and default theme
- [#1726](https://github.com/blockscout/blockscout/pull/2071) - Updated styles for the new smart contract page.
- [#2081](https://github.com/blockscout/blockscout/pull/2081) - Tooltip for 'more' button, explorers logos added
- [#2010](https://github.com/blockscout/blockscout/pull/2010) - added "block not found" and "tx not found pages"
- [#1928](https://github.com/blockscout/blockscout/pull/1928) - pagination styles were updated
- [#1940](https://github.com/blockscout/blockscout/pull/1940) - qr modal button and background issue
- [#1907](https://github.com/blockscout/blockscout/pull/1907) - dropdown color bug fix (lukso theme) and tooltip color bug fix
- [#1859](https://github.com/blockscout/blockscout/pull/1859) - feat: show raw transaction traces
- [#1941](https://github.com/blockscout/blockscout/pull/1941) - feat: add on demand fetching and stale attr to rpc
- [#1957](https://github.com/blockscout/blockscout/pull/1957) - Calculate stakes ratio before insert pools
- [#1956](https://github.com/blockscout/blockscout/pull/1956) - add logs tab to address
- [#1952](https://github.com/blockscout/blockscout/pull/1952) - feat: exclude empty contracts by default
- [#1954](https://github.com/blockscout/blockscout/pull/1954) - feat: use creation init on self destruct
- [#2036](https://github.com/blockscout/blockscout/pull/2036) - New tables for staking pools and delegators
- [#1974](https://github.com/blockscout/blockscout/pull/1974) - feat: previous page button logic
- [#1999](https://github.com/blockscout/blockscout/pull/1999) - load data async on addresses page
- [#1807](https://github.com/blockscout/blockscout/pull/1807) - New theming capabilites.
- [#2040](https://github.com/blockscout/blockscout/pull/2040) - Verification links to other explorers for ETH
- [#2037](https://github.com/blockscout/blockscout/pull/2037) - add address logs search functionality
- [#2012](https://github.com/blockscout/blockscout/pull/2012) - make all pages pagination async
- [#2064](https://github.com/blockscout/blockscout/pull/2064) - feat: add fields to tx apis, small cleanups
- [#2100](https://github.com/blockscout/blockscout/pull/2100) - feat: eth_get_balance rpc endpoint

### Fixes

- [#2228](https://github.com/blockscout/blockscout/pull/2228) - favorites duplication issues, active radio issue
- [#2207](https://github.com/blockscout/blockscout/pull/2207) - new 'download csv' button design
- [#2206](https://github.com/blockscout/blockscout/pull/2206) - added styles for 'Download All Transactions as CSV' button
- [#2099](https://github.com/blockscout/blockscout/pull/2099) - logs search input width
- [#2098](https://github.com/blockscout/blockscout/pull/2098) - nav dropdown issue, logo size issue
- [#2082](https://github.com/blockscout/blockscout/pull/2082) - dropdown styles, tooltip gap fix, 404 page added
- [#2077](https://github.com/blockscout/blockscout/pull/2077) - ui issues
- [#2072](https://github.com/blockscout/blockscout/pull/2072) - Fixed checkmarks not showing correctly in tabs.
- [#2066](https://github.com/blockscout/blockscout/pull/2066) - fixed length of logs search input
- [#2056](https://github.com/blockscout/blockscout/pull/2056) - log search form styles added
- [#2043](https://github.com/blockscout/blockscout/pull/2043) - Fixed modal dialog width for 'verify other explorers'
- [#2025](https://github.com/blockscout/blockscout/pull/2025) - Added a new color to display transactions' errors.
- [#2033](https://github.com/blockscout/blockscout/pull/2033) - Header nav. dropdown active element color issue
- [#2019](https://github.com/blockscout/blockscout/pull/2019) - Fixed the missing tx hashes.
- [#2020](https://github.com/blockscout/blockscout/pull/2020) - Fixed a bug triggered when a second click to a selected tab caused the other tabs to hide.
- [#1944](https://github.com/blockscout/blockscout/pull/1944) - fixed styles for token's dropdown.
- [#1926](https://github.com/blockscout/blockscout/pull/1926) - status label alignment
- [#1849](https://github.com/blockscout/blockscout/pull/1849) - Improve chains menu
- [#1868](https://github.com/blockscout/blockscout/pull/1868) - fix: logs list endpoint performance
- [#1822](https://github.com/blockscout/blockscout/pull/1822) - Fix style breaks in decompiled contract code view
- [#1885](https://github.com/blockscout/blockscout/pull/1885) - highlight reserved words in decompiled code
- [#1896](https://github.com/blockscout/blockscout/pull/1896) - re-query tokens in top nav automplete
- [#1905](https://github.com/blockscout/blockscout/pull/1905) - fix reorgs, uncles pagination
- [#1904](https://github.com/blockscout/blockscout/pull/1904) - fix `BLOCK_COUNT_CACHE_TTL` env var type
- [#1915](https://github.com/blockscout/blockscout/pull/1915) - fallback to 2 latest evm versions
- [#1937](https://github.com/blockscout/blockscout/pull/1937) - Check the presence of overlap[i] object before retrieving properties from it
- [#1960](https://github.com/blockscout/blockscout/pull/1960) - do not remove bold text in decompiled contacts
- [#1966](https://github.com/blockscout/blockscout/pull/1966) - fix: add fields for contract filter performance
- [#2017](https://github.com/blockscout/blockscout/pull/2017) - fix: fix to/from filters on tx list pages
- [#2008](https://github.com/blockscout/blockscout/pull/2008) - add new function clause for xDai network beneficiaries
- [#2009](https://github.com/blockscout/blockscout/pull/2009) - addresses page improvements
- [#2027](https://github.com/blockscout/blockscout/pull/2027) - fix: `BlocksTransactionsMismatch` ignoring blocks without transactions
- [#2062](https://github.com/blockscout/blockscout/pull/2062) - fix: uniq by hash, instead of transaction
- [#2052](https://github.com/blockscout/blockscout/pull/2052) - allow bytes32 for name and symbol
- [#2047](https://github.com/blockscout/blockscout/pull/2047) - fix: show creating internal transactions
- [#2014](https://github.com/blockscout/blockscout/pull/2014) - fix: use better queries for listLogs endpoint
- [#2027](https://github.com/blockscout/blockscout/pull/2027) - fix: `BlocksTransactionsMismatch` ignoring blocks without transactions
- [#2070](https://github.com/blockscout/blockscout/pull/2070) - reduce `max_concurrency` of `BlocksTransactionsMismatch` fetcher
- [#2083](https://github.com/blockscout/blockscout/pull/2083) - allow total_difficuly to be nil
- [#2086](https://github.com/blockscout/blockscout/pull/2086) - fix geth's staticcall without output

### Chore

- [#1900](https://github.com/blockscout/blockscout/pull/1900) - SUPPORTED_CHAINS ENV var
- [#1958](https://github.com/blockscout/blockscout/pull/1958) - Default value for release link env var
- [#1964](https://github.com/blockscout/blockscout/pull/1964) - ALLOWED_EVM_VERSIONS env var
- [#1975](https://github.com/blockscout/blockscout/pull/1975) - add log index to transaction view
- [#1988](https://github.com/blockscout/blockscout/pull/1988) - Fix wrong parity tasks names in Circle CI
- [#2000](https://github.com/blockscout/blockscout/pull/2000) - docker/Makefile: always set a container name
- [#2018](https://github.com/blockscout/blockscout/pull/2018) - Use PORT env variable in dev config
- [#2055](https://github.com/blockscout/blockscout/pull/2055) - Increase timeout for geth indexers
- [#2069](https://github.com/blockscout/blockscout/pull/2069) - Docsify integration: static docs page generation

## 1.3.15-beta

### Features

- [#1857](https://github.com/blockscout/blockscout/pull/1857) - Re-implement Geth JS internal transaction tracer in Elixir
- [#1989](https://github.com/blockscout/blockscout/pull/1989) - fix: consolidate address w/ balance one at a time
- [#2002](https://github.com/blockscout/blockscout/pull/2002) - Get estimated count of blocks when cache is empty

### Fixes

- [#1869](https://github.com/blockscout/blockscout/pull/1869) - Fix output and gas extraction in JS tracer for Geth
- [#1992](https://github.com/blockscout/blockscout/pull/1992) - fix: support https for wobserver polling
- [#2027](https://github.com/blockscout/blockscout/pull/2027) - fix: `BlocksTransactionsMismatch` ignoring blocks without transactions

## 1.3.14-beta

- [#1812](https://github.com/blockscout/blockscout/pull/1812) - add pagination to addresses page
- [#1920](https://github.com/blockscout/blockscout/pull/1920) - fix: remove source code fields from list endpoint
- [#1876](https://github.com/blockscout/blockscout/pull/1876) - async calculate a count of blocks

### Fixes

- [#1917](https://github.com/blockscout/blockscout/pull/1917) - Force block refetch if transaction is re-collated in a different block

### Chore

- [#1892](https://github.com/blockscout/blockscout/pull/1892) - Remove temporary worker modules

## 1.3.13-beta

### Features

- [#1933](https://github.com/blockscout/blockscout/pull/1933) - add eth_BlockNumber json rpc method

### Fixes

- [#1875](https://github.com/blockscout/blockscout/pull/1875) - fix: resolve false positive constructor arguments
- [#1881](https://github.com/blockscout/blockscout/pull/1881) - fix: store solc versions locally for performance
- [#1898](https://github.com/blockscout/blockscout/pull/1898) - check if the constructor has arguments before verifying constructor arguments

## 1.3.12-beta

Reverting of synchronous block counter, implemented in #1848

## 1.3.11-beta

### Features

- [#1815](https://github.com/blockscout/blockscout/pull/1815) - Be able to search without prefix "0x"
- [#1813](https://github.com/blockscout/blockscout/pull/1813) - Add total blocks counter to the main page
- [#1806](https://github.com/blockscout/blockscout/pull/1806) - Verify contracts with a post request
- [#1848](https://github.com/blockscout/blockscout/pull/1848) - Add cache for block counter

### Fixes

- [#1829](https://github.com/blockscout/blockscout/pull/1829) - Handle nil quantities in block decoding routine
- [#1830](https://github.com/blockscout/blockscout/pull/1830) - Make block size field nullable
- [#1840](https://github.com/blockscout/blockscout/pull/1840) - Handle case when total supply is nil
- [#1838](https://github.com/blockscout/blockscout/pull/1838) - Block counter calculates only consensus blocks

### Chore

- [#1814](https://github.com/blockscout/blockscout/pull/1814) - Clear build artefacts script
- [#1837](https://github.com/blockscout/blockscout/pull/1837) - Add -f flag to clear_build.sh script delete static folder

## 1.3.10-beta

### Features

- [#1739](https://github.com/blockscout/blockscout/pull/1739) - highlight decompiled source code
- [#1696](https://github.com/blockscout/blockscout/pull/1696) - full-text search by tokens
- [#1742](https://github.com/blockscout/blockscout/pull/1742) - Support RSK
- [#1777](https://github.com/blockscout/blockscout/pull/1777) - show ERC-20 token transfer info on transaction page
- [#1770](https://github.com/blockscout/blockscout/pull/1770) - set a websocket keepalive from config
- [#1789](https://github.com/blockscout/blockscout/pull/1789) - add ERC-721 info to transaction overview page
- [#1801](https://github.com/blockscout/blockscout/pull/1801) - Staking pools fetching

### Fixes

- [#1724](https://github.com/blockscout/blockscout/pull/1724) - Remove internal tx and token balance fetching from realtime fetcher
- [#1727](https://github.com/blockscout/blockscout/pull/1727) - add logs pagination in rpc api
- [#1740](https://github.com/blockscout/blockscout/pull/1740) - fix empty block time
- [#1743](https://github.com/blockscout/blockscout/pull/1743) - sort decompiled smart contracts in lexicographical order
- [#1756](https://github.com/blockscout/blockscout/pull/1756) - add today's token balance from the previous value
- [#1769](https://github.com/blockscout/blockscout/pull/1769) - add timestamp to block overview
- [#1768](https://github.com/blockscout/blockscout/pull/1768) - fix first block parameter
- [#1778](https://github.com/blockscout/blockscout/pull/1778) - Make websocket optional for realtime fetcher
- [#1790](https://github.com/blockscout/blockscout/pull/1790) - fix constructor arguments verification
- [#1793](https://github.com/blockscout/blockscout/pull/1793) - fix top nav autocomplete
- [#1795](https://github.com/blockscout/blockscout/pull/1795) - fix line numbers for decompiled contracts
- [#1803](https://github.com/blockscout/blockscout/pull/1803) - use coinmarketcap for total_supply by default
- [#1802](https://github.com/blockscout/blockscout/pull/1802) - make coinmarketcap's number of pages configurable
- [#1799](https://github.com/blockscout/blockscout/pull/1799) - Use eth_getUncleByBlockHashAndIndex for uncle block fetching
- [#1531](https://github.com/blockscout/blockscout/pull/1531) - docker: fix dockerFile for secp256k1 building
- [#1835](https://github.com/blockscout/blockscout/pull/1835) - fix: ignore `pong` messages without error

### Chore

- [#1804](https://github.com/blockscout/blockscout/pull/1804) - (Chore) Divide chains by Mainnet/Testnet in menu
- [#1783](https://github.com/blockscout/blockscout/pull/1783) - Update README with the chains that use Blockscout
- [#1780](https://github.com/blockscout/blockscout/pull/1780) - Update link to the Github repo in the footer
- [#1757](https://github.com/blockscout/blockscout/pull/1757) - Change twitter acc link to official Blockscout acc twitter
- [#1749](https://github.com/blockscout/blockscout/pull/1749) - Replace the link in the footer with the official POA announcements tg channel link
- [#1718](https://github.com/blockscout/blockscout/pull/1718) - Flatten indexer module hierarchy and supervisor tree
- [#1753](https://github.com/blockscout/blockscout/pull/1753) - Add a check mark to decompiled contract tab
- [#1744](https://github.com/blockscout/blockscout/pull/1744) - remove `0x0..0` from tests
- [#1763](https://github.com/blockscout/blockscout/pull/1763) - Describe indexer structure and list existing fetchers
- [#1800](https://github.com/blockscout/blockscout/pull/1800) - Disable lazy logging check in Credo

## 1.3.9-beta

### Features

- [#1662](https://github.com/blockscout/blockscout/pull/1662) - allow specifying number of optimization runs
- [#1654](https://github.com/blockscout/blockscout/pull/1654) - add decompiled code tab
- [#1661](https://github.com/blockscout/blockscout/pull/1661) - try to compile smart contract with the latest evm version
- [#1665](https://github.com/blockscout/blockscout/pull/1665) - Add contract verification RPC endpoint.
- [#1706](https://github.com/blockscout/blockscout/pull/1706) - allow setting update interval for addresses with b

### Fixes

- [#1669](https://github.com/blockscout/blockscout/pull/1669) - do not fail if multiple matching tokens are found
- [#1691](https://github.com/blockscout/blockscout/pull/1691) - decrease token metadata update interval
- [#1688](https://github.com/blockscout/blockscout/pull/1688) - do not fail if failure reason is atom
- [#1692](https://github.com/blockscout/blockscout/pull/1692) - exclude decompiled smart contract from encoding
- [#1684](https://github.com/blockscout/blockscout/pull/1684) - Discard child block with parent_hash not matching hash of imported block
- [#1699](https://github.com/blockscout/blockscout/pull/1699) - use seconds as transaction cache period measure
- [#1697](https://github.com/blockscout/blockscout/pull/1697) - fix failing in rpc if balance is empty
- [#1711](https://github.com/blockscout/blockscout/pull/1711) - rescue failing repo in block number cache update
- [#1712](https://github.com/blockscout/blockscout/pull/1712) - do not set contract code from transaction input
- [#1714](https://github.com/blockscout/blockscout/pull/1714) - fix average block time calculation

### Chore

- [#1693](https://github.com/blockscout/blockscout/pull/1693) - Add a checklist to the PR template

## 1.3.8-beta

### Features

- [#1611](https://github.com/blockscout/blockscout/pull/1611) - allow setting the first indexing block
- [#1596](https://github.com/blockscout/blockscout/pull/1596) - add endpoint to create decompiled contracts
- [#1634](https://github.com/blockscout/blockscout/pull/1634) - add transaction count cache

### Fixes

- [#1630](https://github.com/blockscout/blockscout/pull/1630) - (Fix) colour for release link in the footer
- [#1621](https://github.com/blockscout/blockscout/pull/1621) - Modify query to fetch failed contract creations
- [#1614](https://github.com/blockscout/blockscout/pull/1614) - Do not fetch burn address token balance
- [#1639](https://github.com/blockscout/blockscout/pull/1614) - Optimize token holder count updates when importing address current balances
- [#1643](https://github.com/blockscout/blockscout/pull/1643) - Set internal_transactions_indexed_at for empty blocks
- [#1647](https://github.com/blockscout/blockscout/pull/1647) - Fix typo in view
- [#1650](https://github.com/blockscout/blockscout/pull/1650) - Add petersburg evm version to smart contract verifier
- [#1657](https://github.com/blockscout/blockscout/pull/1657) - Force consensus loss for parent block if its hash mismatches parent_hash

### Chore

## 1.3.7-beta

### Features

### Fixes

- [#1615](https://github.com/blockscout/blockscout/pull/1615) - Add more logging to code fixer process
- [#1613](https://github.com/blockscout/blockscout/pull/1613) - Fix USD fee value
- [#1577](https://github.com/blockscout/blockscout/pull/1577) - Add process to fix contract with code
- [#1583](https://github.com/blockscout/blockscout/pull/1583) - Chunk JSON-RPC batches in case connection times out

### Chore

- [#1610](https://github.com/blockscout/blockscout/pull/1610) - Add PIRL to Readme

## 1.3.6-beta

### Features

- [#1589](https://github.com/blockscout/blockscout/pull/1589) - RPC endpoint to list addresses
- [#1567](https://github.com/blockscout/blockscout/pull/1567) - Allow setting different configuration just for realtime fetcher
- [#1562](https://github.com/blockscout/blockscout/pull/1562) - Add incoming transactions count to contract view
- [#1608](https://github.com/blockscout/blockscout/pull/1608) - Add listcontracts RPC Endpoint

### Fixes

- [#1595](https://github.com/blockscout/blockscout/pull/1595) - Reduce block_rewards in the catchup fetcher
- [#1590](https://github.com/blockscout/blockscout/pull/1590) - Added guard for fetching blocks with invalid number
- [#1588](https://github.com/blockscout/blockscout/pull/1588) - Fix usd value on address page
- [#1586](https://github.com/blockscout/blockscout/pull/1586) - Exact timestamp display
- [#1581](https://github.com/blockscout/blockscout/pull/1581) - Consider `creates` param when fetching transactions
- [#1559](https://github.com/blockscout/blockscout/pull/1559) - Change v column type for Transactions table

### Chore

- [#1579](https://github.com/blockscout/blockscout/pull/1579) - Add SpringChain to the list of Additional Chains Utilizing BlockScout
- [#1578](https://github.com/blockscout/blockscout/pull/1578) - Refine contributing procedure
- [#1572](https://github.com/blockscout/blockscout/pull/1572) - Add option to disable block rewards in indexer config

## 1.3.5-beta

### Features

- [#1560](https://github.com/blockscout/blockscout/pull/1560) - Allow executing smart contract functions in arbitrarily sized batches
- [#1543](https://github.com/blockscout/blockscout/pull/1543) - Use trace_replayBlockTransactions API for faster tracing
- [#1558](https://github.com/blockscout/blockscout/pull/1558) - Allow searching by token symbol
- [#1551](https://github.com/blockscout/blockscout/pull/1551) Exact date and time for Transaction details page
- [#1547](https://github.com/blockscout/blockscout/pull/1547) - Verify smart contracts with evm versions
- [#1540](https://github.com/blockscout/blockscout/pull/1540) - Fetch ERC721 token balances if sender is '0x0..0'
- [#1539](https://github.com/blockscout/blockscout/pull/1539) - Add the link to release in the footer
- [#1519](https://github.com/blockscout/blockscout/pull/1519) - Create contract methods
- [#1496](https://github.com/blockscout/blockscout/pull/1496) - Remove dropped/replaced transactions in pending transactions list
- [#1492](https://github.com/blockscout/blockscout/pull/1492) - Disable usd value for an empty exchange rate
- [#1466](https://github.com/blockscout/blockscout/pull/1466) - Decoding candidates for unverified contracts

### Fixes

- [#1545](https://github.com/blockscout/blockscout/pull/1545) - Fix scheduling of latest block polling in Realtime Fetcher
- [#1554](https://github.com/blockscout/blockscout/pull/1554) - Encode integer parameters when calling smart contract functions
- [#1537](https://github.com/blockscout/blockscout/pull/1537) - Fix test that depended on date
- [#1534](https://github.com/blockscout/blockscout/pull/1534) - Render a nicer error when creator cannot be determined
- [#1527](https://github.com/blockscout/blockscout/pull/1527) - Add index to value_fetched_at
- [#1518](https://github.com/blockscout/blockscout/pull/1518) - Select only distinct failed transactions
- [#1516](https://github.com/blockscout/blockscout/pull/1516) - Fix coin balance params reducer for pending transaction
- [#1511](https://github.com/blockscout/blockscout/pull/1511) - Set correct log level for production
- [#1510](https://github.com/blockscout/blockscout/pull/1510) - Fix test that fails every 1st day of the month
- [#1509](https://github.com/blockscout/blockscout/pull/1509) - Add index to blocks' consensus
- [#1508](https://github.com/blockscout/blockscout/pull/1508) - Remove duplicated indexes
- [#1505](https://github.com/blockscout/blockscout/pull/1505) - Use https instead of ssh for absinthe libs
- [#1501](https://github.com/blockscout/blockscout/pull/1501) - Constructor_arguments must be type `text`
- [#1498](https://github.com/blockscout/blockscout/pull/1498) - Add index for created_contract_address_hash in transactions
- [#1493](https://github.com/blockscout/blockscout/pull/1493) - Do not do work in process initialization
- [#1487](https://github.com/blockscout/blockscout/pull/1487) - Limit geth sync to 128 blocks
- [#1484](https://github.com/blockscout/blockscout/pull/1484) - Allow decoding input as utf-8
- [#1479](https://github.com/blockscout/blockscout/pull/1479) - Remove smoothing from coin balance chart

### Chore

- [https://github.com/blockscout/blockscout/pull/1532](https://github.com/blockscout/blockscout/pull/1532) - Upgrade elixir to 1.8.1
- [https://github.com/blockscout/blockscout/pull/1553](https://github.com/blockscout/blockscout/pull/1553) - Dockerfile: remove 1.7.1 version pin FROM bitwalker/alpine-elixir-phoenix
- [https://github.com/blockscout/blockscout/pull/1465](https://github.com/blockscout/blockscout/pull/1465) - Resolve lodash security alert<|MERGE_RESOLUTION|>--- conflicted
+++ resolved
@@ -39,11 +39,8 @@
 
 ### Fixes
 
-<<<<<<< HEAD
 - [#6699](https://github.com/blockscout/blockscout/pull/6699) - L1 tx fields fix for Goerli Optimism BedRock update
-=======
 - [#6676](https://github.com/blockscout/blockscout/pull/6676) - Fix `/smart-contracts` bugs in API v2
->>>>>>> c0c683e3
 - [#6603](https://github.com/blockscout/blockscout/pull/6603) - Add to MM button explorer URL fix
 - [#6512](https://github.com/blockscout/blockscout/pull/6512) - Allow gasUsed in failed internal txs; Leave error field for staticcall
 - [#6532](https://github.com/blockscout/blockscout/pull/6532) - Fix index creation migration
