## Current

### Features
- [#3462](https://github.com/poanetwork/blockscout/pull/3462) - Display price for bridged tokens

### Fixes

<<<<<<< HEAD
- [#3457](https://github.com/poanetwork/blockscout/pull/3457) - Fix endless block invalidation issue
- [#3457](https://github.com/poanetwork/blockscout/pull/3457) - Fix doubled total transferred/minted/burnt tokens on transaction page if block has reorg
=======
- [#3464](https://github.com/poanetwork/blockscout/pull/3464) - Fix display of token transfers list at token page (fix unique identifier of a tile)
>>>>>>> 6ace1e7d

### Chore


## 3.4.0-beta

### Features
- [#3442](https://github.com/poanetwork/blockscout/pull/3442) - Constructor arguments autodetection in API verify endpoint
- [#3435](https://github.com/poanetwork/blockscout/pull/3435) - Token transfers counter cache
- [#3420](https://github.com/poanetwork/blockscout/pull/3420) - Enable read/write proxy tabs for Gnosis safe proxy contract
- [#3411](https://github.com/poanetwork/blockscout/pull/3411) - Circles UBI theme
- [#3406](https://github.com/poanetwork/blockscout/pull/3406), [#3409](https://github.com/poanetwork/blockscout/pull/3409) - Adding mp4 files support for NFTs
- [#3398](https://github.com/poanetwork/blockscout/pull/3398) - Collect and display gas usage per day at the main page
- [#3385](https://github.com/poanetwork/blockscout/pull/3385), [#3397](https://github.com/poanetwork/blockscout/pull/3397) - Total gas usage at the main page
- [#3384](https://github.com/poanetwork/blockscout/pull/3384), [#3386](https://github.com/poanetwork/blockscout/pull/3386) - Address total gas usage
- [#3377](https://github.com/poanetwork/blockscout/pull/3377) - Add links to contract libraries
- [#2292](https://github.com/poanetwork/blockscout/pull/2292), [#3356](https://github.com/poanetwork/blockscout/pull/3356), [#3359](https://github.com/poanetwork/blockscout/pull/3359), [#3360](https://github.com/poanetwork/blockscout/pull/3360), [#3365](https://github.com/poanetwork/blockscout/pull/3365) - Add Web UI for POSDAO Staking DApp
- [#3354](https://github.com/poanetwork/blockscout/pull/3354) - Tx hash in EOA coin balance history
- [#3333](https://github.com/poanetwork/blockscout/pull/3333), [#3337](https://github.com/poanetwork/blockscout/pull/3337), [#3393](https://github.com/poanetwork/blockscout/pull/3393) - Dark forest contract custom theme
- [#3330](https://github.com/poanetwork/blockscout/pull/3330) - Caching of address transactions counter, remove query 10_000 rows limit

### Fixes
- [#3449](https://github.com/poanetwork/blockscout/pull/3449) - Correct avg time calculation
- [#3443](https://github.com/poanetwork/blockscout/pull/3443) - Improve blocks handling in Staking DApp
- [#3440](https://github.com/poanetwork/blockscout/pull/3440) - Rewrite missing blocks range query
- [#3439](https://github.com/poanetwork/blockscout/pull/3439) - Dark mode color fixes (search, charts)
- [#3437](https://github.com/poanetwork/blockscout/pull/3437) - Fix Postgres Docker container
- [#3428](https://github.com/poanetwork/blockscout/pull/3428) - Fix address tokens search
- [#3424](https://github.com/poanetwork/blockscout/pull/3424) - Fix display of long NFT IDs
- [#3422](https://github.com/poanetwork/blockscout/pull/3422) - Fix contract reader: tuple type
- [#3408](https://github.com/poanetwork/blockscout/pull/3408) - Fix (total) difficulty display
- [#3401](https://github.com/poanetwork/blockscout/pull/3401), [#3432](https://github.com/poanetwork/blockscout/pull/3432) - Fix procedure of marking internal transactions as failed
- [#3400](https://github.com/poanetwork/blockscout/pull/3400) - Add :last_block_number realtime chain event
- [#3399](https://github.com/poanetwork/blockscout/pull/3399) - Fix Token transfers CSV export
- [#3396](https://github.com/poanetwork/blockscout/pull/3396) - Handle exchange rates request throttled
- [#3382](https://github.com/poanetwork/blockscout/pull/3382) - Check ets table exists for known tokens
- [#3376](https://github.com/poanetwork/blockscout/pull/3376) - Fix contract nested inputs
- [#3375](https://github.com/poanetwork/blockscout/pull/3375) - Prevent terminating of tokens/contracts process
- [#3374](https://github.com/poanetwork/blockscout/pull/3374) - Fix find block timestamp query
- [#3373](https://github.com/poanetwork/blockscout/pull/3373) - Fix horizontal scroll in Tokens table
- [#3370](https://github.com/poanetwork/blockscout/pull/3370) - Improve contracts verification: refine constructor arguments extractor
- [#3368](https://github.com/poanetwork/blockscout/pull/3368) - Fix Verify contract loading button width
- [#3357](https://github.com/poanetwork/blockscout/pull/3357) - Fix token transfer realtime fetcher
- [#3353](https://github.com/poanetwork/blockscout/pull/3353) - Fix xDai buttons hover color
- [#3352](https://github.com/poanetwork/blockscout/pull/3352) - Fix dark body background
- [#3350](https://github.com/poanetwork/blockscout/pull/3350) - Fix tokens list pagination
- [#3347](https://github.com/poanetwork/blockscout/pull/3347) - Contract interaction: fix encoding of bytes output
- [#3346](https://github.com/poanetwork/blockscout/pull/3346), [#3351](https://github.com/poanetwork/blockscout/pull/3351) - Fix inventory tab pagination
- [#3344](https://github.com/poanetwork/blockscout/pull/3344) - Fix logs search on address page
- [#3342](https://github.com/poanetwork/blockscout/pull/3342) - Fix mobile styles for contract code tab
- [#3341](https://github.com/poanetwork/blockscout/pull/3341) - Change Solc binary downloader path to official primary supported path
- [#3339](https://github.com/poanetwork/blockscout/pull/3339) - Repair websocket subscription
- [#3329](https://github.com/poanetwork/blockscout/pull/3329) - Fix pagination for bridged tokens list page
- [#3335](https://github.com/poanetwork/blockscout/pull/3335) - MarketCap calculation: check that ETS tables exist before inserting new data or lookup from the table

### Chore
- [#3450](https://github.com/poanetwork/blockscout/pull/3450) - Replace window.web3 with window.ethereum
- [#3446](https://github.com/poanetwork/blockscout/pull/3446), [#3448](https://github.com/poanetwork/blockscout/pull/3448) - Set infinity timeout and increase cache invalidation period for counters
- [#3431](https://github.com/poanetwork/blockscout/pull/3431) - Standardize token name definition, if name is empty
- [#3421](https://github.com/poanetwork/blockscout/pull/3421) - Functions to enable GnosisSafe app link
- [#3414](https://github.com/poanetwork/blockscout/pull/3414) - Manage lis of other explorers in the footer via env var
- [#3407](https://github.com/poanetwork/blockscout/pull/3407) - Add EthereumJSONRPC.HTTP.HTTPoison.json_rpc function clause when URL is null
- [#3405](https://github.com/poanetwork/blockscout/pull/3405) - N/A instead of 0 for market cap if it is not fetched
- [#3404](https://github.com/poanetwork/blockscout/pull/3404) - DISABLE_KNOWN_TOKENS env var
- [#3403](https://github.com/poanetwork/blockscout/pull/3403) - Refactor Coingecko interaction
- [#3394](https://github.com/poanetwork/blockscout/pull/3394) - Actualize docker vars list
- [#3372](https://github.com/poanetwork/blockscout/pull/3372), [#3380](https://github.com/poanetwork/blockscout/pull/3380) - Improve all lists header container
- [#3371](https://github.com/poanetwork/blockscout/pull/3371) - Eliminate dark background except Dark forest theme
- [#3366](https://github.com/poanetwork/blockscout/pull/3366) - Stabilize tests execution in Github Actions CI
- [#3343](https://github.com/poanetwork/blockscout/pull/3343) - Make (Bridged) Tokens' list page's header more compact


## 3.3.3-beta

### Features
- [#3320](https://github.com/poanetwork/blockscout/pull/3320) - Bridged tokens from AMB extensions support
- [#3311](https://github.com/poanetwork/blockscout/pull/3311) - List of addresses with restricted access option
- [#3293](https://github.com/poanetwork/blockscout/pull/3293) - Composite market cap for xDai: TokenBridge + OmniBridge
- [#3282](https://github.com/poanetwork/blockscout/pull/3282), [#3318](https://github.com/poanetwork/blockscout/pull/3318) - Import bridged tokens custom metadata
- [#3281](https://github.com/poanetwork/blockscout/pull/3281) - Write contract: display currently connected address
- [#3279](https://github.com/poanetwork/blockscout/pull/3279) - NFT instance: link to the app
- [#3278](https://github.com/poanetwork/blockscout/pull/3278) - Support of fetching of NFT metadata from IPFS
- [#3273](https://github.com/poanetwork/blockscout/pull/3273) - Update token metadata at burn/mint events
- [#3268](https://github.com/poanetwork/blockscout/pull/3268) - Token total supply on-demand fetcher
- [#3261](https://github.com/poanetwork/blockscout/pull/3261) - Bridged tokens table

### Fixes
- [#3323](https://github.com/poanetwork/blockscout/pull/3323) - Fix logs list API endpoint response
- [#3319](https://github.com/poanetwork/blockscout/pull/3319) - Eliminate horizontal scroll
- [#3314](https://github.com/poanetwork/blockscout/pull/3314) - Handle nil values from response of CoinGecko price API
- [#3313](https://github.com/poanetwork/blockscout/pull/3313) - Fix xDai styles: invisible tokens on address
- [#3312](https://github.com/poanetwork/blockscout/pull/3312) - Replace symbol for some tokens to be able to find price in CoinGecko for OmniBridge balance
- [#3307](https://github.com/poanetwork/blockscout/pull/3307) - Replace "latest" compiler version with the actual one
- [#3303](https://github.com/poanetwork/blockscout/pull/3303) - Address contract twins feature performance
- [#3295](https://github.com/poanetwork/blockscout/pull/3295) - Token instance: check if external_url is not null before trimming
- [#3291](https://github.com/poanetwork/blockscout/pull/3291) - Support unlimited number of external rewards in block
- [#3290](https://github.com/poanetwork/blockscout/pull/3290) - Eliminate protocol Jason.Encoder not implemented for... error
- [#3284](https://github.com/poanetwork/blockscout/pull/3284) - Fix fetch_coin_balance query: coin balance delta
- [#3276](https://github.com/poanetwork/blockscout/pull/3276) - Bridged tokens status/metadata fetcher refactoring
- [#3264](https://github.com/poanetwork/blockscout/pull/3264) - Fix encoding of address output if function input exists
- [#3259](https://github.com/poanetwork/blockscout/pull/3259), [#3269](https://github.com/poanetwork/blockscout/pull/3269) - Contract interaction: array input type parsing fix
- [#3257](https://github.com/poanetwork/blockscout/pull/3257) - Contracts read/write: method_id instead function_name as a key
- [#3256](https://github.com/poanetwork/blockscout/pull/3256) - Fix for invisible validator address at block page and wrong alert text color at xDai

### Chore
- [#3327](https://github.com/poanetwork/blockscout/pull/3327) - Handle various indexer fetchers errors in setup with non-archive node
- [#3325](https://github.com/poanetwork/blockscout/pull/3325) - Dark theme improvements
- [#3316](https://github.com/poanetwork/blockscout/pull/3316), [#3317](https://github.com/poanetwork/blockscout/pull/3317) - xDai smile logo
- [#3315](https://github.com/poanetwork/blockscout/pull/3315) - Environment variable to disable Bridge market cap updater
- [#3308](https://github.com/poanetwork/blockscout/pull/3308) - Fixate latest stable release of Elixir, Node, Postgres
- [#3297](https://github.com/poanetwork/blockscout/pull/3297) - Actualize names of default chains
- [#3285](https://github.com/poanetwork/blockscout/pull/3285) - Switch to RPC endpoint polling if ETHEREUM_JSONRPC_WS_URL is an empty string
- [#3274](https://github.com/poanetwork/blockscout/pull/3274) - Replace underscore with hyphen in routes
- [#3260](https://github.com/poanetwork/blockscout/pull/3260) - Update NPM dependencies to fix known vulnerabilities
- [#3258](https://github.com/poanetwork/blockscout/pull/3258) - Token transfer: check that block exists before retrieving timestamp


## 3.3.2-beta

### Features
- [#3252](https://github.com/poanetwork/blockscout/pull/3252) - Gas price at the main page
- [#3239](https://github.com/poanetwork/blockscout/pull/3239) - Hide address page tabs if no items
- [#3236](https://github.com/poanetwork/blockscout/pull/3236) - Easy verification of contracts which has verified twins (the same bytecode)
- [#3227](https://github.com/poanetwork/blockscout/pull/3227) - Distinguishing of bridged tokens
- [#3224](https://github.com/poanetwork/blockscout/pull/3224) - Top tokens page

### Fixes
- [#3249](https://github.com/poanetwork/blockscout/pull/3249) - Fix incorrect ABI decoding of address in tuple output
- [#3237](https://github.com/poanetwork/blockscout/pull/3237) - Refine contract method signature detection for read/write feature
- [#3235](https://github.com/poanetwork/blockscout/pull/3235) - Fix coin supply api edpoint
- [#3233](https://github.com/poanetwork/blockscout/pull/3233) - Fix for the contract verifiaction for solc 0.5 family with experimental features enabled
- [#3231](https://github.com/poanetwork/blockscout/pull/3231) - Improve search: unlimited number of searching results
- [#3231](https://github.com/poanetwork/blockscout/pull/3231) - Improve search: allow search with space
- [#3231](https://github.com/poanetwork/blockscout/pull/3231) - Improve search: order by token holders in descending order and token/contract name is ascending order
- [#3226](https://github.com/poanetwork/blockscout/pull/3226) - Fix notifier query for live update of token transfers
- [#3220](https://github.com/poanetwork/blockscout/pull/3220) - Allow interaction with navbar menu at block-not-found page

### Chore
- [#3326](https://github.com/poanetwork/blockscout/pull/3326) - Chart smooth lines
- [#3250](https://github.com/poanetwork/blockscout/pull/3250) - Eliminate occurrences of obsolete env variable ETHEREUM_JSONRPC_JSON_RPC_TRANSPORT
- [#3240](https://github.com/poanetwork/blockscout/pull/3240), [#3251](https://github.com/poanetwork/blockscout/pull/3251) - various CSS imroving
- [f3a720](https://github.com/poanetwork/blockscout/commit/2dd909c10a79b0bf4b7541a486be114152f3a720) - Make wobserver optional


## 3.3.1-beta

### Features
- [#3216](https://github.com/poanetwork/blockscout/pull/3216) - Display new token transfers at token page and address page without refreshing the page
- [#3199](https://github.com/poanetwork/blockscout/pull/3199) - Show compilation error at contract verification
- [#3193](https://github.com/poanetwork/blockscout/pull/3193) - Raw trace copy button
- [#3184](https://github.com/poanetwork/blockscout/pull/3184) - Apps navbar menu item
- [#3145](https://github.com/poanetwork/blockscout/pull/3145) - Pending txs per address API endpoint

### Fixes
- [#3219](https://github.com/poanetwork/blockscout/pull/3219) - Fix revert reason message detection
- [#3215](https://github.com/poanetwork/blockscout/pull/3215) - Coveralls in CI through Github Actions
- [#3214](https://github.com/poanetwork/blockscout/pull/3214) - Fix current token balances fetcher
- [#3143](https://github.com/poanetwork/blockscout/pull/3143) - Fix "Connection lost..." error at address page
- [#3209](https://github.com/poanetwork/blockscout/pull/3209) - GraphQL: fix internal server error at request of internal transactions at address
- [#3207](https://github.com/poanetwork/blockscout/pull/3207) - Fix read contract bytes array type output
- [#3203](https://github.com/poanetwork/blockscout/pull/3203) - Improve "get mined blocks" query performance
- [#3202](https://github.com/poanetwork/blockscout/pull/3202) - Fix contracts verification with experimental features enabled
- [#3201](https://github.com/poanetwork/blockscout/pull/3201) - Connect to Metamask button
- [#3192](https://github.com/poanetwork/blockscout/pull/3192) - Dropdown menu doesn't open at "not found" page
- [#3190](https://github.com/poanetwork/blockscout/pull/3190) - Contract log/method decoded view improvements: eliminate horizontal scroll, remove excess borders, whitespaces
- [#3185](https://github.com/poanetwork/blockscout/pull/3185) - Transaction page: decoding logs from nested contracts calls
- [#3182](https://github.com/poanetwork/blockscout/pull/3182) - Besu: support revertReason key in eth_getTransactionReceipt endpoint
- [#3178](https://github.com/poanetwork/blockscout/pull/3178) - Fix permanent fetching tokens...  when read/write proxy tab is active
- [#3178](https://github.com/poanetwork/blockscout/pull/3178) - Fix unavailable navbar menu when read/write proxy tab is active

### Chore
- [#3212](https://github.com/poanetwork/blockscout/pull/3212) - GitHub actions CI config
- [#3210](https://github.com/poanetwork/blockscout/pull/3210) - Update Phoenix up to 1.4.17
- [#3206](https://github.com/poanetwork/blockscout/pull/3206) - Update Elixir version: 1.10.2 -> 1.10.3
- [#3204](https://github.com/poanetwork/blockscout/pull/3204) - GraphQL Absinthe related packages update up to stable versions
- [#3180](https://github.com/poanetwork/blockscout/pull/3180) - Return correct status in verify API endpoint if contract verified
- [#3180](https://github.com/poanetwork/blockscout/pull/3180) - Remove Kovan from the list of default chains


## 3.3.0-beta

### Features
- [#3174](https://github.com/poanetwork/blockscout/pull/3174) - EIP-1967 support: transparent proxy pattern
- [#3173](https://github.com/poanetwork/blockscout/pull/3173) - Display implementation address at read/write proxy tabs
- [#3171](https://github.com/poanetwork/blockscout/pull/3171) - Import accounts/contracts/balances from Geth genesis.json
- [#3161](https://github.com/poanetwork/blockscout/pull/3161) - Write proxy contracts feature
- [#3160](https://github.com/poanetwork/blockscout/pull/3160) - Write contracts feature
- [#3157](https://github.com/poanetwork/blockscout/pull/3157) - Read methods of implementation on proxy contract

### Fixes
- [#3168](https://github.com/poanetwork/blockscout/pull/3168) - Eliminate internal server error at /accounts page with token-bridge type of supply and inexistent bridge contracts
- [#3169](https://github.com/poanetwork/blockscout/pull/3169) - Fix for verification of contracts defined in genesis block

### Chore


## 3.2.0-beta

### Features
- [#3154](https://github.com/poanetwork/blockscout/pull/3154) - Support of Hyperledger Besu client
- [#3153](https://github.com/poanetwork/blockscout/pull/3153) - Proxy contracts: logs decoding using implementation ABI
- [#3153](https://github.com/poanetwork/blockscout/pull/3153) - Proxy contracts: methods decoding using implementation ABI
- [#3149](https://github.com/poanetwork/blockscout/pull/3149) - Display and store revert reason of tx on demand at transaction details page and at gettxinfo API endpoint.

### Fixes

### Chore
- [#3152](https://github.com/poanetwork/blockscout/pull/3152) - Fix contract compilation tests for old versions of compiler


## 3.1.3-beta

### Features
- [#3125](https://github.com/poanetwork/blockscout/pull/3125)  - Availability to configure a number of days to consider at coin balance history chart via environment variable

### Fixes
- [#3146](https://github.com/poanetwork/blockscout/pull/3146) - Fix coin balance history page: order of items, fix if no balance changes
- [#3142](https://github.com/poanetwork/blockscout/pull/3142) - Speed-up last coin balance timestamp query (coin balance history page performance improvement)
- [#3140](https://github.com/poanetwork/blockscout/pull/3140) - Fix performance of the balance changing history list loading
- [#3133](https://github.com/poanetwork/blockscout/pull/3133) - Take into account FIRST_BLOCK in trace_ReplayBlockTransactions requests
- [#3132](https://github.com/poanetwork/blockscout/pull/3132) - Fix performance of coin supply API endpoints
- [#3130](https://github.com/poanetwork/blockscout/pull/3130) - Take into account FIRST_BLOCK for block rewards fetching
- [#3128](https://github.com/poanetwork/blockscout/pull/3128) - Token instance metadata retriever refinement: add processing of token metadata if only image URL is passed to token URI
- [#3126](https://github.com/poanetwork/blockscout/pull/3126) - Fetch balance only for blocks which are greater or equal block with FIRST_BLOCK number
- [#3125](https://github.com/poanetwork/blockscout/pull/3125) - Fix performance of coin balance history chart
- [#3122](https://github.com/poanetwork/blockscout/pull/3122) - Exclude balance percentage calculation for burn address on accounts page
- [#3121](https://github.com/poanetwork/blockscout/pull/3121) - Geth: handle response from eth_getblockbyhash JSON RPC method without totalDifficulty (uncle blocks)
- [#3119](https://github.com/poanetwork/blockscout/pull/3119), [#3120](https://github.com/poanetwork/blockscout/pull/3120) - Fix performance of Inventory tab loading for ERC-721 tokens
- [#3114](https://github.com/poanetwork/blockscout/pull/3114) - Fix performance of "Blocks validated" page
- [#3112](https://github.com/poanetwork/blockscout/pull/3112) - Fix verification of contracts, compiled with nightly builds of solc compiler
- [#3112](https://github.com/poanetwork/blockscout/pull/3112) - Check compiler version at contract verification
- [#3106](https://github.com/poanetwork/blockscout/pull/3106) - Fix verification of contracts with `immutable` declaration
- [#3106](https://github.com/poanetwork/blockscout/pull/3106), [#3115](https://github.com/poanetwork/blockscout/pull/3115) - Fix verification of contracts, created from factory (from internal transaction)

### Chore
- [#3137](https://github.com/poanetwork/blockscout/pull/3137) - RSK Papyrus Release v2.0.1 hardfork: cumulativeDifficulty
- [#3134](https://github.com/poanetwork/blockscout/pull/3134) - Get last value of fetched coinsupply API endpoint from DB if cache is empty
- [#3124](https://github.com/poanetwork/blockscout/pull/3124) - Display upper border for tx speed if the value cannot be calculated


## 3.1.2-beta

### Features
- [#3089](https://github.com/poanetwork/blockscout/pull/3089) - CoinGecko API coin id environment variable
- [#3069](https://github.com/poanetwork/blockscout/pull/3069) - Make a link to address page on decoded constructor argument of address type
- [#3067](https://github.com/poanetwork/blockscout/pull/3067) - Show proper title of the tile or container for token burnings/mintings instead of "Token Transfer"
- [#3066](https://github.com/poanetwork/blockscout/pull/3066) - ERC-721 token instance page: link to token added
- [#3065](https://github.com/poanetwork/blockscout/pull/3065) - Transactions history chart

### Fixes
- [#3097](https://github.com/poanetwork/blockscout/pull/3097) - Fix contract reader decoding
- [#3095](https://github.com/poanetwork/blockscout/pull/3095) - Fix constructor arguments decoding
- [#3092](https://github.com/poanetwork/blockscout/pull/3092) - Contract verification: constructor arguments search search refinement
- [#3077](https://github.com/poanetwork/blockscout/pull/3077) - Finally speedup pending tx list
- [#3076](https://github.com/poanetwork/blockscout/pull/3076) - Speedup tx list query on address page: check if an address has a reward, check if this is actual payout key of the validator - beneficiary, return only mined txs in tx list query
- [#3071](https://github.com/poanetwork/blockscout/pull/3071) - Speedup list of token transfers per token query
- [#3070](https://github.com/poanetwork/blockscout/pull/3070) - Index creation to blazingly speedup token holders query
- [#3064](https://github.com/poanetwork/blockscout/pull/3064) - Automatically define Block reward contract address in TokenBridge supply module
- [#3061](https://github.com/poanetwork/blockscout/pull/3061) - Fix verification of contracts with error messages in require in parent contract
- [#2756](https://github.com/poanetwork/blockscout/pull/2756) - Improve subquery joins

### Chore
- [#3100](https://github.com/poanetwork/blockscout/pull/3100) - Update npm packages
- [#3099](https://github.com/poanetwork/blockscout/pull/3099) - Remove pending txs cache
- [#3093](https://github.com/poanetwork/blockscout/pull/3093) - Extend list of env vars for Docker setup
- [#3084](https://github.com/poanetwork/blockscout/pull/3084) - Bump Elixir version 1.10.2
- [#3079](https://github.com/poanetwork/blockscout/pull/3079) - Extend optionality of websockets to Geth


## 3.1.1-beta

### Features
- [#3058](https://github.com/poanetwork/blockscout/pull/3058) - Searching by verified contract name

### Fixes
- [#3053](https://github.com/poanetwork/blockscout/pull/3053) - Fix ABI decoding in contracts methods, logs (migrate to ex_abi 0.3.0)
- [#3044](https://github.com/poanetwork/blockscout/pull/3044) - Prevent division by zero on /accounts page
- [#3043](https://github.com/poanetwork/blockscout/pull/3043) - Extract host name for split couple of indexer and web app
- [#3042](https://github.com/poanetwork/blockscout/pull/3042) - Speedup pending txs list query
- [#2944](https://github.com/poanetwork/blockscout/pull/2944), [#3046](https://github.com/poanetwork/blockscout/pull/3046) - Split js logic into multiple files


## 3.1.0-beta

### Features
- [#3013](https://github.com/poanetwork/blockscout/pull/3013), [#3026](https://github.com/poanetwork/blockscout/pull/3026), [#3031](https://github.com/poanetwork/blockscout/pull/3031) - Raw trace of transaction on-demand
- [#3000](https://github.com/poanetwork/blockscout/pull/3000) - Get rid of storing of first trace for all types of transactions for Parity variant
- [#2875](https://github.com/poanetwork/blockscout/pull/2875) - Save contract code from Parity genesis file
- [#2834](https://github.com/poanetwork/blockscout/pull/2834), [#3009](https://github.com/poanetwork/blockscout/pull/3009), [#3014](https://github.com/poanetwork/blockscout/pull/3014), [#3033](https://github.com/poanetwork/blockscout/pull/3033) - always redirect to checksummed hash

### Fixes
- [#3037](https://github.com/poanetwork/blockscout/pull/3037) - Make buttons color at verification page consistent
- [#3034](https://github.com/poanetwork/blockscout/pull/3034) - Support stateMutability=view to define reading functions in smart-contracts
- [#3029](https://github.com/poanetwork/blockscout/pull/3029) - Fix transactions and blocks appearance on the main page
- [#3028](https://github.com/poanetwork/blockscout/pull/3028) - Decrease polling period value for realtime fetcher
- [#3027](https://github.com/poanetwork/blockscout/pull/3027) - Rescue for SUPPORTED_CHAINS env var parsing
- [#3025](https://github.com/poanetwork/blockscout/pull/3025) - Fix splitting of indexer/web components setup
- [#3024](https://github.com/poanetwork/blockscout/pull/3024) - Fix pool size default value in config
- [#3021](https://github.com/poanetwork/blockscout/pull/3021), [#3022](https://github.com/poanetwork/blockscout/pull/3022) - Refine dev/test config
- [#3016](https://github.com/poanetwork/blockscout/pull/3016), [#3017](https://github.com/poanetwork/blockscout/pull/3017) - Fix token instance QR code data
- [#3012](https://github.com/poanetwork/blockscout/pull/3012) - Speedup token transfers list query
- [#3011](https://github.com/poanetwork/blockscout/pull/3011) - Revert realtime fetcher small skips feature
- [#3007](https://github.com/poanetwork/blockscout/pull/3007) - Fix copy UTF8 tx input action
- [#2996](https://github.com/poanetwork/blockscout/pull/2996) - Fix awesomplete lib loading in Firefox
- [#2993](https://github.com/poanetwork/blockscout/pull/2993) - Fix path definition for contract verification endpoint
- [#2990](https://github.com/poanetwork/blockscout/pull/2990) - Fix import of Parity spec file
- [#2989](https://github.com/poanetwork/blockscout/pull/2989) - Introduce API_PATH env var
- [#2988](https://github.com/poanetwork/blockscout/pull/2988) - Fix web manifest accessibility
- [#2967](https://github.com/poanetwork/blockscout/pull/2967) - Fix styles loading for firefox
- [#2950](https://github.com/poanetwork/blockscout/pull/2950) - Add `creationMethod` to `EthereumJSONRPC.Parity.Trace.Action.entry_to_elixir`
- [#2897](https://github.com/poanetwork/blockscout/pull/2897) - remove duplicate indexes
- [#2883](https://github.com/poanetwork/blockscout/pull/2883) - Fix long contracts names

### Chore
- [#3032](https://github.com/poanetwork/blockscout/pull/3032) - Remove indexing status alert for Ganache variant
- [#3030](https://github.com/poanetwork/blockscout/pull/3030) - Remove default websockets URL from config
- [#2995](https://github.com/poanetwork/blockscout/pull/2995) - Support API_PATH env var in Docker file


## 3.0.0-beta

### Features
- [#2835](https://github.com/poanetwork/blockscout/pull/2835), [#2871](https://github.com/poanetwork/blockscout/pull/2871), [#2872](https://github.com/poanetwork/blockscout/pull/2872), [#2886](https://github.com/poanetwork/blockscout/pull/2886), [#2925](https://github.com/poanetwork/blockscout/pull/2925), [#2936](https://github.com/poanetwork/blockscout/pull/2936), [#2949](https://github.com/poanetwork/blockscout/pull/2949), [#2940](https://github.com/poanetwork/blockscout/pull/2940), [#2958](https://github.com/poanetwork/blockscout/pull/2958) - Add "block_hash" to logs, token_transfers and internal transactions and "pending blocks operations" approach
- [#2975](https://github.com/poanetwork/blockscout/pull/2975) - Refine UX of contracts verification
- [#2926](https://github.com/poanetwork/blockscout/pull/2926) - API endpoint: sum balances except burnt address
- [#2918](https://github.com/poanetwork/blockscout/pull/2918) - Add tokenID for tokentx API action explicitly

### Fixes
- [#2969](https://github.com/poanetwork/blockscout/pull/2969) - Fix contract constructor require msg appearance in constructor arguments encoded view
- [#2964](https://github.com/poanetwork/blockscout/pull/2964) - Fix bug in skipping of constructor arguments in contract verification
- [#2961](https://github.com/poanetwork/blockscout/pull/2961) - Add a guard that addresses is enum in `values` function in `read contract` page
- [#2960](https://github.com/poanetwork/blockscout/pull/2960) - Add BLOCKSCOUT_HOST to docker setup
- [#2956](https://github.com/poanetwork/blockscout/pull/2956) - Add support of 0.6.x version of compiler
- [#2955](https://github.com/poanetwork/blockscout/pull/2955) - Move socket path to env
- [#2938](https://github.com/poanetwork/blockscout/pull/2938) - utf8 copy tx input tooltip
- [#2934](https://github.com/poanetwork/blockscout/pull/2934) - RSK release 1.2.0 breaking changes support
- [#2933](https://github.com/poanetwork/blockscout/pull/2933) - Get rid of deadlock in the query to address_current_token_balance table
- [#2932](https://github.com/poanetwork/blockscout/pull/2932) - fix duplicate websocket connection
- [#2928](https://github.com/poanetwork/blockscout/pull/2928) - Speedup pending block ops int txs to fetch query
- [#2924](https://github.com/poanetwork/blockscout/pull/2924) - Speedup address to logs query
- [#2915](https://github.com/poanetwork/blockscout/pull/2915) - Speedup of blocks_without_reward_query
- [#2914](https://github.com/poanetwork/blockscout/pull/2914) - Reduce execution time of stream_unfetched_token_instances query
- [#2910](https://github.com/poanetwork/blockscout/pull/2910) - Reorganize queries and indexes for internal_transactions table
- [#2908](https://github.com/poanetwork/blockscout/pull/2908) - Fix performance of address page
- [#2906](https://github.com/poanetwork/blockscout/pull/2906) - fix address sum cache
- [#2902](https://github.com/poanetwork/blockscout/pull/2902) - Offset in blocks retrieval for average block time
- [#2900](https://github.com/poanetwork/blockscout/pull/2900) - check fetched instance metadata in multiple places
- [#2899](https://github.com/poanetwork/blockscout/pull/2899) - fix empty buffered task
- [#2887](https://github.com/poanetwork/blockscout/pull/2887) - increase chart loading speed

### Chore
- [#2959](https://github.com/poanetwork/blockscout/pull/2959) - Remove logs from test folder too in the cleaning script
- [#2954](https://github.com/poanetwork/blockscout/pull/2954) - Upgrade absinthe and ecto deps
- [#2947](https://github.com/poanetwork/blockscout/pull/2947) - Upgrade Circle CI postgres Docker image
- [#2946](https://github.com/poanetwork/blockscout/pull/2946) - Fix vulnerable NPM deps
- [#2942](https://github.com/poanetwork/blockscout/pull/2942) - Actualize Docker setup
- [#2896](https://github.com/poanetwork/blockscout/pull/2896) - Disable Parity websockets tests
- [#2873](https://github.com/poanetwork/blockscout/pull/2873) - bump elixir to 1.9.4


## 2.1.1-beta

### Features
- [#2862](https://github.com/poanetwork/blockscout/pull/2862) - Coin total supply from DB API endpoint
- [#2857](https://github.com/poanetwork/blockscout/pull/2857) - Extend getsourcecode API view with new output fields
- [#2822](https://github.com/poanetwork/blockscout/pull/2822) - Estimated address count on the main page, if cache is empty
- [#2821](https://github.com/poanetwork/blockscout/pull/2821) - add autodetection of constructor arguments
- [#2825](https://github.com/poanetwork/blockscout/pull/2825) - separate token transfers and transactions
- [#2787](https://github.com/poanetwork/blockscout/pull/2787) - async fetching of address counters
- [#2791](https://github.com/poanetwork/blockscout/pull/2791) - add ipc client
- [#2449](https://github.com/poanetwork/blockscout/pull/2449) - add ability to send notification events through postgres notify

### Fixes
- [#2864](https://github.com/poanetwork/blockscout/pull/2864) - add token instance metadata type check
- [#2855](https://github.com/poanetwork/blockscout/pull/2855) - Fix favicons load
- [#2854](https://github.com/poanetwork/blockscout/pull/2854) - Fix all npm vulnerabilities
- [#2851](https://github.com/poanetwork/blockscout/pull/2851) - Fix paths for front assets
- [#2843](https://github.com/poanetwork/blockscout/pull/2843) - fix realtime fetcher small skips feature
- [#2841](https://github.com/poanetwork/blockscout/pull/2841) - LUKSO dashboard height fix
- [#2837](https://github.com/poanetwork/blockscout/pull/2837) - fix txlist ordering issue
- [#2830](https://github.com/poanetwork/blockscout/pull/2830) - Fix wrong color of contract icon on xDai chain
- [#2829](https://github.com/poanetwork/blockscout/pull/2829) - Fix for stuck gas limit label and value
- [#2828](https://github.com/poanetwork/blockscout/pull/2828) - Fix for script that clears compilation/launching assets
- [#2800](https://github.com/poanetwork/blockscout/pull/2800) - return not found for not verified contract for token read_contract
- [#2806](https://github.com/poanetwork/blockscout/pull/2806) - Fix blocks fetching on the main page
- [#2803](https://github.com/poanetwork/blockscout/pull/2803) - Fix block validator custom tooltip
- [#2748](https://github.com/poanetwork/blockscout/pull/2748) - Rewrite token updater
- [#2704](https://github.com/poanetwork/blockscout/pull/2704) - refetch null values in token balances
- [#2690](https://github.com/poanetwork/blockscout/pull/2690) - do not stich json rpc config into module for net version cache

### Chore
- [#2878](https://github.com/poanetwork/blockscout/pull/2878) - Decrease loaders showing delay on the main page
- [#2859](https://github.com/poanetwork/blockscout/pull/2859) - Add eth_blockNumber API endpoint to eth_rpc section
- [#2846](https://github.com/poanetwork/blockscout/pull/2846) - Remove networks images preload
- [#2845](https://github.com/poanetwork/blockscout/pull/2845) - Set outline none for nav dropdown item in mobile view (fix for Safari)
- [#2844](https://github.com/poanetwork/blockscout/pull/2844) - Extend external reward types up to 20
- [#2827](https://github.com/poanetwork/blockscout/pull/2827) - Node js 12.13.0 (latest LTS release) support
- [#2818](https://github.com/poanetwork/blockscout/pull/2818) - allow hiding marketcap percentage
- [#2817](https://github.com/poanetwork/blockscout/pull/2817) - move docker integration documentation to blockscout docs
- [#2808](https://github.com/poanetwork/blockscout/pull/2808) - Add tooltip for tx input
- [#2807](https://github.com/poanetwork/blockscout/pull/2807) - 422 page
- [#2805](https://github.com/poanetwork/blockscout/pull/2805) - Update supported chains default option
- [#2801](https://github.com/poanetwork/blockscout/pull/2801) - remove unused clause in address_to_unique_tokens query


## 2.1.0-beta

### Features
- [#2776](https://github.com/poanetwork/blockscout/pull/2776) - fetch token counters async
- [#2772](https://github.com/poanetwork/blockscout/pull/2772) - add token instance images to the token inventory tab
- [#2733](https://github.com/poanetwork/blockscout/pull/2733) - Add cache for first page of uncles
- [#2735](https://github.com/poanetwork/blockscout/pull/2735) - Add pending transactions cache
- [#2726](https://github.com/poanetwork/blockscout/pull/2726) - Remove internal_transaction block_number setting from blocks runner
- [#2717](https://github.com/poanetwork/blockscout/pull/2717) - Improve speed of nonconsensus data removal
- [#2679](https://github.com/poanetwork/blockscout/pull/2679) - added fixed height for card chain blocks and card chain transactions
- [#2678](https://github.com/poanetwork/blockscout/pull/2678) - fixed dashboard banner height bug
- [#2672](https://github.com/poanetwork/blockscout/pull/2672) - added new theme for xUSDT
- [#2667](https://github.com/poanetwork/blockscout/pull/2667) - Add ETS-based cache for accounts page
- [#2666](https://github.com/poanetwork/blockscout/pull/2666) - fetch token counters in parallel
- [#2665](https://github.com/poanetwork/blockscout/pull/2665) - new menu layout for mobile devices
- [#2663](https://github.com/poanetwork/blockscout/pull/2663) - Fetch address counters in parallel
- [#2642](https://github.com/poanetwork/blockscout/pull/2642) - add ERC721 coin instance page
- [#2762](https://github.com/poanetwork/blockscout/pull/2762) - on-fly fetching of token instances
- [#2470](https://github.com/poanetwork/blockscout/pull/2470) - Allow Realtime Fetcher to wait for small skips

### Fixes
- [#2793](https://github.com/poanetwork/blockscout/pull/2793) - Hide "We are indexing this chain right now. Some of the counts may be inaccurate" banner if no txs in blockchain
- [#2779](https://github.com/poanetwork/blockscout/pull/2779) - fix fetching `latin1` encoded data
- [#2799](https://github.com/poanetwork/blockscout/pull/2799) - fix catchup fetcher for empty node and db
- [#2783](https://github.com/poanetwork/blockscout/pull/2783) - Fix stuck value and ticker on the token page
- [#2781](https://github.com/poanetwork/blockscout/pull/2781) - optimize txlist json rpc
- [#2777](https://github.com/poanetwork/blockscout/pull/2777) - Remove duplicate blocks from changes_list before import
- [#2770](https://github.com/poanetwork/blockscout/pull/2770) - do not re-fetch token instances without uris
- [#2769](https://github.com/poanetwork/blockscout/pull/2769) - optimize token token transfers query
- [#2768](https://github.com/poanetwork/blockscout/pull/2768) - Remove nonconsensus blocks from cache after internal transactions importing
- [#2761](https://github.com/poanetwork/blockscout/pull/2761) - add indexes for token instances fetching queries
- [#2767](https://github.com/poanetwork/blockscout/pull/2767) - fix websocket subscriptions with token instances
- [#2765](https://github.com/poanetwork/blockscout/pull/2765) - fixed width issue for cards in mobile view for Transaction Details page
- [#2755](https://github.com/poanetwork/blockscout/pull/2755) - various token instance fetcher fixes
- [#2753](https://github.com/poanetwork/blockscout/pull/2753) - fix nft token instance images
- [#2750](https://github.com/poanetwork/blockscout/pull/2750) - fixed contract buttons color for NFT token instance on each theme
- [#2746](https://github.com/poanetwork/blockscout/pull/2746) - fixed wrong alignment in logs decoded view
- [#2745](https://github.com/poanetwork/blockscout/pull/2745) - optimize addresses page
- [#2742](https://github.com/poanetwork/blockscout/pull/2742) -
fixed menu hovers in dark mode desktop view
- [#2737](https://github.com/poanetwork/blockscout/pull/2737) - switched hardcoded subnetwork value to elixir expression for mobile menu
- [#2736](https://github.com/poanetwork/blockscout/pull/2736) - do not update cache if no blocks were inserted
- [#2731](https://github.com/poanetwork/blockscout/pull/2731) - fix library verification
- [#2718](https://github.com/poanetwork/blockscout/pull/2718) - Include all addresses taking part in transactions in wallets' addresses counter
- [#2709](https://github.com/poanetwork/blockscout/pull/2709) - Fix stuck label and value for uncle block height
- [#2707](https://github.com/poanetwork/blockscout/pull/2707) - fix for dashboard banner chart legend items
- [#2706](https://github.com/poanetwork/blockscout/pull/2706) - fix empty total_supply in coin gecko response
- [#2701](https://github.com/poanetwork/blockscout/pull/2701) - Exclude nonconsensus blocks from avg block time calculation by default
- [#2696](https://github.com/poanetwork/blockscout/pull/2696) - do not update fetched_coin_balance with nil
- [#2693](https://github.com/poanetwork/blockscout/pull/2693) - remove non consensus internal transactions
- [#2691](https://github.com/poanetwork/blockscout/pull/2691) - fix exchange rate websocket update for Rootstock
- [#2688](https://github.com/poanetwork/blockscout/pull/2688) - fix try it out section
- [#2687](https://github.com/poanetwork/blockscout/pull/2687) - remove non-consensus token transfers, logs when inserting new consensus blocks
- [#2684](https://github.com/poanetwork/blockscout/pull/2684) - do not filter pending logs
- [#2682](https://github.com/poanetwork/blockscout/pull/2682) - Use Task.start instead of Task.async in caches
- [#2671](https://github.com/poanetwork/blockscout/pull/2671) - fixed buttons color at smart contract section
- [#2660](https://github.com/poanetwork/blockscout/pull/2660) - set correct last value for coin balances chart data
- [#2619](https://github.com/poanetwork/blockscout/pull/2619) - Enforce DB transaction's order to prevent deadlocks
- [#2738](https://github.com/poanetwork/blockscout/pull/2738) - do not fail block `internal_transactions_indexed_at` field update

### Chore
- [#2797](https://github.com/poanetwork/blockscout/pull/2797) - Return old style menu
- [#2796](https://github.com/poanetwork/blockscout/pull/2796) - Optimize all images with ImageOptim
- [#2794](https://github.com/poanetwork/blockscout/pull/2786) - update hosted versions in readme
- [#2789](https://github.com/poanetwork/blockscout/pull/2786) - remove projects table in readme, link to docs version
- [#2786](https://github.com/poanetwork/blockscout/pull/2786) - updated docs links, removed docs folder
- [#2752](https://github.com/poanetwork/blockscout/pull/2752) - allow enabling internal transactions for simple token transfers txs
- [#2749](https://github.com/poanetwork/blockscout/pull/2749) - fix opt 22.1 support
- [#2744](https://github.com/poanetwork/blockscout/pull/2744) - Disable Geth tests in CI
- [#2724](https://github.com/poanetwork/blockscout/pull/2724) - fix ci by commenting a line in hackney library
- [#2708](https://github.com/poanetwork/blockscout/pull/2708) - add log index to logs view
- [#2723](https://github.com/poanetwork/blockscout/pull/2723) - get rid of ex_json_schema warnings
- [#2740](https://github.com/poanetwork/blockscout/pull/2740) - add verify contract rpc doc


## 2.0.4-beta

### Features
- [#2636](https://github.com/poanetwork/blockscout/pull/2636) - Execute all address' transactions page queries in parallel
- [#2596](https://github.com/poanetwork/blockscout/pull/2596) - support AuRa's empty step reward type
- [#2588](https://github.com/poanetwork/blockscout/pull/2588) - add verification submission comment
- [#2505](https://github.com/poanetwork/blockscout/pull/2505) - support POA Network emission rewards
- [#2581](https://github.com/poanetwork/blockscout/pull/2581) - Add generic Map-like Cache behaviour and implementation
- [#2561](https://github.com/poanetwork/blockscout/pull/2561) - Add token's type to the response of tokenlist method
- [#2555](https://github.com/poanetwork/blockscout/pull/2555) - find and show decoding candidates for logs
- [#2499](https://github.com/poanetwork/blockscout/pull/2499) - import emission reward ranges
- [#2497](https://github.com/poanetwork/blockscout/pull/2497) - Add generic Ordered Cache behaviour and implementation

### Fixes
- [#2659](https://github.com/poanetwork/blockscout/pull/2659) - Multipurpose front-end part update
- [#2640](https://github.com/poanetwork/blockscout/pull/2640) - SVG network icons
- [#2635](https://github.com/poanetwork/blockscout/pull/2635) - optimize ERC721 inventory query
- [#2626](https://github.com/poanetwork/blockscout/pull/2626) - Fixing 2 Mobile UI Issues
- [#2623](https://github.com/poanetwork/blockscout/pull/2623) - fix a blinking test
- [#2616](https://github.com/poanetwork/blockscout/pull/2616) - deduplicate coin history records by delta
- [#2613](https://github.com/poanetwork/blockscout/pull/2613) - fix getminedblocks rpc endpoint
- [#2612](https://github.com/poanetwork/blockscout/pull/2612) - Add cache updating independently from Indexer
- [#2610](https://github.com/poanetwork/blockscout/pull/2610) - use CoinGecko instead of CoinMarketcap for exchange rates
- [#2592](https://github.com/poanetwork/blockscout/pull/2592) - process new metadata format for whisper
- [#2591](https://github.com/poanetwork/blockscout/pull/2591) - Fix url error in API page
- [#2572](https://github.com/poanetwork/blockscout/pull/2572) - Ease non-critical css
- [#2570](https://github.com/poanetwork/blockscout/pull/2570) - Network icons preload
- [#2569](https://github.com/poanetwork/blockscout/pull/2569) - do not fetch emission rewards for transactions csv exporter
- [#2568](https://github.com/poanetwork/blockscout/pull/2568) - filter pending token transfers
- [#2564](https://github.com/poanetwork/blockscout/pull/2564) - fix first page button for uncles and reorgs
- [#2563](https://github.com/poanetwork/blockscout/pull/2563) - Fix view less transfers button
- [#2538](https://github.com/poanetwork/blockscout/pull/2538) - fetch the last not empty coin balance records
- [#2468](https://github.com/poanetwork/blockscout/pull/2468) - fix confirmations for non consensus blocks

### Chore
- [#2662](https://github.com/poanetwork/blockscout/pull/2662) - fetch coin gecko id based on the coin symbol
- [#2646](https://github.com/poanetwork/blockscout/pull/2646) - Added Xerom to list of Additional Chains using BlockScout
- [#2634](https://github.com/poanetwork/blockscout/pull/2634) - add Lukso to networks dropdown
- [#2617](https://github.com/poanetwork/blockscout/pull/2617) - skip cache update if there are no blocks inserted
- [#2611](https://github.com/poanetwork/blockscout/pull/2611) - fix js dependency vulnerabilities
- [#2594](https://github.com/poanetwork/blockscout/pull/2594) - do not start genesis data fetching periodically
- [#2590](https://github.com/poanetwork/blockscout/pull/2590) - restore backward compatablity with old releases
- [#2577](https://github.com/poanetwork/blockscout/pull/2577) - Need recompile column in the env vars table
- [#2574](https://github.com/poanetwork/blockscout/pull/2574) - limit request body in json rpc error
- [#2566](https://github.com/poanetwork/blockscout/pull/2566) - upgrade absinthe phoenix


## 2.0.3-beta

### Features
- [#2433](https://github.com/poanetwork/blockscout/pull/2433) - Add a functionality to try Eth RPC methods in the documentation
- [#2529](https://github.com/poanetwork/blockscout/pull/2529) - show both eth value and token transfers on transaction overview page
- [#2376](https://github.com/poanetwork/blockscout/pull/2376) - Split API and WebApp routes
- [#2477](https://github.com/poanetwork/blockscout/pull/2477) - aggregate token transfers on transaction page
- [#2458](https://github.com/poanetwork/blockscout/pull/2458) - Add LAST_BLOCK var to add ability indexing in the range of blocks
- [#2456](https://github.com/poanetwork/blockscout/pull/2456) - fetch pending transactions for geth
- [#2403](https://github.com/poanetwork/blockscout/pull/2403) - Return gasPrice field at the result of gettxinfo method

### Fixes
- [#2562](https://github.com/poanetwork/blockscout/pull/2562) - Fix dark theme flickering
- [#2560](https://github.com/poanetwork/blockscout/pull/2560) - fix slash before not empty path in docs
- [#2559](https://github.com/poanetwork/blockscout/pull/2559) - fix rsk total supply for empty exchange rate
- [#2553](https://github.com/poanetwork/blockscout/pull/2553) - Dark theme import to the end of sass
- [#2550](https://github.com/poanetwork/blockscout/pull/2550) - correctly encode decimal values for frontend
- [#2549](https://github.com/poanetwork/blockscout/pull/2549) - Fix wrong colour of tooltip
- [#2548](https://github.com/poanetwork/blockscout/pull/2548) - CSS preload support in Firefox
- [#2547](https://github.com/poanetwork/blockscout/pull/2547) - do not show eth value if it's zero on the transaction overview page
- [#2543](https://github.com/poanetwork/blockscout/pull/2543) - do not hide search input during logs search
- [#2524](https://github.com/poanetwork/blockscout/pull/2524) - fix dark theme validator data styles
- [#2532](https://github.com/poanetwork/blockscout/pull/2532) - don't show empty token transfers on the transaction overview page
- [#2528](https://github.com/poanetwork/blockscout/pull/2528) - fix coin history chart data
- [#2520](https://github.com/poanetwork/blockscout/pull/2520) - Hide loading message when fetching is failed
- [#2523](https://github.com/poanetwork/blockscout/pull/2523) - Avoid importing internal_transactions of pending transactions
- [#2519](https://github.com/poanetwork/blockscout/pull/2519) - enable `First` page button in pagination
- [#2518](https://github.com/poanetwork/blockscout/pull/2518) - create suggested indexes
- [#2517](https://github.com/poanetwork/blockscout/pull/2517) - remove duplicate indexes
- [#2515](https://github.com/poanetwork/blockscout/pull/2515) - do not aggregate NFT token transfers
- [#2514](https://github.com/poanetwork/blockscout/pull/2514) - Isolating of staking dapp css && extracting of non-critical css
- [#2512](https://github.com/poanetwork/blockscout/pull/2512) - alert link fix
- [#2509](https://github.com/poanetwork/blockscout/pull/2509) - value-ticker gaps fix
- [#2508](https://github.com/poanetwork/blockscout/pull/2508) - logs view columns fix
- [#2506](https://github.com/poanetwork/blockscout/pull/2506) - fix two active tab in the top menu
- [#2503](https://github.com/poanetwork/blockscout/pull/2503) - Mitigate autocompletion library influence to page loading performance
- [#2502](https://github.com/poanetwork/blockscout/pull/2502) - increase reward task timeout
- [#2463](https://github.com/poanetwork/blockscout/pull/2463) - dark theme fixes
- [#2496](https://github.com/poanetwork/blockscout/pull/2496) - fix docker build
- [#2495](https://github.com/poanetwork/blockscout/pull/2495) - fix logs for indexed chain
- [#2459](https://github.com/poanetwork/blockscout/pull/2459) - fix top addresses query
- [#2425](https://github.com/poanetwork/blockscout/pull/2425) - Force to show address view for checksummed address even if it is not in DB
- [#2551](https://github.com/poanetwork/blockscout/pull/2551) - Correctly handle dynamically created Bootstrap tooltips

### Chore
- [#2554](https://github.com/poanetwork/blockscout/pull/2554) - remove extra slash for endpoint url in docs
- [#2552](https://github.com/poanetwork/blockscout/pull/2552) - remove brackets for token holders percentage
- [#2507](https://github.com/poanetwork/blockscout/pull/2507) - update minor version of ecto, ex_machina, phoenix_live_reload
- [#2516](https://github.com/poanetwork/blockscout/pull/2516) - update absinthe plug from fork
- [#2473](https://github.com/poanetwork/blockscout/pull/2473) - get rid of cldr warnings
- [#2402](https://github.com/poanetwork/blockscout/pull/2402) - bump otp version to 22.0
- [#2492](https://github.com/poanetwork/blockscout/pull/2492) - hide decoded row if event is not decoded
- [#2490](https://github.com/poanetwork/blockscout/pull/2490) - enable credo duplicated code check
- [#2432](https://github.com/poanetwork/blockscout/pull/2432) - bump credo version
- [#2457](https://github.com/poanetwork/blockscout/pull/2457) - update mix.lock
- [#2435](https://github.com/poanetwork/blockscout/pull/2435) - Replace deprecated extract-text-webpack-plugin with mini-css-extract-plugin
- [#2450](https://github.com/poanetwork/blockscout/pull/2450) - Fix clearance of logs and node_modules folders in clearing script
- [#2434](https://github.com/poanetwork/blockscout/pull/2434) - get rid of timex warnings
- [#2402](https://github.com/poanetwork/blockscout/pull/2402) - bump otp version to 22.0
- [#2373](https://github.com/poanetwork/blockscout/pull/2373) - Add script to validate internal_transactions constraint for large DBs


## 2.0.2-beta

### Features
- [#2412](https://github.com/poanetwork/blockscout/pull/2412) - dark theme
- [#2399](https://github.com/poanetwork/blockscout/pull/2399) - decode verified smart contract's logs
- [#2391](https://github.com/poanetwork/blockscout/pull/2391) - Controllers Improvements
- [#2379](https://github.com/poanetwork/blockscout/pull/2379) - Disable network selector when is empty
- [#2374](https://github.com/poanetwork/blockscout/pull/2374) - decode constructor arguments for verified smart contracts
- [#2366](https://github.com/poanetwork/blockscout/pull/2366) - paginate eth logs
- [#2360](https://github.com/poanetwork/blockscout/pull/2360) - add default evm version to smart contract verification
- [#2352](https://github.com/poanetwork/blockscout/pull/2352) - Fetch rewards in parallel with transactions
- [#2294](https://github.com/poanetwork/blockscout/pull/2294) - add healthy block period checking endpoint
- [#2324](https://github.com/poanetwork/blockscout/pull/2324) - set timeout for loading message on the main page

### Fixes
- [#2421](https://github.com/poanetwork/blockscout/pull/2421) - Fix hiding of loader for txs on the main page
- [#2420](https://github.com/poanetwork/blockscout/pull/2420) - fetch data from cache in healthy endpoint
- [#2416](https://github.com/poanetwork/blockscout/pull/2416) - Fix "page not found" handling in the router
- [#2413](https://github.com/poanetwork/blockscout/pull/2413) - remove outer tables for decoded data
- [#2410](https://github.com/poanetwork/blockscout/pull/2410) - preload smart contract for logs decoding
- [#2405](https://github.com/poanetwork/blockscout/pull/2405) - added templates for table loader and tile loader
- [#2398](https://github.com/poanetwork/blockscout/pull/2398) - show only one decoded candidate
- [#2389](https://github.com/poanetwork/blockscout/pull/2389) - Reduce Lodash lib size (86% of lib methods are not used)
- [#2388](https://github.com/poanetwork/blockscout/pull/2388) - add create2 support to geth's js tracer
- [#2387](https://github.com/poanetwork/blockscout/pull/2387) - fix not existing keys in transaction json rpc
- [#2378](https://github.com/poanetwork/blockscout/pull/2378) - Page performance: exclude moment.js localization files except EN, remove unused css
- [#2368](https://github.com/poanetwork/blockscout/pull/2368) - add two columns of smart contract info
- [#2375](https://github.com/poanetwork/blockscout/pull/2375) - Update created_contract_code_indexed_at on transaction import conflict
- [#2346](https://github.com/poanetwork/blockscout/pull/2346) - Avoid fetching internal transactions of blocks that still need refetching
- [#2350](https://github.com/poanetwork/blockscout/pull/2350) - fix invalid User agent headers
- [#2345](https://github.com/poanetwork/blockscout/pull/2345) - do not override existing market records
- [#2337](https://github.com/poanetwork/blockscout/pull/2337) - set url params for prod explicitly
- [#2341](https://github.com/poanetwork/blockscout/pull/2341) - fix transaction input json encoding
- [#2311](https://github.com/poanetwork/blockscout/pull/2311) - fix market history overriding with zeroes
- [#2310](https://github.com/poanetwork/blockscout/pull/2310) - parse url for api docs
- [#2299](https://github.com/poanetwork/blockscout/pull/2299) - fix interpolation in error message
- [#2303](https://github.com/poanetwork/blockscout/pull/2303) - fix transaction csv download link
- [#2304](https://github.com/poanetwork/blockscout/pull/2304) - footer grid fix for md resolution
- [#2291](https://github.com/poanetwork/blockscout/pull/2291) - dashboard fix for md resolution, transactions load fix, block info row fix, addresses page issue, check mark issue
- [#2326](https://github.com/poanetwork/blockscout/pull/2326) - fix nested constructor arguments

### Chore
- [#2422](https://github.com/poanetwork/blockscout/pull/2422) - check if address_id is binary in token_transfers_csv endpoint
- [#2418](https://github.com/poanetwork/blockscout/pull/2418) - Remove parentheses in market cap percentage
- [#2401](https://github.com/poanetwork/blockscout/pull/2401) - add ENV vars to manage updating period of average block time and market history cache
- [#2363](https://github.com/poanetwork/blockscout/pull/2363) - add parameters example for eth rpc
- [#2342](https://github.com/poanetwork/blockscout/pull/2342) - Upgrade Postgres image version in Docker setup
- [#2325](https://github.com/poanetwork/blockscout/pull/2325) - Reduce function input to address' hash only where possible
- [#2323](https://github.com/poanetwork/blockscout/pull/2323) - Group Explorer caches
- [#2305](https://github.com/poanetwork/blockscout/pull/2305) - Improve Address controllers
- [#2302](https://github.com/poanetwork/blockscout/pull/2302) - fix names for xDai source
- [#2289](https://github.com/poanetwork/blockscout/pull/2289) - Optional websockets for dev environment
- [#2307](https://github.com/poanetwork/blockscout/pull/2307) - add GoJoy to README
- [#2293](https://github.com/poanetwork/blockscout/pull/2293) - remove request idle timeout configuration
- [#2255](https://github.com/poanetwork/blockscout/pull/2255) - bump elixir version to 1.9.0


## 2.0.1-beta

### Features
- [#2283](https://github.com/poanetwork/blockscout/pull/2283) - Add transactions cache
- [#2182](https://github.com/poanetwork/blockscout/pull/2182) - add market history cache
- [#2109](https://github.com/poanetwork/blockscout/pull/2109) - use bigger updates instead of `Multi` transactions in BlocksTransactionsMismatch
- [#2075](https://github.com/poanetwork/blockscout/pull/2075) - add blocks cache
- [#2151](https://github.com/poanetwork/blockscout/pull/2151) - hide dropdown menu then other networks list is empty
- [#2191](https://github.com/poanetwork/blockscout/pull/2191) - allow to configure token metadata update interval
- [#2146](https://github.com/poanetwork/blockscout/pull/2146) - feat: add eth_getLogs rpc endpoint
- [#2216](https://github.com/poanetwork/blockscout/pull/2216) - Improve token's controllers by avoiding unnecessary preloads
- [#2235](https://github.com/poanetwork/blockscout/pull/2235) - save and show additional validation fields to smart contract
- [#2190](https://github.com/poanetwork/blockscout/pull/2190) - show all token transfers
- [#2193](https://github.com/poanetwork/blockscout/pull/2193) - feat: add BLOCKSCOUT_HOST, and use it in API docs
- [#2266](https://github.com/poanetwork/blockscout/pull/2266) - allow excluding uncles from average block time calculation

### Fixes
- [#2290](https://github.com/poanetwork/blockscout/pull/2290) - Add eth_get_balance.json to AddressView's render
- [#2286](https://github.com/poanetwork/blockscout/pull/2286) - banner stats issues on sm resolutions, transactions title issue
- [#2284](https://github.com/poanetwork/blockscout/pull/2284) - add 404 status for not existing pages
- [#2244](https://github.com/poanetwork/blockscout/pull/2244) - fix internal transactions failing to be indexed because of constraint
- [#2281](https://github.com/poanetwork/blockscout/pull/2281) - typo issues, dropdown issues
- [#2278](https://github.com/poanetwork/blockscout/pull/2278) - increase threshold for scientific notation
- [#2275](https://github.com/poanetwork/blockscout/pull/2275) - Description for networks selector
- [#2263](https://github.com/poanetwork/blockscout/pull/2263) - added an ability to close network selector on outside click
- [#2257](https://github.com/poanetwork/blockscout/pull/2257) - 'download csv' button added to different tabs
- [#2242](https://github.com/poanetwork/blockscout/pull/2242) - added styles for 'download csv' button
- [#2261](https://github.com/poanetwork/blockscout/pull/2261) - header logo aligned to the center properly
- [#2254](https://github.com/poanetwork/blockscout/pull/2254) - search length issue, tile link wrapping issue
- [#2238](https://github.com/poanetwork/blockscout/pull/2238) - header content alignment issue, hide navbar on outside click
- [#2229](https://github.com/poanetwork/blockscout/pull/2229) - gap issue between qr and copy button in token transfers, top cards width and height issue
- [#2201](https://github.com/poanetwork/blockscout/pull/2201) - footer columns fix
- [#2179](https://github.com/poanetwork/blockscout/pull/2179) - fix docker build error
- [#2165](https://github.com/poanetwork/blockscout/pull/2165) - sort blocks by timestamp when calculating average block time
- [#2175](https://github.com/poanetwork/blockscout/pull/2175) - fix coinmarketcap response errors
- [#2164](https://github.com/poanetwork/blockscout/pull/2164) - fix large numbers in balance view card
- [#2155](https://github.com/poanetwork/blockscout/pull/2155) - fix pending transaction query
- [#2183](https://github.com/poanetwork/blockscout/pull/2183) - tile content aligning for mobile resolution fix, dai logo fix
- [#2162](https://github.com/poanetwork/blockscout/pull/2162) - contract creation tile color changed
- [#2144](https://github.com/poanetwork/blockscout/pull/2144) - 'page not found' images path fixed for goerli
- [#2142](https://github.com/poanetwork/blockscout/pull/2142) - Removed posdao theme and logo, added 'page not found' image for goerli
- [#2138](https://github.com/poanetwork/blockscout/pull/2138) - badge colors issue, api titles issue
- [#2129](https://github.com/poanetwork/blockscout/pull/2129) - Fix for width of explorer elements
- [#2121](https://github.com/poanetwork/blockscout/pull/2121) - Binding of 404 page
- [#2120](https://github.com/poanetwork/blockscout/pull/2120) - footer links and socials focus color issue
- [#2113](https://github.com/poanetwork/blockscout/pull/2113) - renewed logos for rsk, dai, blockscout; themes color changes for lukso; error images for lukso
- [#2112](https://github.com/poanetwork/blockscout/pull/2112) - themes color improvements, dropdown color issue
- [#2110](https://github.com/poanetwork/blockscout/pull/2110) - themes colors issues, ui issues
- [#2103](https://github.com/poanetwork/blockscout/pull/2103) - ui issues for all themes
- [#2090](https://github.com/poanetwork/blockscout/pull/2090) - updated some ETC theme colors
- [#2096](https://github.com/poanetwork/blockscout/pull/2096) - RSK theme fixes
- [#2093](https://github.com/poanetwork/blockscout/pull/2093) - detect token transfer type for deprecated erc721 spec
- [#2111](https://github.com/poanetwork/blockscout/pull/2111) - improve address transaction controller
- [#2108](https://github.com/poanetwork/blockscout/pull/2108) - fix uncle fetching without full transactions
- [#2128](https://github.com/poanetwork/blockscout/pull/2128) - add new function clause for uncle errors
- [#2123](https://github.com/poanetwork/blockscout/pull/2123) - fix coins percentage view
- [#2119](https://github.com/poanetwork/blockscout/pull/2119) - fix map logging
- [#2130](https://github.com/poanetwork/blockscout/pull/2130) - fix navigation
- [#2147](https://github.com/poanetwork/blockscout/pull/2147) - add rsk format of checksum
- [#2149](https://github.com/poanetwork/blockscout/pull/2149) - remove pending transaction count
- [#2177](https://github.com/poanetwork/blockscout/pull/2177) - remove duplicate entries from UncleBlock's Fetcher
- [#2169](https://github.com/poanetwork/blockscout/pull/2169) - add more validator reward types for xDai
- [#2173](https://github.com/poanetwork/blockscout/pull/2173) - handle correctly empty transactions
- [#2174](https://github.com/poanetwork/blockscout/pull/2174) - fix reward channel joining
- [#2186](https://github.com/poanetwork/blockscout/pull/2186) - fix net version test
- [#2196](https://github.com/poanetwork/blockscout/pull/2196) - Nethermind client fixes
- [#2237](https://github.com/poanetwork/blockscout/pull/2237) - fix rsk total_supply
- [#2198](https://github.com/poanetwork/blockscout/pull/2198) - reduce transaction status and error constraint
- [#2167](https://github.com/poanetwork/blockscout/pull/2167) - feat: document eth rpc api mimicking endpoints
- [#2225](https://github.com/poanetwork/blockscout/pull/2225) - fix metadata decoding in Solidity 0.5.9 smart contract verification
- [#2204](https://github.com/poanetwork/blockscout/pull/2204) - fix large contract verification
- [#2258](https://github.com/poanetwork/blockscout/pull/2258) - reduce BlocksTransactionsMismatch memory footprint
- [#2247](https://github.com/poanetwork/blockscout/pull/2247) - hide logs search if there are no logs
- [#2248](https://github.com/poanetwork/blockscout/pull/2248) - sort block after query execution for average block time
- [#2249](https://github.com/poanetwork/blockscout/pull/2249) - More transaction controllers improvements
- [#2267](https://github.com/poanetwork/blockscout/pull/2267) - Modify implementation of `where_transaction_has_multiple_internal_transactions`
- [#2270](https://github.com/poanetwork/blockscout/pull/2270) - Remove duplicate params in `Indexer.Fetcher.TokenBalance`
- [#2268](https://github.com/poanetwork/blockscout/pull/2268) - remove not existing assigns in html code
- [#2276](https://github.com/poanetwork/blockscout/pull/2276) - remove port in docs

### Chore
- [#2127](https://github.com/poanetwork/blockscout/pull/2127) - use previouse chromedriver version
- [#2118](https://github.com/poanetwork/blockscout/pull/2118) - show only the last decompiled contract
- [#2255](https://github.com/poanetwork/blockscout/pull/2255) - upgrade elixir version to 1.9.0
- [#2256](https://github.com/poanetwork/blockscout/pull/2256) - use the latest version of chromedriver


## 2.0.0-beta

### Features
- [#2044](https://github.com/poanetwork/blockscout/pull/2044) - New network selector.
- [#2091](https://github.com/poanetwork/blockscout/pull/2091) - Added "Question" modal.
- [#1963](https://github.com/poanetwork/blockscout/pull/1963), [#1959](https://github.com/poanetwork/blockscout/pull/1959), [#1948](https://github.com/poanetwork/blockscout/pull/1948), [#1936](https://github.com/poanetwork/blockscout/pull/1936), [#1925](https://github.com/poanetwork/blockscout/pull/1925), [#1922](https://github.com/poanetwork/blockscout/pull/1922), [#1903](https://github.com/poanetwork/blockscout/pull/1903), [#1874](https://github.com/poanetwork/blockscout/pull/1874), [#1895](https://github.com/poanetwork/blockscout/pull/1895), [#2031](https://github.com/poanetwork/blockscout/pull/2031), [#2073](https://github.com/poanetwork/blockscout/pull/2073), [#2074](https://github.com/poanetwork/blockscout/pull/2074),  - added new themes and logos for poa, eth, rinkeby, goerli, ropsten, kovan, sokol, xdai, etc, rsk and default theme
- [#1726](https://github.com/poanetwork/blockscout/pull/2071) - Updated styles for the new smart contract page.
- [#2081](https://github.com/poanetwork/blockscout/pull/2081) - Tooltip for 'more' button, explorers logos added
- [#2010](https://github.com/poanetwork/blockscout/pull/2010) - added "block not found" and "tx not found pages"
- [#1928](https://github.com/poanetwork/blockscout/pull/1928) - pagination styles were updated
- [#1940](https://github.com/poanetwork/blockscout/pull/1940) - qr modal button and background issue
- [#1907](https://github.com/poanetwork/blockscout/pull/1907) - dropdown color bug fix (lukso theme) and tooltip color bug fix
- [#1859](https://github.com/poanetwork/blockscout/pull/1859) - feat: show raw transaction traces
- [#1941](https://github.com/poanetwork/blockscout/pull/1941) - feat: add on demand fetching and stale attr to rpc
- [#1957](https://github.com/poanetwork/blockscout/pull/1957) - Calculate stakes ratio before insert pools
- [#1956](https://github.com/poanetwork/blockscout/pull/1956) - add logs tab to address
- [#1952](https://github.com/poanetwork/blockscout/pull/1952) - feat: exclude empty contracts by default
- [#1954](https://github.com/poanetwork/blockscout/pull/1954) - feat: use creation init on self destruct
- [#2036](https://github.com/poanetwork/blockscout/pull/2036) - New tables for staking pools and delegators
- [#1974](https://github.com/poanetwork/blockscout/pull/1974) - feat: previous page button logic
- [#1999](https://github.com/poanetwork/blockscout/pull/1999) - load data async on addresses page
- [#1807](https://github.com/poanetwork/blockscout/pull/1807) - New theming capabilites.
- [#2040](https://github.com/poanetwork/blockscout/pull/2040) - Verification links to other explorers for ETH
- [#2037](https://github.com/poanetwork/blockscout/pull/2037) - add address logs search functionality
- [#2012](https://github.com/poanetwork/blockscout/pull/2012) - make all pages pagination async
- [#2064](https://github.com/poanetwork/blockscout/pull/2064) - feat: add fields to tx apis, small cleanups
- [#2100](https://github.com/poanetwork/blockscout/pull/2100) - feat: eth_get_balance rpc endpoint

### Fixes
- [#2228](https://github.com/poanetwork/blockscout/pull/2228) - favorites duplication issues, active radio issue
- [#2207](https://github.com/poanetwork/blockscout/pull/2207) - new 'download csv' button design
- [#2206](https://github.com/poanetwork/blockscout/pull/2206) - added styles for 'Download All Transactions as CSV' button
- [#2099](https://github.com/poanetwork/blockscout/pull/2099) - logs search input width
- [#2098](https://github.com/poanetwork/blockscout/pull/2098) - nav dropdown issue, logo size issue
- [#2082](https://github.com/poanetwork/blockscout/pull/2082) - dropdown styles, tooltip gap fix, 404 page added
- [#2077](https://github.com/poanetwork/blockscout/pull/2077) - ui issues
- [#2072](https://github.com/poanetwork/blockscout/pull/2072) - Fixed checkmarks not showing correctly in tabs.
- [#2066](https://github.com/poanetwork/blockscout/pull/2066) - fixed length of logs search input
- [#2056](https://github.com/poanetwork/blockscout/pull/2056) - log search form styles added
- [#2043](https://github.com/poanetwork/blockscout/pull/2043) - Fixed modal dialog width for 'verify other explorers'
- [#2025](https://github.com/poanetwork/blockscout/pull/2025) - Added a new color to display transactions' errors.
- [#2033](https://github.com/poanetwork/blockscout/pull/2033) - Header nav. dropdown active element color issue
- [#2019](https://github.com/poanetwork/blockscout/pull/2019) - Fixed the missing tx hashes.
- [#2020](https://github.com/poanetwork/blockscout/pull/2020) - Fixed a bug triggered when a second click to a selected tab caused the other tabs to hide.
- [#1944](https://github.com/poanetwork/blockscout/pull/1944) - fixed styles for token's dropdown.
- [#1926](https://github.com/poanetwork/blockscout/pull/1926) - status label alignment
- [#1849](https://github.com/poanetwork/blockscout/pull/1849) - Improve chains menu
- [#1868](https://github.com/poanetwork/blockscout/pull/1868) - fix: logs list endpoint performance
- [#1822](https://github.com/poanetwork/blockscout/pull/1822) - Fix style breaks in decompiled contract code view
- [#1885](https://github.com/poanetwork/blockscout/pull/1885) - highlight reserved words in decompiled code
- [#1896](https://github.com/poanetwork/blockscout/pull/1896) - re-query tokens in top nav automplete
- [#1905](https://github.com/poanetwork/blockscout/pull/1905) - fix reorgs, uncles pagination
- [#1904](https://github.com/poanetwork/blockscout/pull/1904) - fix `BLOCK_COUNT_CACHE_TTL` env var type
- [#1915](https://github.com/poanetwork/blockscout/pull/1915) - fallback to 2 latest evm versions
- [#1937](https://github.com/poanetwork/blockscout/pull/1937) - Check the presence of overlap[i] object before retrieving properties from it
- [#1960](https://github.com/poanetwork/blockscout/pull/1960) - do not remove bold text in decompiled contacts
- [#1966](https://github.com/poanetwork/blockscout/pull/1966) - fix: add fields for contract filter performance
- [#2017](https://github.com/poanetwork/blockscout/pull/2017) - fix: fix to/from filters on tx list pages
- [#2008](https://github.com/poanetwork/blockscout/pull/2008) - add new function clause for xDai network beneficiaries
- [#2009](https://github.com/poanetwork/blockscout/pull/2009) - addresses page improvements
- [#2027](https://github.com/poanetwork/blockscout/pull/2027) - fix: `BlocksTransactionsMismatch` ignoring blocks without transactions
- [#2062](https://github.com/poanetwork/blockscout/pull/2062) - fix: uniq by hash, instead of transaction
- [#2052](https://github.com/poanetwork/blockscout/pull/2052) - allow bytes32 for name and symbol
- [#2047](https://github.com/poanetwork/blockscout/pull/2047) - fix: show creating internal transactions
- [#2014](https://github.com/poanetwork/blockscout/pull/2014) - fix: use better queries for listLogs endpoint
- [#2027](https://github.com/poanetwork/blockscout/pull/2027) - fix: `BlocksTransactionsMismatch` ignoring blocks without transactions
- [#2070](https://github.com/poanetwork/blockscout/pull/2070) - reduce `max_concurrency` of `BlocksTransactionsMismatch` fetcher
- [#2083](https://github.com/poanetwork/blockscout/pull/2083) - allow total_difficuly to be nil
- [#2086](https://github.com/poanetwork/blockscout/pull/2086) - fix geth's staticcall without output

### Chore

- [#1900](https://github.com/poanetwork/blockscout/pull/1900) - SUPPORTED_CHAINS ENV var
- [#1958](https://github.com/poanetwork/blockscout/pull/1958) - Default value for release link env var
- [#1964](https://github.com/poanetwork/blockscout/pull/1964) - ALLOWED_EVM_VERSIONS env var
- [#1975](https://github.com/poanetwork/blockscout/pull/1975) - add log index to transaction view
- [#1988](https://github.com/poanetwork/blockscout/pull/1988) - Fix wrong parity tasks names in Circle CI
- [#2000](https://github.com/poanetwork/blockscout/pull/2000) - docker/Makefile: always set a container name
- [#2018](https://github.com/poanetwork/blockscout/pull/2018) - Use PORT env variable in dev config
- [#2055](https://github.com/poanetwork/blockscout/pull/2055) - Increase timeout for geth indexers
- [#2069](https://github.com/poanetwork/blockscout/pull/2069) - Docsify integration: static docs page generation


## 1.3.15-beta

### Features

- [#1857](https://github.com/poanetwork/blockscout/pull/1857) - Re-implement Geth JS internal transaction tracer in Elixir
- [#1989](https://github.com/poanetwork/blockscout/pull/1989) - fix: consolidate address w/ balance one at a time
- [#2002](https://github.com/poanetwork/blockscout/pull/2002) - Get estimated count of blocks when cache is empty

### Fixes

- [#1869](https://github.com/poanetwork/blockscout/pull/1869) - Fix output and gas extraction in JS tracer for Geth
- [#1992](https://github.com/poanetwork/blockscout/pull/1992) - fix: support https for wobserver polling
- [#2027](https://github.com/poanetwork/blockscout/pull/2027) - fix: `BlocksTransactionsMismatch` ignoring blocks without transactions


## 1.3.14-beta

- [#1812](https://github.com/poanetwork/blockscout/pull/1812) - add pagination to addresses page
- [#1920](https://github.com/poanetwork/blockscout/pull/1920) - fix: remove source code fields from list endpoint
- [#1876](https://github.com/poanetwork/blockscout/pull/1876) - async calculate a count of blocks

### Fixes

- [#1917](https://github.com/poanetwork/blockscout/pull/1917) - Force block refetch if transaction is re-collated in a different block

### Chore

- [#1892](https://github.com/poanetwork/blockscout/pull/1892) - Remove temporary worker modules


## 1.3.13-beta

### Features

- [#1933](https://github.com/poanetwork/blockscout/pull/1933) - add eth_BlockNumber json rpc method

### Fixes

- [#1875](https://github.com/poanetwork/blockscout/pull/1875) - fix: resolve false positive constructor arguments
- [#1881](https://github.com/poanetwork/blockscout/pull/1881) - fix: store solc versions locally for performance
- [#1898](https://github.com/poanetwork/blockscout/pull/1898) - check if the constructor has arguments before verifying constructor arguments


## 1.3.12-beta

Reverting of synchronous block counter, implemented in #1848


## 1.3.11-beta

### Features

- [#1815](https://github.com/poanetwork/blockscout/pull/1815) - Be able to search without prefix "0x"
- [#1813](https://github.com/poanetwork/blockscout/pull/1813) - Add total blocks counter to the main page
- [#1806](https://github.com/poanetwork/blockscout/pull/1806) - Verify contracts with a post request
- [#1848](https://github.com/poanetwork/blockscout/pull/1848) - Add cache for block counter

### Fixes

- [#1829](https://github.com/poanetwork/blockscout/pull/1829) - Handle nil quantities in block decoding routine
- [#1830](https://github.com/poanetwork/blockscout/pull/1830) - Make block size field nullable
- [#1840](https://github.com/poanetwork/blockscout/pull/1840) - Handle case when total supply is nil
- [#1838](https://github.com/poanetwork/blockscout/pull/1838) - Block counter calculates only consensus blocks

### Chore

- [#1814](https://github.com/poanetwork/blockscout/pull/1814) - Clear build artefacts script
- [#1837](https://github.com/poanetwork/blockscout/pull/1837) - Add -f flag to clear_build.sh script delete static folder


## 1.3.10-beta

### Features

- [#1739](https://github.com/poanetwork/blockscout/pull/1739) - highlight decompiled source code
- [#1696](https://github.com/poanetwork/blockscout/pull/1696) - full-text search by tokens
- [#1742](https://github.com/poanetwork/blockscout/pull/1742) - Support RSK
- [#1777](https://github.com/poanetwork/blockscout/pull/1777) - show ERC-20 token transfer info on transaction page
- [#1770](https://github.com/poanetwork/blockscout/pull/1770) - set a websocket keepalive from config
- [#1789](https://github.com/poanetwork/blockscout/pull/1789) - add ERC-721 info to transaction overview page
- [#1801](https://github.com/poanetwork/blockscout/pull/1801) - Staking pools fetching

### Fixes

 - [#1724](https://github.com/poanetwork/blockscout/pull/1724) - Remove internal tx and token balance fetching from realtime fetcher
 - [#1727](https://github.com/poanetwork/blockscout/pull/1727) - add logs pagination in rpc api
 - [#1740](https://github.com/poanetwork/blockscout/pull/1740) - fix empty block time
 - [#1743](https://github.com/poanetwork/blockscout/pull/1743) - sort decompiled smart contracts in lexicographical order
 - [#1756](https://github.com/poanetwork/blockscout/pull/1756) - add today's token balance from the previous value
 - [#1769](https://github.com/poanetwork/blockscout/pull/1769) - add timestamp to block overview
 - [#1768](https://github.com/poanetwork/blockscout/pull/1768) - fix first block parameter
 - [#1778](https://github.com/poanetwork/blockscout/pull/1778) - Make websocket optional for realtime fetcher
 - [#1790](https://github.com/poanetwork/blockscout/pull/1790) - fix constructor arguments verification
 - [#1793](https://github.com/poanetwork/blockscout/pull/1793) - fix top nav autocomplete
 - [#1795](https://github.com/poanetwork/blockscout/pull/1795) - fix line numbers for decompiled contracts
 - [#1803](https://github.com/poanetwork/blockscout/pull/1803) - use coinmarketcap for total_supply by default
 - [#1802](https://github.com/poanetwork/blockscout/pull/1802) - make coinmarketcap's number of pages configurable
 - [#1799](https://github.com/poanetwork/blockscout/pull/1799) - Use eth_getUncleByBlockHashAndIndex for uncle block fetching
 - [#1531](https://github.com/poanetwork/blockscout/pull/1531) - docker: fix dockerFile for secp256k1 building
 - [#1835](https://github.com/poanetwork/blockscout/pull/1835) - fix: ignore `pong` messages without error

### Chore

 - [#1804](https://github.com/poanetwork/blockscout/pull/1804) - (Chore) Divide chains by Mainnet/Testnet in menu
 - [#1783](https://github.com/poanetwork/blockscout/pull/1783) - Update README with the chains that use Blockscout
 - [#1780](https://github.com/poanetwork/blockscout/pull/1780) - Update link to the Github repo in the footer
 - [#1757](https://github.com/poanetwork/blockscout/pull/1757) - Change twitter acc link to official Blockscout acc twitter
 - [#1749](https://github.com/poanetwork/blockscout/pull/1749) - Replace the link in the footer with the official POA announcements tg channel link
 - [#1718](https://github.com/poanetwork/blockscout/pull/1718) - Flatten indexer module hierarchy and supervisor tree
 - [#1753](https://github.com/poanetwork/blockscout/pull/1753) - Add a check mark to decompiled contract tab
 - [#1744](https://github.com/poanetwork/blockscout/pull/1744) - remove `0x0..0` from tests
 - [#1763](https://github.com/poanetwork/blockscout/pull/1763) - Describe indexer structure and list existing fetchers
 - [#1800](https://github.com/poanetwork/blockscout/pull/1800) - Disable lazy logging check in Credo


## 1.3.9-beta

### Features

 - [#1662](https://github.com/poanetwork/blockscout/pull/1662) - allow specifying number of optimization runs
 - [#1654](https://github.com/poanetwork/blockscout/pull/1654) - add decompiled code tab
 - [#1661](https://github.com/poanetwork/blockscout/pull/1661) - try to compile smart contract with the latest evm version
 - [#1665](https://github.com/poanetwork/blockscout/pull/1665) - Add contract verification RPC endpoint.
 - [#1706](https://github.com/poanetwork/blockscout/pull/1706) - allow setting update interval for addresses with b

### Fixes

 - [#1669](https://github.com/poanetwork/blockscout/pull/1669) - do not fail if multiple matching tokens are found
 - [#1691](https://github.com/poanetwork/blockscout/pull/1691) - decrease token metadata update interval
 - [#1688](https://github.com/poanetwork/blockscout/pull/1688) - do not fail if failure reason is atom
 - [#1692](https://github.com/poanetwork/blockscout/pull/1692) - exclude decompiled smart contract from encoding
 - [#1684](https://github.com/poanetwork/blockscout/pull/1684) - Discard child block with parent_hash not matching hash of imported block
 - [#1699](https://github.com/poanetwork/blockscout/pull/1699) - use seconds as transaction cache period measure
 - [#1697](https://github.com/poanetwork/blockscout/pull/1697) - fix failing in rpc if balance is empty
 - [#1711](https://github.com/poanetwork/blockscout/pull/1711) - rescue failing repo in block number cache update
 - [#1712](https://github.com/poanetwork/blockscout/pull/1712) - do not set contract code from transaction input
 - [#1714](https://github.com/poanetwork/blockscout/pull/1714) - fix average block time calculation

### Chore

 - [#1693](https://github.com/poanetwork/blockscout/pull/1693) - Add a checklist to the PR template


## 1.3.8-beta

### Features

 - [#1611](https://github.com/poanetwork/blockscout/pull/1611) - allow setting the first indexing block
 - [#1596](https://github.com/poanetwork/blockscout/pull/1596) - add endpoint to create decompiled contracts
 - [#1634](https://github.com/poanetwork/blockscout/pull/1634) - add transaction count cache

### Fixes

 - [#1630](https://github.com/poanetwork/blockscout/pull/1630) - (Fix) colour for release link in the footer
 - [#1621](https://github.com/poanetwork/blockscout/pull/1621) - Modify query to fetch failed contract creations
 - [#1614](https://github.com/poanetwork/blockscout/pull/1614) - Do not fetch burn address token balance
 - [#1639](https://github.com/poanetwork/blockscout/pull/1614) - Optimize token holder count updates when importing address current balances
 - [#1643](https://github.com/poanetwork/blockscout/pull/1643) - Set internal_transactions_indexed_at for empty blocks
 - [#1647](https://github.com/poanetwork/blockscout/pull/1647) - Fix typo in view
 - [#1650](https://github.com/poanetwork/blockscout/pull/1650) - Add petersburg evm version to smart contract verifier
 - [#1657](https://github.com/poanetwork/blockscout/pull/1657) - Force consensus loss for parent block if its hash mismatches parent_hash

### Chore


## 1.3.7-beta

### Features

### Fixes

 - [#1615](https://github.com/poanetwork/blockscout/pull/1615) - Add more logging to code fixer process
 - [#1613](https://github.com/poanetwork/blockscout/pull/1613) - Fix USD fee value
 - [#1577](https://github.com/poanetwork/blockscout/pull/1577) - Add process to fix contract with code
 - [#1583](https://github.com/poanetwork/blockscout/pull/1583) - Chunk JSON-RPC batches in case connection times out

### Chore

 - [#1610](https://github.com/poanetwork/blockscout/pull/1610) - Add PIRL to Readme


## 1.3.6-beta

### Features

 - [#1589](https://github.com/poanetwork/blockscout/pull/1589) - RPC endpoint to list addresses
 - [#1567](https://github.com/poanetwork/blockscout/pull/1567) - Allow setting different configuration just for realtime fetcher
 - [#1562](https://github.com/poanetwork/blockscout/pull/1562) - Add incoming transactions count to contract view
 - [#1608](https://github.com/poanetwork/blockscout/pull/1608) - Add listcontracts RPC Endpoint

### Fixes

 - [#1595](https://github.com/poanetwork/blockscout/pull/1595) - Reduce block_rewards in the catchup fetcher
 - [#1590](https://github.com/poanetwork/blockscout/pull/1590) - Added guard for fetching blocks with invalid number
 - [#1588](https://github.com/poanetwork/blockscout/pull/1588) - Fix usd value on address page
 - [#1586](https://github.com/poanetwork/blockscout/pull/1586) - Exact timestamp display
 - [#1581](https://github.com/poanetwork/blockscout/pull/1581) - Consider `creates` param when fetching transactions
 - [#1559](https://github.com/poanetwork/blockscout/pull/1559) - Change v column type for Transactions table

### Chore

 - [#1579](https://github.com/poanetwork/blockscout/pull/1579) - Add SpringChain to the list of Additional Chains Utilizing BlockScout
 - [#1578](https://github.com/poanetwork/blockscout/pull/1578) - Refine contributing procedure
 - [#1572](https://github.com/poanetwork/blockscout/pull/1572) - Add option to disable block rewards in indexer config


## 1.3.5-beta

### Features

 - [#1560](https://github.com/poanetwork/blockscout/pull/1560) - Allow executing smart contract functions in arbitrarily sized batches
 - [#1543](https://github.com/poanetwork/blockscout/pull/1543) - Use trace_replayBlockTransactions API for faster tracing
 - [#1558](https://github.com/poanetwork/blockscout/pull/1558) - Allow searching by token symbol
 - [#1551](https://github.com/poanetwork/blockscout/pull/1551) Exact date and time for Transaction details page
 - [#1547](https://github.com/poanetwork/blockscout/pull/1547) - Verify smart contracts with evm versions
 - [#1540](https://github.com/poanetwork/blockscout/pull/1540) - Fetch ERC721 token balances if sender is '0x0..0'
 - [#1539](https://github.com/poanetwork/blockscout/pull/1539) - Add the link to release in the footer
 - [#1519](https://github.com/poanetwork/blockscout/pull/1519) - Create contract methods
 - [#1496](https://github.com/poanetwork/blockscout/pull/1496) - Remove dropped/replaced transactions in pending transactions list
 - [#1492](https://github.com/poanetwork/blockscout/pull/1492) - Disable usd value for an empty exchange rate
 - [#1466](https://github.com/poanetwork/blockscout/pull/1466) - Decoding candidates for unverified contracts

### Fixes
 - [#1545](https://github.com/poanetwork/blockscout/pull/1545) - Fix scheduling of latest block polling in Realtime Fetcher
 - [#1554](https://github.com/poanetwork/blockscout/pull/1554) - Encode integer parameters when calling smart contract functions
 - [#1537](https://github.com/poanetwork/blockscout/pull/1537) - Fix test that depended on date
 - [#1534](https://github.com/poanetwork/blockscout/pull/1534) - Render a nicer error when creator cannot be determined
 - [#1527](https://github.com/poanetwork/blockscout/pull/1527) - Add index to value_fetched_at
 - [#1518](https://github.com/poanetwork/blockscout/pull/1518) - Select only distinct failed transactions
 - [#1516](https://github.com/poanetwork/blockscout/pull/1516) - Fix coin balance params reducer for pending transaction
 - [#1511](https://github.com/poanetwork/blockscout/pull/1511) - Set correct log level for production
 - [#1510](https://github.com/poanetwork/blockscout/pull/1510) - Fix test that fails every 1st day of the month
 - [#1509](https://github.com/poanetwork/blockscout/pull/1509) - Add index to blocks' consensus
 - [#1508](https://github.com/poanetwork/blockscout/pull/1508) - Remove duplicated indexes
 - [#1505](https://github.com/poanetwork/blockscout/pull/1505) - Use https instead of ssh for absinthe libs
 - [#1501](https://github.com/poanetwork/blockscout/pull/1501) - Constructor_arguments must be type `text`
 - [#1498](https://github.com/poanetwork/blockscout/pull/1498) - Add index for created_contract_address_hash in transactions
 - [#1493](https://github.com/poanetwork/blockscout/pull/1493) - Do not do work in process initialization
 - [#1487](https://github.com/poanetwork/blockscout/pull/1487) - Limit geth sync to 128 blocks
 - [#1484](https://github.com/poanetwork/blockscout/pull/1484) - Allow decoding input as utf-8
 - [#1479](https://github.com/poanetwork/blockscout/pull/1479) - Remove smoothing from coin balance chart

### Chore
 - [https://github.com/poanetwork/blockscout/pull/1532](https://github.com/poanetwork/blockscout/pull/1532) - Upgrade elixir to 1.8.1
 - [https://github.com/poanetwork/blockscout/pull/1553](https://github.com/poanetwork/blockscout/pull/1553) - Dockerfile: remove 1.7.1 version pin FROM bitwalker/alpine-elixir-phoenix
 - [https://github.com/poanetwork/blockscout/pull/1465](https://github.com/poanetwork/blockscout/pull/1465) - Resolve lodash security alert<|MERGE_RESOLUTION|>--- conflicted
+++ resolved
@@ -5,12 +5,9 @@
 
 ### Fixes
 
-<<<<<<< HEAD
+- [#3464](https://github.com/poanetwork/blockscout/pull/3464) - Fix display of token transfers list at token page (fix unique identifier of a tile)
 - [#3457](https://github.com/poanetwork/blockscout/pull/3457) - Fix endless block invalidation issue
 - [#3457](https://github.com/poanetwork/blockscout/pull/3457) - Fix doubled total transferred/minted/burnt tokens on transaction page if block has reorg
-=======
-- [#3464](https://github.com/poanetwork/blockscout/pull/3464) - Fix display of token transfers list at token page (fix unique identifier of a tile)
->>>>>>> 6ace1e7d
 
 ### Chore
 
