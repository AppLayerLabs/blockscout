--- conflicted
+++ resolved
@@ -13,11 +13,8 @@
 - [#2324](https://github.com/poanetwork/blockscout/pull/2324) - set timeout for loading message on the main page
 
 ### Fixes
-<<<<<<< HEAD
+- [#2421](https://github.com/poanetwork/blockscout/pull/2421) - Fix hiding of loader for txs on the main page
 - [#2420](https://github.com/poanetwork/blockscout/pull/2420) - fetch data from cache in healthy endpoint
-=======
-- [#2421](https://github.com/poanetwork/blockscout/pull/2421) - Fix hiding of loader for txs on the main page
->>>>>>> 73a17804
 - [#2416](https://github.com/poanetwork/blockscout/pull/2416) - Fix "page not found" handling in the router
 - [#2413](https://github.com/poanetwork/blockscout/pull/2413) - remove outer tables for decoded data
 - [#2410](https://github.com/poanetwork/blockscout/pull/2410) - preload smart contract for logs decoding
