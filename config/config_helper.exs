defmodule ConfigHelper do
  import Bitwise
  alias Explorer.ExchangeRates.Source
  alias Explorer.Market.History.Source.{MarketCap, Price, TVL}
  alias Indexer.Transform.Blocks

  def repos do
<<<<<<< HEAD
    case System.get_env("CHAIN_TYPE") do
      "polygon_edge" -> [Explorer.Repo, Explorer.Repo.Account, Explorer.Repo.PolygonEdge]
      "polygon_zkevm" -> [Explorer.Repo, Explorer.Repo.Account, Explorer.Repo.PolygonZkevm]
      _ -> [Explorer.Repo, Explorer.Repo.Account]
=======
    base_repos = [Explorer.Repo, Explorer.Repo.Account]

    case System.get_env("CHAIN_TYPE") do
      "polygon_edge" -> base_repos ++ [Explorer.Repo.PolygonEdge]
      "rsk" -> base_repos ++ [Explorer.Repo.RSK]
      _ -> base_repos
>>>>>>> 4369728c
    end
  end

  @spec hackney_options() :: any()
  def hackney_options() do
    basic_auth_user = System.get_env("ETHEREUM_JSONRPC_USER", "")
    basic_auth_pass = System.get_env("ETHEREUM_JSONRPC_PASSWORD", nil)

    [pool: :ethereum_jsonrpc]
    |> (&if(System.get_env("ETHEREUM_JSONRPC_HTTP_INSECURE", "") == "true", do: [:insecure] ++ &1, else: &1)).()
    |> (&if(basic_auth_user != "" && !is_nil(basic_auth_pass),
          do: [basic_auth: {basic_auth_user, basic_auth_pass}] ++ &1,
          else: &1
        )).()
  end

  @spec timeout(non_neg_integer()) :: non_neg_integer()
  def timeout(default_minutes \\ 1) do
    case Integer.parse(safe_get_env("ETHEREUM_JSONRPC_HTTP_TIMEOUT", "#{default_minutes * 60}")) do
      {seconds, ""} -> seconds
      _ -> default_minutes * 60
    end
    |> :timer.seconds()
  end

  @spec parse_integer_env_var(String.t(), integer()) :: non_neg_integer()
  def parse_integer_env_var(env_var, default_value) do
    env_var
    |> safe_get_env(to_string(default_value))
    |> Integer.parse()
    |> case do
      {integer, _} -> integer
      _ -> 0
    end
  end

  @spec parse_integer_or_nil_env_var(String.t()) :: non_neg_integer() | nil
  def parse_integer_or_nil_env_var(env_var) do
    env_var
    |> System.get_env("")
    |> Integer.parse()
    |> case do
      {integer, _} -> integer
      _ -> nil
    end
  end

  @spec parse_time_env_var(String.t(), String.t() | nil) :: non_neg_integer()
  def parse_time_env_var(env_var, default_value) do
    case env_var |> safe_get_env(default_value) |> String.downcase() |> Integer.parse() do
      {milliseconds, "ms"} -> milliseconds
      {hours, "h"} -> :timer.hours(hours)
      {minutes, "m"} -> :timer.minutes(minutes)
      {seconds, s} when s in ["s", ""] -> :timer.seconds(seconds)
      _ -> 0
    end
  end

  def safe_get_env(env_var, default_value) do
    env_var
    |> System.get_env(default_value)
    |> case do
      "" -> default_value
      value -> value
    end
    |> to_string()
  end

  @spec parse_bool_env_var(String.t(), String.t()) :: boolean()
  def parse_bool_env_var(env_var, default_value \\ "false"),
    do: String.downcase(safe_get_env(env_var, default_value)) == "true"

  @spec cache_ttl_check_interval(boolean()) :: non_neg_integer() | false
  def cache_ttl_check_interval(disable_indexer?) do
    if(disable_indexer?, do: :timer.seconds(1), else: false)
  end

  @spec cache_global_ttl(boolean()) :: non_neg_integer()
  def cache_global_ttl(disable_indexer?) do
    if(disable_indexer?, do: :timer.seconds(5))
  end

  @spec indexer_memory_limit() :: integer()
  def indexer_memory_limit do
    indexer_memory_limit_default = 1

    "INDEXER_MEMORY_LIMIT"
    |> safe_get_env(to_string(indexer_memory_limit_default))
    |> String.downcase()
    |> Integer.parse()
    |> case do
      {integer, g} when g in ["g", "gb", ""] -> integer <<< 30
      {integer, m} when m in ["m", "mb"] -> integer <<< 20
      _ -> indexer_memory_limit_default <<< 30
    end
  end

  @spec exchange_rates_source() :: Source.CoinGecko | Source.CoinMarketCap
  def exchange_rates_source do
    case System.get_env("EXCHANGE_RATES_MARKET_CAP_SOURCE") do
      "coin_gecko" -> Source.CoinGecko
      "coin_market_cap" -> Source.CoinMarketCap
      _ -> Source.CoinGecko
    end
  end

  @spec exchange_rates_market_cap_source() :: MarketCap.CoinGecko | MarketCap.CoinMarketCap
  def exchange_rates_market_cap_source do
    case System.get_env("EXCHANGE_RATES_MARKET_CAP_SOURCE") do
      "coin_gecko" -> MarketCap.CoinGecko
      "coin_market_cap" -> MarketCap.CoinMarketCap
      _ -> MarketCap.CoinGecko
    end
  end

  @spec exchange_rates_tvl_source() :: TVL.DefiLlama
  def exchange_rates_tvl_source do
    case System.get_env("EXCHANGE_RATES_TVL_SOURCE") do
      "defillama" -> TVL.DefiLlama
      _ -> TVL.DefiLlama
    end
  end

  @spec exchange_rates_price_source() :: Price.CoinGecko | Price.CoinMarketCap | Price.CryptoCompare
  def exchange_rates_price_source do
    case System.get_env("EXCHANGE_RATES_PRICE_SOURCE") do
      "coin_gecko" -> Price.CoinGecko
      "coin_market_cap" -> Price.CoinMarketCap
      "crypto_compare" -> Price.CryptoCompare
      _ -> Price.CryptoCompare
    end
  end

  def block_transformer do
    block_transformers = %{
      "clique" => Blocks.Clique,
      "base" => Blocks.Base
    }

    # Compile time environment variable access requires recompilation.
    configured_transformer = safe_get_env("BLOCK_TRANSFORMER", "base")

    case Map.get(block_transformers, configured_transformer) do
      nil ->
        raise """
        No such block transformer: #{configured_transformer}.

        Valid values are:
        #{Enum.join(Map.keys(block_transformers), "\n")}

        Please update environment variable BLOCK_TRANSFORMER accordingly.
        """

      transformer ->
        transformer
    end
  end

  @spec parse_json_env_var(String.t(), String.t()) :: any()
  def parse_json_env_var(env_var, default_value) do
    env_var
    |> safe_get_env(default_value)
    |> Jason.decode!()
  rescue
    err -> raise "Invalid JSON in environment variable #{env_var}: #{inspect(err)}"
  end
end<|MERGE_RESOLUTION|>--- conflicted
+++ resolved
@@ -5,19 +5,13 @@
   alias Indexer.Transform.Blocks
 
   def repos do
-<<<<<<< HEAD
-    case System.get_env("CHAIN_TYPE") do
-      "polygon_edge" -> [Explorer.Repo, Explorer.Repo.Account, Explorer.Repo.PolygonEdge]
-      "polygon_zkevm" -> [Explorer.Repo, Explorer.Repo.Account, Explorer.Repo.PolygonZkevm]
-      _ -> [Explorer.Repo, Explorer.Repo.Account]
-=======
     base_repos = [Explorer.Repo, Explorer.Repo.Account]
 
     case System.get_env("CHAIN_TYPE") do
       "polygon_edge" -> base_repos ++ [Explorer.Repo.PolygonEdge]
+      "polygon_zkevm" -> base_repos ++ [Explorer.Repo.PolygonZkevm]
       "rsk" -> base_repos ++ [Explorer.Repo.RSK]
       _ -> base_repos
->>>>>>> 4369728c
     end
   end
 
