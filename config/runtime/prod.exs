--- conflicted
+++ resolved
@@ -12,14 +12,7 @@
 config :block_scout_web, BlockScoutWeb.Endpoint,
   secret_key_base: System.get_env("SECRET_KEY_BASE"),
   check_origin: System.get_env("CHECK_ORIGIN", "false") == "true" || false,
-<<<<<<< HEAD
-  http: [
-    port: System.get_env("PORT"),
-    protocol_options: [idle_timeout: 300_000]
-  ],
-=======
-  http: [port: port],
->>>>>>> bf0c8dc8
+  http: [port: port, protocol_options: [idle_timeout: 300_000]],
   url: [
     scheme: System.get_env("BLOCKSCOUT_PROTOCOL") || "https",
     port: port,
